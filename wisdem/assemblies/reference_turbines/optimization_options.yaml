optimization_variables:
<<<<<<< HEAD
    twist:
      flag: False
      n_opt: 8
      lower_bound: -5. # non-dimensional
      upper_bound: 20. # non-dimensional
    chord:
      flag: False
      n_opt: 8
      min_gain: 0.2 # non-dimensional
      max_gain: 2.0 # non-dimensional
    spar_cap_ss:
      flag: False
      name: Spar_cap_ss
      n_opt: 8
      min_gain: 0.2 # non-dimensional
      max_gain: 2.0 # non-dimensional
    spar_cap_ps:
      flag: False
      name: Spar_cap_ps
      n_opt: 8
      min_gain: 0.2 # non-dimensional
      max_gain: 2.0 # non-dimensional
    te_ss:
      flag: False
      name: TE_reinforcement
      n_opt: 8
      min_gain: 0.2 # non-dimensional
      max_gain: 2.0 # non-dimensional
    te_ps:
      flag: False
      name: TE_reinforcement
      n_opt: 8
      min_gain: 0.2 # non-dimensional
      max_gain: 2.0 # non-dimensional
=======
  blade:
    aero_shape:
      twist:
        flag: False
        n_opt: 8
        lower_bound: -5. # non-dimensional
        upper_bound: 20. # non-dimensional
      chord:
        flag: False
        n_opt: 8
        min_gain: 0.2 # non-dimensional
        max_gain: 2.0 # non-dimensional
    structure:
      spar_cap_ss:
        flag: False
        name: Spar_Cap_SS
        n_opt: 8
        min_gain: 0.2 # non-dimensional
        max_gain: 2.0 # non-dimensional
      spar_cap_ps:
        flag: False
        name: Spar_Cap_PS
        n_opt: 8
        min_gain: 0.2 # non-dimensional
        max_gain: 2.0 # non-dimensional
      te_ss:
        flag: False
        name: TE_reinforcement
        n_opt: 8
        min_gain: 0.2 # non-dimensional
        max_gain: 2.0 # non-dimensional
      te_ps:
        flag: False
        name: TE_reinforcement
        n_opt: 8
        min_gain: 0.2 # non-dimensional
        max_gain: 2.0 # non-dimensional
    dac:
      te_flap_ext:
        flag: False
        min_ext: 0.0
        max_ext: 0.3
      te_flap_end:
        flag: False
        min_end: 0.3
        max_end: 1.0
>>>>>>> 3cbbd705

merit_figure: LCOE # 'AEP' - 'LCOE'

constraints:

driver:
    tol: 1.e-6
    max_iter: 10
    solver: SLSQP # SNOPT # CONMIN
    step_size: 1.e-3

recorder:
    flag: True
    file_name: log_opt.sql<|MERGE_RESOLUTION|>--- conflicted
+++ resolved
@@ -1,40 +1,4 @@
 optimization_variables:
-<<<<<<< HEAD
-    twist:
-      flag: False
-      n_opt: 8
-      lower_bound: -5. # non-dimensional
-      upper_bound: 20. # non-dimensional
-    chord:
-      flag: False
-      n_opt: 8
-      min_gain: 0.2 # non-dimensional
-      max_gain: 2.0 # non-dimensional
-    spar_cap_ss:
-      flag: False
-      name: Spar_cap_ss
-      n_opt: 8
-      min_gain: 0.2 # non-dimensional
-      max_gain: 2.0 # non-dimensional
-    spar_cap_ps:
-      flag: False
-      name: Spar_cap_ps
-      n_opt: 8
-      min_gain: 0.2 # non-dimensional
-      max_gain: 2.0 # non-dimensional
-    te_ss:
-      flag: False
-      name: TE_reinforcement
-      n_opt: 8
-      min_gain: 0.2 # non-dimensional
-      max_gain: 2.0 # non-dimensional
-    te_ps:
-      flag: False
-      name: TE_reinforcement
-      n_opt: 8
-      min_gain: 0.2 # non-dimensional
-      max_gain: 2.0 # non-dimensional
-=======
   blade:
     aero_shape:
       twist:
@@ -81,7 +45,6 @@
         flag: False
         min_end: 0.3
         max_end: 1.0
->>>>>>> 3cbbd705
 
 merit_figure: LCOE # 'AEP' - 'LCOE'
 
