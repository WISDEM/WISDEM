--- conflicted
+++ resolved
@@ -448,17 +448,10 @@
 if __name__ == "__main__":
 
     ## File management
-<<<<<<< HEAD
     fname_input    = "reference_turbines/nrel5mw/nrel5mw_mod_update.yaml"
     fname_output   = "reference_turbines/nrel5mw/nrel5mw_mod_update_output.yaml"
     # fname_input    = "reference_turbines/bar/BAR2010n.yaml"
     # fname_output   = "reference_turbines/bar/BAR2011n.yaml"
-=======
-    fname_input    = "wisdem/assemblies/reference_turbines/nrel5mw/nrel5mw_mod_update.yaml"
-    fname_output   = "wisdem/assemblies/reference_turbines/nrel5mw/nrel5mw_mod_update_output.yaml"
-    # fname_input    = "wisdem/wisdem/assemblies/reference_turbines/bar/BAR2010n.yaml"
-    # fname_output   = "wisdem/wisdem/assemblies/reference_turbines/bar/BAR2011n.yaml"
->>>>>>> 7321312b
     folder_output  = 'it_1/'
     opt_flag_twist = False
     opt_flag_chord = False
@@ -476,7 +469,6 @@
     wt_initial                  = WindTurbineOntologyPython()
     wt_initial.validate         = False
     wt_initial.fname_schema     = "wisdem/wisdem/assemblies/reference_turbines/IEAontology_schema.yaml"
-<<<<<<< HEAD
     wt_initial.xfoil_path       = '/Users/pbortolo/work/1_wisdem/Xfoil/bin/xfoil'
     wt_initial.Analysis_Level   = 0
     wt_initial.FAST_ver         = 'OpenFAST'
@@ -489,24 +481,6 @@
     wt_initial.FAST_runDirectory= 'temp/' + wt_initial.FAST_namingOut
     wt_initial.cores            = 1
     wt_initial.debug_level      = 2
-=======
-    if optimization_data.openfast == True:
-        wt_initial.xfoil_path       = '/Users/pbortolo/work/1_wisdem/Xfoil/bin/xfoil'
-        wt_initial.Analysis_Level   = 1
-        wt_initial.FAST_ver         = 'OpenFAST'
-        wt_initial.dev_branch       = True
-        wt_initial.FAST_exe         = '/Users/pbortolo/work/2_openfast/openfast/build/glue-codes/openfast/openfast'
-        wt_initial.FAST_directory   = '/Users/pbortolo/work/2_openfast/BAR/OpenFAST_Models/RotorSE_FAST_BAR_2010n_noRe_0_70_to_0_95'
-        wt_initial.FAST_InputFile   = 'RotorSE_FAST_BAR_2010n_noRe.fst'
-        wt_initial.path2dll         = '/Users/pbortolo/work/2_openfast/ROSCO_w_flaps/build/libdiscon.dylib'
-        wt_initial.Turbsim_exe      = "/Users/pbortolo/work/2_openfast/TurbSim/bin/TurbSim_glin64"
-        wt_initial.FAST_namingOut   = 'WISDEM_NREL5MW'
-        wt_initial.FAST_runDirectory= 'temp/' + wt_initial.FAST_namingOut
-        wt_initial.cores            = 1
-        wt_initial.debug_level      = 2
-        wt_initial.n_pitch          = 20
-        wt_initial.n_tsr            = 20
->>>>>>> 7321312b
     wt_init_options, wt_init    = wt_initial.initialize(fname_input)
     
     if opt_flag_twist == True:
