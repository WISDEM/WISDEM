--- conflicted
+++ resolved
@@ -354,7 +354,6 @@
         # Options
         blade_init_options = self.options['blade_init_options']
         af_init_options    = self.options['af_init_options']
-<<<<<<< HEAD
         opt_options        = self.options['opt_options']
         
         # Import outer shape BEM
@@ -392,47 +391,10 @@
         self.connect('outer_shape_bem.pitch_axis',  'interp_airfoils.pitch_axis')
         self.connect('outer_shape_bem.af_used',     'interp_airfoils.af_used')
         self.connect('opt_var.af_position',         'interp_airfoils.af_position')
-=======
-
-        # Import trailing-edge flaps data
-        self.add_subsystem('dac_te_flaps', TE_Flaps(blade_init_options = blade_init_options))
-
-        # Import outer shape BEM
-        self.add_subsystem('outer_shape_bem', Blade_Outer_Shape_BEM(blade_init_options = blade_init_options), promotes = ['length'])
-
-        # Re-interpolate outer shape BEM
-        self.add_subsystem('re_interp_bem', Re_Interp_BEM(blade_init_options = blade_init_options))
-
-
-        # Interpolate airfoil profiles and coordinates
-        self.add_subsystem('interp_airfoils_aero',  Blade_Interp_Airfoils_Aero(blade_init_options = blade_init_options, af_init_options = af_init_options))
-        self.add_subsystem('interp_airfoils_struct', Blade_Interp_Airfoils_Struct(blade_init_options = blade_init_options, af_init_options = af_init_options))
-
-
-        # Connections from outer_shape_bem to re_interp_bem
-        self.connect('outer_shape_bem.s',           're_interp_bem.s_')
-        self.connect('outer_shape_bem.chord',       're_interp_bem.chord_')
-        self.connect('outer_shape_bem.twist',       're_interp_bem.twist_')
-        self.connect('outer_shape_bem.pitch_axis',  're_interp_bem.pitch_axis_')
-        # self.connect('outer_shape_bem.af_used',     're_interp_bem.af_used_')
-        # self.connect('outer_shape_bem.af_position', 're_interp_bem.af_position_')
-        self.connect('outer_shape_bem.ref_axis', 're_interp_bem.ref_axis_')
-
-        # Connections from outer_shape_bem to interp_airfoils
-        self.connect('re_interp_bem.s',             'interp_airfoils_aero.s')
-        self.connect('outer_shape_bem.s',           'interp_airfoils_struct.s')
-        self.connect('re_interp_bem.chord',         'interp_airfoils_aero.chord')
-        self.connect('outer_shape_bem.chord',       'interp_airfoils_struct.chord')
-        self.connect('re_interp_bem.pitch_axis',    'interp_airfoils_aero.pitch_axis')
-        self.connect('outer_shape_bem.pitch_axis',  'interp_airfoils_struct.pitch_axis')
-        self.connect('outer_shape_bem.af_used',     ['interp_airfoils_aero.af_used','interp_airfoils_struct.af_used'])  # <<<
-        self.connect('outer_shape_bem.af_position', ['interp_airfoils_aero.af_position','interp_airfoils_struct.af_position'])  # <<<
->>>>>>> 64ca5697
         
         # If the flag is true, generate the 3D x,y,z points of the outer blade shape
         if blade_init_options['lofted_output'] == True:
             self.add_subsystem('blade_lofted',    Blade_Lofted_Shape(blade_init_options = blade_init_options, af_init_options = af_init_options))
-<<<<<<< HEAD
             self.connect('interp_airfoils.coord_xy_dim',    'blade_lofted.coord_xy_dim')
             self.connect('pa.twist_param',                  'blade_lofted.twist')
             self.connect('outer_shape_bem.s',               'blade_lofted.s')
@@ -454,18 +416,6 @@
 
         # Import trailing-edge flaps data
         self.add_subsystem('dac_te_flaps', TE_Flaps(blade_init_options = blade_init_options))
-=======
-            self.connect('interp_airfoils_struct.coord_xy_dim',    'blade_lofted.coord_xy_dim')
-            self.connect('re_interp_bem.twist',           'blade_lofted.twist')
-            self.connect('re_interp_bem.s',               'blade_lofted.s')
-            self.connect('re_interp_bem.ref_axis',        'blade_lofted.ref_axis')
-        
-        # Import blade internal structure data and remap composites on the outer blade shape
-        self.add_subsystem('internal_structure_2d_fem', Blade_Internal_Structure_2D_FEM(blade_init_options = blade_init_options, af_init_options = af_init_options))
-        self.connect('outer_shape_bem.twist',           'internal_structure_2d_fem.twist')
-        self.connect('interp_airfoils_struct.coord_xy_dim',    'internal_structure_2d_fem.coord_xy_dim')
-
->>>>>>> 64ca5697
 
 class Blade_Outer_Shape_BEM(ExplicitComponent):
     # Openmdao component with the blade outer shape data coming from the input yaml file.
@@ -704,146 +654,6 @@
         outputs['cd_interp']       = cd_interp
         outputs['cm_interp']       = cm_interp
 
-<<<<<<< HEAD
-=======
-
-class Blade_Interp_Airfoils_Struct(ExplicitComponent):
-    # Openmdao component to interpolate airfoil coordinates and airfoil polars along the span of the blade for a predefined set of airfoils coming from component Airfoils.
-    def initialize(self):
-        self.options.declare('blade_init_options')
-        self.options.declare('af_init_options')
-        
-    def setup(self):
-        blade_init_options = self.options['blade_init_options']
-        self.n_af_span     = n_af_span = blade_init_options['n_af_span']
-        self.n_span        = n_span    = blade_init_options['n_span']
-        af_init_options    = self.options['af_init_options']
-        self.n_af          = n_af      = af_init_options['n_af'] # Number of airfoils
-        self.n_aoa         = n_aoa     = af_init_options['n_aoa']# Number of angle of attacks
-        self.n_Re          = n_Re      = af_init_options['n_Re'] # Number of Reynolds, so far hard set at 1
-        self.n_tab         = n_tab     = af_init_options['n_tab']# Number of tabulated data. For distributed aerodynamic control this could be > 1
-        self.n_xy          = n_xy      = af_init_options['n_xy'] # Number of coordinate points to describe the airfoil geometry
-        
-        self.add_discrete_input('af_used', val=n_af_span * [''],              desc='1D array of names of the airfoils defined along blade span.')
-        
-        self.add_input('af_position',   val=np.zeros(n_af_span),              desc='1D array of the non dimensional positions of the airfoils af_used defined along blade span.')
-        self.add_input('s',             val=np.zeros(n_span),                 desc='1D array of the non-dimensional spanwise grid defined along blade axis (0-blade root, 1-blade tip)')
-        self.add_input('pitch_axis',    val=np.zeros(n_span),                 desc='1D array of the chordwise position of the pitch axis (0-LE, 1-TE), defined along blade span.')
-        self.add_input('chord',         val=np.zeros(n_span),    units='m',   desc='1D array of the chord values defined along blade span.')
-        
-        # Airfoil properties
-        self.add_discrete_input('name', val=n_af * [''],                        desc='1D array of names of airfoils.')
-        self.add_input('r_thick',   val=np.zeros(n_af),                         desc='1D array of the relative thicknesses of each airfoil.')
-        
-        # Airfoil coordinates
-        self.add_input('coord_xy',  val=np.zeros((n_af, n_xy, 2)),              desc='3D array of the x and y airfoil coordinates of the n_af airfoils.')
-        
-        # Polars and coordinates interpolated along span
-        self.add_output('coord_xy_interp',  val=np.zeros((n_span, n_xy, 2)),              desc='3D array of the non-dimensional x and y airfoil coordinates of the airfoils interpolated along span for n_span stations. The leading edge is place at x=0 and y=0.')
-        self.add_output('coord_xy_dim',     val=np.zeros((n_span, n_xy, 2)), units = 'm', desc='3D array of the dimensional x and y airfoil coordinates of the airfoils interpolated along span for n_span stations. The origin is placed at the pitch axis.')
-        
-    def compute(self, inputs, outputs, discrete_inputs, discrete_outputs):
-        
-        # Reconstruct the blade relative thickness along span with a pchip
-        r_thick_used    = np.zeros(self.n_af_span)
-        coord_xy_used   = np.zeros((self.n_af_span, self.n_xy, 2))
-        coord_xy_interp = np.zeros((self.n_span, self.n_xy, 2))
-        coord_xy_dim    = np.zeros((self.n_span, self.n_xy, 2))
-        
-        for i in range(self.n_af_span):
-            for j in range(self.n_af):
-                if discrete_inputs['af_used'][i] == discrete_inputs['name'][j]:                    
-                    r_thick_used[i]     = inputs['r_thick'][j]
-                    coord_xy_used[i,:,:]= inputs['coord_xy'][j]
-                    break
-        
-        spline         = PchipInterpolator
-        rthick_spline  = spline(inputs['af_position'], r_thick_used)
-        r_thick_interp = rthick_spline(inputs['s'])
-        
-        # Spanwise interpolation of the profile coordinates with a pchip
-        r_thick_unique, indices  = np.unique(r_thick_used, return_index = True)
-        profile_spline  = spline(r_thick_unique, coord_xy_used[indices, :, :])        
-        coord_xy_interp = np.flip(profile_spline(np.flip(r_thick_interp)), axis=0)
-        
-        
-        for i in range(self.n_span):
-            # Correction to move the leading edge (min x point) to (0,0)
-            af_le = coord_xy_interp[i, np.argmin(coord_xy_interp[i,:,0]),:]
-            coord_xy_interp[i,:,0] -= af_le[0]
-            coord_xy_interp[i,:,1] -= af_le[1]
-            c = max(coord_xy_interp[i,:,0]) - min(coord_xy_interp[i,:,0])
-            coord_xy_interp[i,:,:] /= c
-            # If the rel thickness is smaller than 0.4 apply a trailing ege smoothing step
-            if r_thick_interp[i] < 0.4: 
-                coord_xy_interp[i,:,:] = trailing_edge_smoothing(coord_xy_interp[i,:,:])
-            
-        pitch_axis = inputs['pitch_axis']
-        chord      = inputs['chord']
-
-        
-        coord_xy_dim = copy.copy(coord_xy_interp)
-        coord_xy_dim[:,:,0] -= pitch_axis[:, np.newaxis]
-        coord_xy_dim = coord_xy_dim*chord[:, np.newaxis, np.newaxis]
-   
->>>>>>> 64ca5697
-        # Plot interpolated coordinates
-        # import matplotlib.pyplot as plt
-        # for i in range(self.n_span):    
-        #     plt.plot(coord_xy_interp[i,:,0], coord_xy_interp[i,:,1], 'k', label = 'coord_xy_interp')
-        #     plt.plot(coord_xy_dim[i,:,0], coord_xy_dim[i,:,1], 'b', label = 'coord_xy_dim')
-        #     plt.axis('equal')
-        #     plt.title(i)
-        #     plt.legend()
-        #     plt.show()
-
-<<<<<<< HEAD
-
-        # # Smoothing
-        # import matplotlib.pyplot as plt
-        # # plt.plot(inputs['s'], inputs['chord'] * outputs['r_thick_interp'])
-        # # plt.show()
-
-        # # Absolute Thickness
-        # abs_thick_init  = outputs['r_thick_interp']*inputs['chord']
-        # s_interp_at     = np.array([0.0, 0.02,  0.1, 0.2, 0.8,  1.0 ])
-        # abs_thick_int1  = np.interp(s_interp_at, inputs['s'],abs_thick_init)
-        # f_interp2       = PchipInterpolator(s_interp_at,abs_thick_int1)
-        # abs_thick_int2  = f_interp2(inputs['s'])
-
-        # # # Relative thickness
-        # r_thick_interp   = abs_thick_int2 / inputs['chord']
-        # r_thick_airfoils = np.array([0.18, 0.211, 0.241, 0.301, 0.36 , 0.50, 1.00])
-        # s_interp_rt      = np.interp(r_thick_airfoils, np.flip(r_thick_interp),np.flip(inputs['s']))
-        # f_interp2        = PchipInterpolator(np.flip(s_interp_rt, axis=0),np.flip(r_thick_airfoils, axis=0))
-        # r_thick_int2     = f_interp2(inputs['s'])
-
-        
-        # frt, axrt  = plt.subplots(1,1,figsize=(5.3, 4))
-        # axrt.plot(inputs['s'], outputs['r_thick_interp']*100., c='k', label='Initial')
-        # # axrt.plot(inputs['s'], r_thick_interp * 100., c='b', label='Interp')
-        # # axrt.plot(s_interp_rt, r_thick_airfoils * 100., 'og', label='Airfoils')
-        # # axrt.plot(inputs['s'], r_thick_int2 * 100., c='g', label='Reconstructed')
-        # axrt.set(xlabel='r/R' , ylabel='Relative Thickness (%)')
-        # axrt.legend()
-        
-        # fat, axat  = plt.subplots(1,1,figsize=(5.3, 4))
-        # axat.plot(inputs['s'], abs_thick_init, c='k', label='Initial')
-        # # axat.plot(s_interp_at, abs_thick_int1, 'ko', label='Interp Points')
-        # # axat.plot(inputs['s'], abs_thick_int2, c='b', label='PCHIP')
-        # # axat.plot(inputs['s'], r_thick_int2 * inputs['chord'], c='g', label='Reconstructed')
-        # axat.set(xlabel='r/R' , ylabel='Absolute Thickness (m)')
-        # axat.legend()
-        # plt.show()
-        # print(np.flip(s_interp_rt))
-        # exit()
-=======
-            
-        outputs['coord_xy_interp'] = coord_xy_interp
-        outputs['coord_xy_dim']    = coord_xy_dim
-
-
->>>>>>> 64ca5697
 
 class Blade_Lofted_Shape(ExplicitComponent):
     # Openmdao component to generate the x, y, z coordinates of the points describing the blade outer shape.
@@ -1114,12 +924,7 @@
 
         self.add_output('height',   val = 0.0,                  units='m',  desc='Scalar of the tower height computed along the z axis.')
         self.add_output('length',   val = 0.0,                  units='m',  desc='Scalar of the tower length computed along its curved axis. A standard straight tower will be as high as long.')
-<<<<<<< HEAD
-        self.add_output('outfitting_factor',       val = 0.0,             desc='Multiplier that accounts for secondary structure mass inside of tower')
-=======
-        
-        self.add_output('mass',   val = 0.0,                  units='kg',  desc='Temporary tower mass')
->>>>>>> 64ca5697
+
 
         
     def compute(self, inputs, outputs, discrete_inputs, discrete_outputs):
@@ -1369,23 +1174,6 @@
         outputs['rotor_diameter'] = outputs['rotor_radius'] * 2.
         outputs['hub_height']     = inputs['tower_height'] + inputs['distance_tt_hub'] + inputs['foundation_height']
 
-<<<<<<< HEAD
-class Parametrize_Control(ExplicitComponent):
-    # Openmdao component that multiplies the initial tsr with the tsr gain
-
-    def setup(self):
-        # Inputs
-        self.add_input('tsr_original',  val=0.0,    desc='Tip speed ratio defined in the yaml.')
-        self.add_input('tsr_gain',      val=1.0,    desc='Tip speed ratio gain optimized by the optimization solver.')
-        # Outputs
-        self.add_output('tsr_opt',      val=0.0,    desc='Optimized tip speed ratio')
-
-    def compute(self, inputs, outputs):
-        
-        outputs['tsr_opt'] = inputs['tsr_original'] * inputs['tsr_gain']
-=======
-        outputs['r_blade_ref']    = inputs['s_ref'] * (outputs['rotor_radius'] - inputs['hub_radius']) + inputs['hub_radius']
->>>>>>> 64ca5697
 
 class WindTurbineOntologyOpenMDAO(Group):
     # Openmdao group with all wind turbine data
@@ -1427,19 +1215,7 @@
         self.connect('tower.height',                    'assembly.tower_height')
         self.connect('foundation.height',               'assembly.foundation_height')
         self.connect('nacelle.distance_tt_hub',         'assembly.distance_tt_hub')
-<<<<<<< HEAD
-
-        opt_var = IndepVarComp()
-        opt_var.add_output('tsr_opt_gain',   val = 1.0)
-        self.add_subsystem('opt_var',opt_var)
-        self.add_subsystem('pc', Parametrize_Control())
-        self.connect('opt_var.tsr_opt_gain', 'pc.tsr_gain')
-        self.connect('control.rated_TSR',    'pc.tsr_original')
-
-=======
-        self.connect('blade.outer_shape_bem.s',         'assembly.s_ref')
-        
->>>>>>> 64ca5697
+
 def yaml2openmdao(wt_opt, analysis_options, wt_init):
     # Function to assign values to the openmdao group Wind_Turbine and all its components
     
@@ -1484,144 +1260,14 @@
     
 def assign_outer_shape_bem_values(wt_opt, analysis_options, blade):
     # Function to assign values to the openmdao component Blade_Outer_Shape_BEM
-<<<<<<< HEAD
-    
-    nd_span     = analysis_options['blade']['nd_span']
-    
-    wt_opt['blade.outer_shape_bem.af_used']     = outer_shape_bem['airfoil_position']['labels']
-    wt_opt['blade.outer_shape_bem.af_position'] = outer_shape_bem['airfoil_position']['grid']
-    wt_opt['blade.opt_var.af_position']         = outer_shape_bem['airfoil_position']['grid']
-=======
-
-    # nd_span     = analysis_options['blade']['nd_span']
-
-    nd_span = np.linspace(0., 1., analysis_options['blade']['n_span'])  # Equally spaced non-dimensional spanwise grid
-    #
-    # # modify grid to airfoil radial stations
-    # af_loc = blade['outer_shape_bem']['airfoil_position']['grid']
-    # for afi in range(len(af_loc)):
-    #     idx_af_loc = np.where(np.abs(nd_span - af_loc[afi]) == (np.abs(nd_span - af_loc[afi])).min())
-    #     nd_span[idx_af_loc] = af_loc[afi]
-    #
-    # flap_start = wt_opt['param.opt_var.te_flap_end'] - wt_opt['param.opt_var.te_flap_ext']
-    # print(flap_start)
-    # flap_end = wt_opt['param.opt_var.te_flap_end']
-    # print(flap_end)
-    #
-    # # modify grid at flap start and end position
-    # if 'aerodynamic_control' in blade:
-    #     # flap start
-    #     idx_flap_start = np.where(np.abs(nd_span - flap_start) == (np.abs(nd_span - flap_start)).min())
-    #     nd_span[idx_flap_start] = flap_start
-    #     # flap end
-    #     idx_flap_end = np.where(np.abs(nd_span - flap_end) == (np.abs(nd_span - flap_end)).min())
-    #     nd_span[idx_flap_end] = flap_end
-
-    #
-    # self.analysis_options['blade']['nd_span'] = np.linspace(0., 1., self.analysis_options['blade']['n_span'])  # Equally spaced non-dimensional spanwise grid
-    #
-    # # modify grid to airfoil radial stations
-    # af_loc = self.wt_init['components']['blade']['outer_shape_bem']['airfoil_position']['grid']
-    # for afi in range(len(af_loc)):
-    #     idx_af_loc = np.where(np.abs(self.analysis_options['blade']['nd_span'] - af_loc[afi]) == (
-    #         np.abs(self.analysis_options['blade']['nd_span'] - af_loc[afi])).min())
-    #     self.analysis_options['blade']['nd_span'][idx_af_loc] = af_loc[afi]
-    #
-    # # modify grid at flap start and end position
-    # if 'aerodynamic_control' in self.wt_init['components']['blade']:
-    #     # flap start
-    #     idx_flap_start = np.where(np.abs(self.analysis_options['blade']['nd_span'] -
-    #                                      self.wt_init['components']['blade']['aerodynamic_control']['te_flaps'][0][
-    #                                          'span_start']) ==
-    #                               (np.abs(self.analysis_options['blade']['nd_span'] -
-    #                                       self.wt_init['components']['blade']['aerodynamic_control']['te_flaps'][0][
-    #                                           'span_start'])).min())
-    #     self.analysis_options['blade']['nd_span'][idx_flap_start] = \
-    #     self.wt_init['components']['blade']['aerodynamic_control']['te_flaps'][0]['span_start']
-    #     # flap end
-    #     idx_flap_end = np.where(np.abs(self.analysis_options['blade']['nd_span'] -
-    #                                    self.wt_init['components']['blade']['aerodynamic_control']['te_flaps'][0][
-    #                                        'span_end']) ==
-    #                             (np.abs(self.analysis_options['blade']['nd_span'] -
-    #                                     self.wt_init['components']['blade']['aerodynamic_control']['te_flaps'][0][
-    #                                         'span_end'])).min())
-    #     self.analysis_options['blade']['nd_span'][idx_flap_end] = \
-    #     self.wt_init['components']['blade']['aerodynamic_control']['te_flaps'][0]['span_end']
-
-    wt_opt['blade.outer_shape_bem.af_used']     = blade['outer_shape_bem']['airfoil_position']['labels']
-    wt_opt['blade.outer_shape_bem.af_position'] = blade['outer_shape_bem']['airfoil_position']['grid']
->>>>>>> 64ca5697
+
     
     wt_opt['blade.outer_shape_bem.s']           = nd_span
     wt_opt['blade.outer_shape_bem.chord']       = np.interp(nd_span, blade['outer_shape_bem']['chord']['grid'], blade['outer_shape_bem']['chord']['values'])
     wt_opt['blade.outer_shape_bem.twist']       = np.interp(nd_span, blade['outer_shape_bem']['twist']['grid'], blade['outer_shape_bem']['twist']['values'])
     wt_opt['blade.outer_shape_bem.pitch_axis']  = np.interp(nd_span, blade['outer_shape_bem']['pitch_axis']['grid'], blade['outer_shape_bem']['pitch_axis']['values'])
     
-<<<<<<< HEAD
-    wt_opt['blade.outer_shape_bem.ref_axis'][:,0]  = np.interp(nd_span, outer_shape_bem['reference_axis']['x']['grid'], outer_shape_bem['reference_axis']['x']['values'])
-    wt_opt['blade.outer_shape_bem.ref_axis'][:,1]  = np.interp(nd_span, outer_shape_bem['reference_axis']['y']['grid'], outer_shape_bem['reference_axis']['y']['values'])
-    wt_opt['blade.outer_shape_bem.ref_axis'][:,2]  = np.interp(nd_span, outer_shape_bem['reference_axis']['z']['grid'], outer_shape_bem['reference_axis']['z']['values'])
-
-    # # Smoothing of the shapes
-    # # Chord
-    # chord_init      = wt_opt['blade.outer_shape_bem.chord']
-    # s_interp_c      = np.array([0.0, 0.05, 0.2, 0.35, 0.65, 0.9, 1.0 ])
-    # f_interp1       = interp1d(nd_span,chord_init)
-    # chord_int1      = f_interp1(s_interp_c)
-    # f_interp2       = PchipInterpolator(s_interp_c,chord_int1)
-    # chord_int2      = f_interp2(nd_span)
-    
-    # import matplotlib.pyplot as plt
-    # fc, axc  = plt.subplots(1,1,figsize=(5.3, 4))
-    # axc.plot(nd_span, chord_init, c='k', label='Initial')
-    # axc.plot(s_interp_c, chord_int1, 'ko', label='Interp Points')
-    # axc.plot(nd_span, chord_int2, c='b', label='PCHIP')
-    # axc.set(xlabel='r/R' , ylabel='Chord (m)')
-    # fig_name = 'interp_chord.png'
-    # axc.legend()
-    # # Planform
-    # le_init = wt_opt['blade.outer_shape_bem.pitch_axis']*wt_opt['blade.outer_shape_bem.chord']
-    # te_init = (1. - wt_opt['blade.outer_shape_bem.pitch_axis'])*wt_opt['blade.outer_shape_bem.chord']
-    
-    # s_interp_le     = np.array([0.0, 0.5, 0.8, 1.0])
-    # f_interp1       = interp1d(wt_opt['blade.outer_shape_bem.s'],le_init)
-    # le_int1         = f_interp1(s_interp_le)
-    # f_interp2       = PchipInterpolator(s_interp_le,le_int1)
-    # le_int2         = f_interp2(wt_opt['blade.outer_shape_bem.s'])
-    
-    # fpl, axpl  = plt.subplots(1,1,figsize=(5.3, 4))
-    # axpl.plot(wt_opt['blade.outer_shape_bem.s'], -le_init, c='k', label='LE init')
-    # axpl.plot(wt_opt['blade.outer_shape_bem.s'], -le_int2, c='b', label='LE smooth old pa')
-    # axpl.plot(wt_opt['blade.outer_shape_bem.s'], te_init, c='k', label='TE init')
-    # axpl.plot(wt_opt['blade.outer_shape_bem.s'], wt_opt['blade.outer_shape_bem.chord'] - le_int2, c='b', label='TE smooth old pa')
-    # axpl.set(xlabel='r/R' , ylabel='Planform (m)')
-    # axpl.legend()
-    # plt.show()
-    # # np.savetxt('temp.txt', le_int2/wt_opt['blade.outer_shape_bem.chord'])
-    # exit()
-
-    # # # Twist
-    # theta_init      = wt_opt['blade.outer_shape_bem.twist']
-    # s_interp      = np.array([0.0, 0.05, 0.1, 0.2, 0.35, 0.5, 0.7, 0.9, 1.0 ])
-    # f_interp1       = interp1d(nd_span,theta_init)
-    # theta_int1      = f_interp1(s_interp)
-    # f_interp2       = PchipInterpolator(s_interp,theta_int1)
-    # theta_int2      = f_interp2(nd_span)
-    
-    # import matplotlib.pyplot as plt
-    # fc, axc  = plt.subplots(1,1,figsize=(5.3, 4))
-    # axc.plot(nd_span, theta_init, c='k', label='Initial')
-    # axc.plot(s_interp, theta_int1, 'ko', label='Interp Points')
-    # axc.plot(nd_span, theta_int2, c='b', label='PCHIP')
-    # axc.set(xlabel='r/R' , ylabel='Twist (deg)')
-    # axc.legend()
-    # plt.show()
-    # exit()
-=======
-    wt_opt['blade.outer_shape_bem.ref_axis'][:,0]  = np.interp(nd_span, blade['outer_shape_bem']['reference_axis']['x']['grid'], blade['outer_shape_bem']['reference_axis']['x']['values'])
-    wt_opt['blade.outer_shape_bem.ref_axis'][:,1]  = np.interp(nd_span, blade['outer_shape_bem']['reference_axis']['y']['grid'], blade['outer_shape_bem']['reference_axis']['y']['values'])
-    wt_opt['blade.outer_shape_bem.ref_axis'][:,2]  = np.interp(nd_span, blade['outer_shape_bem']['reference_axis']['z']['grid'], blade['outer_shape_bem']['reference_axis']['z']['values'])
->>>>>>> 64ca5697
+
     
     return wt_opt
     
@@ -1804,13 +1450,7 @@
             wt_opt['blade.dac_te_flaps.delta_max_pos'][i]   = blade['aerodynamic_control']['te_flaps'][i]['delta_max_pos']
             wt_opt['blade.dac_te_flaps.delta_max_neg'][i]   = blade['aerodynamic_control']['te_flaps'][i]['delta_max_neg']
 
-<<<<<<< HEAD
-            wt_opt['blade.opt_var.te_flap_ext'] = blade['aerodynamic_control']['te_flaps'][i]['span_end'] - blade['aerodynamic_control']['te_flaps'][i]['span_start']
-            wt_opt['blade.opt_var.te_flap_end'] = blade['aerodynamic_control']['te_flaps'][i]['span_end']
-=======
-            wt_opt['opt_var_flap.te_flap_ext'] = blade['aerodynamic_control']['te_flaps'][i]['span_end'] - blade['aerodynamic_control']['te_flaps'][i]['span_start']
-            wt_opt['opt_var_flap.te_flap_end'] = blade['aerodynamic_control']['te_flaps'][i]['span_end']
->>>>>>> 64ca5697
+
 
             # Checks for consistency
             if blade['aerodynamic_control']['te_flaps'][i]['span_start'] < 0.:
@@ -1985,27 +1625,7 @@
     wt_opt['control.ss_vsgain']     = control['ss_vsgain']
     wt_opt['control.ss_pcgain']     = control['ss_pcgain']
     wt_opt['control.ps_percent']    = control['ps_percent']
-<<<<<<< HEAD
-=======
-
-
->>>>>>> 64ca5697
-    # Check for proper Flp_Mode, print warning
-    if analysis_options['airfoils']['n_tab'] > 1 and analysis_options['servose']['Flp_Mode'] == 0:
-            print('WARNING: servose.Flp_Mode should be >= 1 for aerodynamic control.')
-    if analysis_options['airfoils']['n_tab'] == 1 and analysis_options['servose']['Flp_Mode'] > 0:
-            print('WARNING: servose.Flp_Mode should be = 0 for no aerodynamic control.')
-            
-<<<<<<< HEAD
-=======
-
-
-    #if analysis_options['servose']['Flp_Mode'] >= 1:
-    #    wt_opt['control.Kp_flap']       = control['Kp_flap']
-    #    wt_opt['control.Ki_flap']       = control['Ki_flap']
-    
-    
->>>>>>> 64ca5697
+
     return wt_opt
 
 def assign_configuration_values(wt_opt, assembly):
