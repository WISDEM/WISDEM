--- conflicted
+++ resolved
@@ -58,19 +58,12 @@
         os.mkdir(folder_output)
 
     # Initialize openmdao problem
-<<<<<<< HEAD
     if MPI:
         num_par_fd = MPI.COMM_WORLD.Get_size()
         wt_opt = Problem(model=Group(num_par_fd=num_par_fd))
         wt_opt.model.add_subsystem('comp', WindPark(analysis_options = analysis_options, opt_options = opt_options), promotes=['*'])
     else:
         wt_opt = Problem(model=WindPark(analysis_options = analysis_options, opt_options = opt_options))
-=======
-    wt_opt          = Problem()
-    wt_opt.model    = WindPark(analysis_options = analysis_options, opt_options = opt_options)
-    wt_opt.model.approx_totals(method='fd', step=opt_options['driver']['step_size'])  # <<< use for SLSQP optimizer
-    # wt_opt.model.approx_totals()  #method='fd', step=opt_options['driver']['step_size'])
->>>>>>> 64ca5697
     
     if 'step_size' in opt_options['driver']:
         step_size = opt_options['driver']['step_size']
@@ -80,7 +73,6 @@
     
     if opt_options['opt_flag'] == True:
         # Set optimization solver and options
-<<<<<<< HEAD
         if opt_options['driver']['solver'] == 'SLSQP':
             wt_opt.driver  = ScipyOptimizeDriver()
             wt_opt.driver.options['optimizer'] = opt_options['driver']['solver']
@@ -114,8 +106,6 @@
 
         else:
             exit('The optimizer ' + opt_options['driver']['solver'] + 'is not yet supported!')
-=======
->>>>>>> 64ca5697
 
         # SLSQP
         # wt_opt.driver  = ScipyOptimizeDriver()
@@ -139,32 +129,24 @@
         elif opt_options['merit_figure'] == 'blade_mass':
             wt_opt.model.add_objective('elastic.precomp.blade_mass', scaler = 1.e-4)
         elif opt_options['merit_figure'] == 'LCOE':
-<<<<<<< HEAD
             wt_opt.model.add_objective('financese.lcoe', scaler = 1.e+1)
         elif opt_options['merit_figure'] == 'blade_tip_deflection':
             wt_opt.model.add_objective('tcons.tip_deflection_ratio')
         elif opt_options['merit_figure'] == 'Cp':
             wt_opt.model.add_objective('sse.powercurve.Cp_regII', scaler = -1.)
-=======
             wt_opt.model.add_objective('financese.lcoe', scaler = 1.e+2)
         # NEW optimization objective for DAC design analysis
         elif opt_options['merit_figure'] == 'My_std':   # for DAC optimization on root-fla-bending moments
             wt_opt.model.add_objective('aeroelastic.My_std', scaler = 1.)  #1.e-8)
         elif opt_options['merit_figure'] == 'flp1_std':   # for DAC optimization on flap angles - TORQU 2020 paper (need to define time constant in ROSCO)
             wt_opt.model.add_objective('aeroelastic.flp1_std', scaler = 1.)  #1.e-8)
->>>>>>> 64ca5697
         else:
             exit('The merit figure ' + opt_options['merit_figure'] + ' is not supported.')
 
         # Set optimization variables
         if opt_options['optimization_variables']['blade']['aero_shape']['twist']['flag'] == True:
-<<<<<<< HEAD
             indices        = range(2,opt_options['optimization_variables']['blade']['aero_shape']['twist']['n_opt'])
             wt_opt.model.add_design_var('blade.opt_var.twist_opt_gain', indices = indices, lower=0., upper=1.)
-=======
-            indices  = range(2,opt_options['optimization_variables']['blade']['aero_shape']['twist']['n_opt'])
-            wt_opt.model.add_design_var('param.opt_var.twist_opt_gain', indices = indices, lower=0., upper=1.)
->>>>>>> 64ca5697
         if opt_options['optimization_variables']['blade']['aero_shape']['chord']['flag'] == True:
             indices  = range(2,opt_options['optimization_variables']['blade']['aero_shape']['chord']['n_opt'] - 1)
             wt_opt.model.add_design_var('blade.opt_var.chord_opt_gain', indices = indices, lower=opt_options['optimization_variables']['blade']['aero_shape']['chord']['min_gain'], upper=opt_options['optimization_variables']['blade']['aero_shape']['chord']['max_gain'])
@@ -191,7 +173,6 @@
             wt_opt.model.add_design_var('opt_var.tsr_opt_gain', lower=opt_options['optimization_variables']['control']['tsr']['min_gain'], upper=opt_options['optimization_variables']['control']['tsr']['max_gain'])
         if 'dac' in opt_options['optimization_variables']['blade'].keys():
             if opt_options['optimization_variables']['blade']['dac']['te_flap_end']['flag'] == True:
-<<<<<<< HEAD
                 wt_opt.model.add_design_var('blade.opt_var.te_flap_end', lower=opt_options['optimization_variables']['blade']['dac']['te_flap_end']['min_end'], upper=opt_options['optimization_variables']['blade']['dac']['te_flap_end']['max_end'])
             if opt_options['optimization_variables']['blade']['dac']['te_flap_ext']['flag'] == True:
                 wt_opt.model.add_design_var('blade.opt_var.te_flap_ext', lower=opt_options['optimization_variables']['blade']['dac']['te_flap_ext']['min_ext'], upper=opt_options['optimization_variables']['blade']['dac']['te_flap_ext']['max_ext'])
@@ -227,29 +208,11 @@
                 wt_opt.model.add_constraint('elastic.rail.LV_constraint_4axle',    upper= 1.0)
             else:
                 exit('You have activated the rail transport constraint module. Please define whether you want to model 4- or 8-axle flatcars.')
-        
+         wt_opt.model.add_constraint('tcons.tip_deflection_ratio',    upper= 1.0)
+
         # Set recorder
         wt_opt.driver.add_recorder(SqliteRecorder(opt_options['optimization_log']))
         wt_opt.driver.recording_options['includes'] = ['sse.AEP, elastic.precomp.blade_mass, financese.lcoe', 'rlds.constr.constr_max_strainU_spar', 'rlds.constr.constr_max_strainL_spar', 'tcons.tip_deflection_ratio', 'sse.stall_check.no_stall_constraint', 'pc.tsr_opt', ]
-=======
-                wt_opt.model.add_design_var('opt_var_flap.te_flap_end', lower=opt_options['optimization_variables']['blade']['dac']['te_flap_end']['min_end'], upper=opt_options['optimization_variables']['blade']['dac']['te_flap_end']['max_end'])
-            if opt_options['optimization_variables']['blade']['dac']['te_flap_ext']['flag'] == True:
-                wt_opt.model.add_design_var('opt_var_flap.te_flap_ext', lower=opt_options['optimization_variables']['blade']['dac']['te_flap_ext']['min_ext'], upper=opt_options['optimization_variables']['blade']['dac']['te_flap_ext']['max_ext'])
-        
-
-        # Set non-linear constraints
-        # wt_opt.model.add_constraint('rlds.constr.constr_max_strainU_spar', upper= 1.)
-        # wt_opt.model.add_constraint('rlds.constr.constr_min_strainU_spar', upper= 1.)
-        # wt_opt.model.add_constraint('rlds.constr.constr_max_strainL_spar', upper= 1.)
-        # wt_opt.model.add_constraint('rlds.constr.constr_min_strainL_spar', upper= 1.)
-        # wt_opt.model.add_constraint('sse.stall_check.no_stall_constraint', upper= 1.)
-        wt_opt.model.add_constraint('tcons.tip_deflection_ratio',    upper= 1.0)
-        
-        # Set recorder
-        # wt_opt.driver.add_recorder(SqliteRecorder(opt_options['recorder']['file_name']))
-        wt_opt.driver.add_recorder(SqliteRecorder(opt_options['optimization_log']))
-        wt_opt.driver.recording_options['includes'] = ['sse.AEP, elastic.precomp.blade_mass, financese.lcoe, aeroelastic.My_std']
->>>>>>> 64ca5697
         wt_opt.driver.recording_options['record_objectives']  = True
         wt_opt.driver.recording_options['record_constraints'] = True
         wt_opt.driver.recording_options['record_desvars']     = True
