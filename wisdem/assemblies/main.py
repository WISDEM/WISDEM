import numpy as np
import os, sys
import matplotlib.pyplot as plt
import openmdao.api as om
from openmdao.api import ExplicitComponent, Group, IndepVarComp, Problem, SqliteRecorder, ScipyOptimizeDriver, CaseReader
from wisdem.assemblies.load_IEA_yaml import WindTurbineOntologyPython, WindTurbineOntologyOpenMDAO, yaml2openmdao
from wisdem.assemblies.run_tools import Opt_Data, Convergence_Trends_Opt, Outputs_2_Screen
from wisdem.assemblies.wt_land_based import WindPark
from wisdem.commonse.mpi_tools import MPI

if MPI:
    #from openmdao.api import PetscImpl as impl
    #from mpi4py import MPI
    #from petsc4py import PETSc
    from wisdem.commonse.mpi_tools import map_comm_heirarchical, subprocessor_loop, subprocessor_stop

def run_wisdem(fname_wt_input, fname_analysis_options, fname_opt_options, fname_wt_output, folder_output):
    # Main function to run a wind turbine wisdem assembly
    
    # Create an Opt_Data instance, which is a container for the optimization
    # parameters as described in by the yaml file. Also set the folder output.
    optimization_data       = Opt_Data()
    optimization_data.fname_opt_options = fname_opt_options
    optimization_data.folder_output     = folder_output    
    
    if not os.path.isdir(folder_output):
        os.mkdir(folder_output)

    # Load yaml for turbine description into a pure python data structure.
    wt_initial                   = WindTurbineOntologyPython()
    analysis_options, wt_init    = wt_initial.initialize(fname_wt_input, fname_analysis_options)
    opt_options = optimization_data.initialize()
    
    # Assume we're not doing optimization unless an opt_flag is true in the
    # optimization yaml
    opt_options['opt_flag']    = False
    
    # ----------------------------------------------------------------------
    # Loop through all optimization variables, setting opt_flag to true
    # if any of these variables are set to optimize. If it's not an optimization
    # DV, set the number of optimization points to be the same as the number
    # of discretization points. 
    # ----------------------------------------------------------------------

    # Blade optimization variables
    blade_opt_options = opt_options['optimization_variables']['blade']
    if blade_opt_options['aero_shape']['twist']['flag']:
        opt_options['opt_flag'] = True
    else:
        blade_opt_options['aero_shape']['twist']['n_opt'] = analysis_options['rotorse']['n_span']
    if blade_opt_options['aero_shape']['chord']['flag']:
        opt_options['opt_flag'] = True
    else:
        blade_opt_options['aero_shape']['chord']['n_opt'] = analysis_options['rotorse']['n_span']
    if blade_opt_options['aero_shape']['af_positions']['flag']:
        opt_options['opt_flag'] = True
    if blade_opt_options['structure']['spar_cap_ss']['flag']:
        opt_options['opt_flag'] = True
    else:
        blade_opt_options['structure']['spar_cap_ss']['n_opt'] = analysis_options['rotorse']['n_span']
    if blade_opt_options['structure']['spar_cap_ps']['flag']:
        opt_options['opt_flag'] = True
    else:
        blade_opt_options['structure']['spar_cap_ps']['n_opt'] = analysis_options['rotorse']['n_span']

    # 'dac' is an optional setting, so we check if it's in the yaml-produced dict
    if 'dac' in blade_opt_options:
        if blade_opt_options['dac']['te_flap_end']['flag'] or blade_opt_options['dac']['te_flap_ext']['flag']:
            opt_options['opt_flag'] = True

    # Tower optimization variables
    tower_opt_options = opt_options['optimization_variables']['tower']
    if tower_opt_options['outer_diameter']['flag']:
        opt_options['opt_flag'] = True
    if tower_opt_options['layer_thickness']['flag']:
        opt_options['opt_flag'] = True

<<<<<<< HEAD
    # Initialize openmdao problem. If running with multiple processors in MPI, use parallel finite differencing equal to the number of cores used.
    # Otherwise, initialize the WindPark system normally. Get the rank number for parallelization. We only print output files using the root processor.
    if MPI and opt_options['opt_flag']:
        # Determine the number of design variables
        n_DV = 0
=======
    # Servo optimization variables
    control_opt_options = opt_options['optimization_variables']['control']
    if control_opt_options['tsr']['flag']:
        opt_options['opt_flag'] = True
    if control_opt_options['servo']['pitch_control']['flag']:
        opt_options['opt_flag'] = True
    if control_opt_options['servo']['torque_control']['flag']:
        opt_options['opt_flag'] = True
    if 'flap_control' in control_opt_options['servo']:
        if control_opt_options['servo']['flap_control']['flag']:
            opt_options['opt_flag'] = True

    # ----------------------------------------------------------------------
    # Initialize openmdao problem. 
    # ----------------------------------------------------------------------
    # If running with multiple processors in MPI, use parallel finite 
    # differencing equal to the number of cores used. Otherwise, initialize 
    # the WindPark system normally.
    if MPI:
        num_par_fd = MPI.COMM_WORLD.Get_size()
        wt_opt = Problem(model=Group(num_par_fd=num_par_fd))
        wt_opt.model.add_subsystem('comp', WindPark(analysis_options = analysis_options, opt_options = opt_options), promotes=['*'])
    else:
        wt_opt = Problem(model=WindPark(analysis_options = analysis_options, opt_options = opt_options))
    
    # If a step size for the driver-level finite differencing is provided,
    # use that step size. Otherwise use a default value.
    if 'step_size' in opt_options['driver']:
        step_size = opt_options['driver']['step_size']
    else:
        step_size = 1.e-6
    wt_opt.model.approx_totals(method='fd', step=step_size, form='central')
    


    # ----------------------------------------------------------------------
    # After looping through the optimization options yaml above, if opt_flag
    # became true then we set up an optimization problem
    # Solver has specific meaning in OpenMDAO
    # ----------------------------------------------------------------------
    if opt_options['opt_flag']:
        
        # ---------- Set optimization solver and options. ---------- 
        # First, Scipy's SLSQP
        if opt_options['driver']['solver'] == 'SLSQP':
            wt_opt.driver  = ScipyOptimizeDriver()
            wt_opt.driver.options['optimizer'] = opt_options['driver']['solver']
            wt_opt.driver.options['tol']       = opt_options['driver']['tol']
            wt_opt.driver.options['maxiter']   = opt_options['driver']['max_iter']
            
        # The next two optimization methods require pyOptSparse.
        elif opt_options['driver']['solver'] == 'CONMIN':
            try:
                from openmdao.api import pyOptSparseDriver
            except:
                exit('You requested the optimization solver CONMIN, but you have not installed the pyOptSparseDriver. Please do so and rerun.')
            wt_opt.driver = pyOptSparseDriver()
            wt_opt.driver.options['optimizer'] = opt_options['driver']['solver']
            wt_opt.driver.opt_settings['ITMAX']= opt_options['driver']['max_iter']
            
        elif opt_options['driver']['solver'] == 'SNOPT':
            try:
                from openmdao.api import pyOptSparseDriver
            except:
                exit('You requested the optimization solver SNOPT, but you have not installed the pyOptSparseDriver. Please do so and rerun.')
            wt_opt.driver = pyOptSparseDriver()
            try:    
                wt_opt.driver.options['optimizer']                       = opt_options['driver']['solver']
            except:
                exit('You requested the optimization solver SNOPT, but you have not installed it within the pyOptSparseDriver. Please do so and rerun.')
            wt_opt.driver.opt_settings['Major optimality tolerance']  = float(opt_options['driver']['tol'])
            wt_opt.driver.opt_settings['Major iterations limit']      = int(opt_options['driver']['max_iter'])
            wt_opt.driver.opt_settings['Iterations limit']            = int(opt_options['driver']['max_function_calls'])
            wt_opt.driver.opt_settings['Major feasibility tolerance'] = float(opt_options['driver']['tol'])
            # wt_opt.driver.opt_settings['Summary file'] = 'SNOPT_Summary_file.txt'
            # wt_opt.driver.opt_settings['Print file'] = 'SNOPT_Print_file.txt'
            if 'hist_file_name' in opt_options['driver']:
                wt_opt.driver.hist_file = opt_options['driver']['hist_file_name']
            if 'verify_level' in opt_options['driver']:
                wt_opt.driver.opt_settings['Verify level'] = opt_options['driver']['verify_level']
            # wt_opt.driver.declare_coloring()  
            if 'hotstart_file' in opt_options['driver']:
                wt_opt.driver.hotstart_file = opt_options['driver']['hotstart_file']

        else:
            exit('The optimizer ' + opt_options['driver']['solver'] + 'is not yet supported!')

        # ---------- Set merit figure. Each objective has its own scaling. ----------
        if opt_options['merit_figure'] == 'AEP':
            wt_opt.model.add_objective('sse.AEP', ref = -1.e6)
        elif opt_options['merit_figure'] == 'blade_mass':
            wt_opt.model.add_objective('elastic.precomp.blade_mass', ref = 1.e4)
        elif opt_options['merit_figure'] == 'LCOE':
            wt_opt.model.add_objective('financese.lcoe', ref = 0.1)
        elif opt_options['merit_figure'] == 'blade_tip_deflection':
            wt_opt.model.add_objective('tcons.tip_deflection_ratio')
        elif opt_options['merit_figure'] == 'tower_mass':
            wt_opt.model.add_objective('towerse.tower_mass')
        elif opt_options['merit_figure'] == 'tower_cost':
            wt_opt.model.add_objective('tcc.tower_cost')
        elif opt_options['merit_figure'] == 'Cp':
            wt_opt.model.add_objective('sse.powercurve.Cp_regII', ref = -1.)
        elif opt_options['merit_figure'] == 'My_std':   # for DAC optimization on root-flap-bending moments
            wt_opt.model.add_objective('aeroelastic.My_std', ref = 1.e6)
        elif opt_options['merit_figure'] == 'flp1_std':   # for DAC optimization on flap angles - TORQUE 2020 paper (need to define time constant in ROSCO)
            wt_opt.model.add_objective('aeroelastic.flp1_std')  #1.e-8)
        else:
            exit('The merit figure ' + opt_options['merit_figure'] + ' is not supported.')

        # ---------- Set optimization design variables. ----------
        # -- Blade --
>>>>>>> 82bb79ae
        if blade_opt_options['aero_shape']['twist']['flag']:
            n_DV += blade_opt_options['aero_shape']['twist']['n_opt'] - 2
        if blade_opt_options['aero_shape']['chord']['flag']:    
            n_DV += blade_opt_options['aero_shape']['chord']['n_opt'] - 3            
        if blade_opt_options['aero_shape']['af_positions']['flag']:
<<<<<<< HEAD
            n_DV += analysis_options['blade']['n_af_span'] - blade_opt_options['aero_shape']['af_positions']['af_start'] - 1
        if blade_opt_options['structure']['spar_cap_ss']['flag']:
            n_DV += blade_opt_options['structure']['spar_cap_ss']['n_opt'] - 2
        if blade_opt_options['structure']['spar_cap_ps']['flag'] and not blade_opt_options['structure']['spar_cap_ps']['equal_to_suction']:
            n_DV += blade_opt_options['structure']['spar_cap_ps']['n_opt'] - 2
        if opt_options['optimization_variables']['control']['tsr']['flag']:
            n_DV += 1
=======
            n_af = analysis_options['blade']['n_af_span']
            indices  = range(blade_opt_options['aero_shape']['af_positions']['af_start'],n_af - 1)
            af_pos_init = wt_init['components']['blade']['outer_shape_bem']['airfoil_position']['grid']
            lb_af    = np.zeros(n_af)
            ub_af    = np.zeros(n_af)
            for i in range(1,indices[0]):
                lb_af[i]    = ub_af[i] = af_pos_init[i]
            for i in indices:
                lb_af[i]    = 0.5*(af_pos_init[i-1] + af_pos_init[i]) + step_size
                ub_af[i]    = 0.5*(af_pos_init[i+1] + af_pos_init[i]) - step_size
            lb_af[-1] = ub_af[-1] = 1.
            wt_opt.model.add_design_var('blade.opt_var.af_position', indices = indices, lower=lb_af[indices], upper=ub_af[indices])
            
        spar_cap_ss_options = blade_opt_options['structure']['spar_cap_ss']
        if spar_cap_ss_options['flag']:
            indices  = range(1,spar_cap_ss_options['n_opt'] - 1)
            wt_opt.model.add_design_var('blade.opt_var.spar_cap_ss_opt_gain', indices = indices, lower=spar_cap_ss_options['min_gain'], upper=spar_cap_ss_options['max_gain'])
            
        # Only add the pressure side design variables if we do set
        # `equal_to_suction` as False in the optimization yaml.
        spar_cap_ps_options = blade_opt_options['structure']['spar_cap_ps']
        if spar_cap_ps_options['flag'] and not spar_cap_ps_options['equal_to_suction']:
            indices  = range(1, spar_cap_ps_options['n_opt'] - 1)
            wt_opt.model.add_design_var('blade.opt_var.spar_cap_ps_opt_gain', indices = indices, lower=spar_cap_ps_options['min_gain'], upper=spar_cap_ps_options['max_gain'])
            
>>>>>>> 82bb79ae
        if 'dac' in blade_opt_options:
            if blade_opt_options['dac']['te_flap_end']['flag']:
                n_DV += analysis_options['blade']['n_te_flaps']
            if blade_opt_options['dac']['te_flap_ext']['flag']:
<<<<<<< HEAD
                n_DV += analysis_options['blade']['n_te_flaps']
=======
                wt_opt.model.add_design_var('blade.opt_var.te_flap_ext', lower=blade_opt_options['dac']['te_flap_ext']['min_ext'], upper=blade_opt_options['dac']['te_flap_ext']['max_ext'])
                
        # -- Tower --
>>>>>>> 82bb79ae
        if tower_opt_options['outer_diameter']['flag']:
            n_DV += analysis_options['tower']['n_height']
        if tower_opt_options['layer_thickness']['flag']:
            n_DV += (analysis_options['tower']['n_height'] - 1) * analysis_options['tower']['n_layers']
        
<<<<<<< HEAD
        if opt_options['driver']['form'] == 'central':
            n_DV *= 2
        
        # Extract the number of cores available
        max_cores = MPI.COMM_WORLD.Get_size()
=======
        # -- Control -- 
        if control_opt_options['tsr']['flag']:
            wt_opt.model.add_design_var('opt_var.tsr_opt_gain', lower=control_opt_options['tsr']['min_gain'], 
                                                                upper=control_opt_options['tsr']['max_gain'])
        if control_opt_options['servo']['pitch_control']['flag']:
            wt_opt.model.add_design_var('control.PC_omega', lower=control_opt_options['servo']['pitch_control']['omega_min'], 
                                                            upper=control_opt_options['servo']['pitch_control']['omega_max'])
            wt_opt.model.add_design_var('control.PC_zeta', lower=control_opt_options['servo']['pitch_control']['zeta_min'], 
                                                           upper=control_opt_options['servo']['pitch_control']['zeta_max'])
        if control_opt_options['servo']['torque_control']['flag']:
            wt_opt.model.add_design_var('control.VS_omega', lower=control_opt_options['servo']['torque_control']['omega_min'], 
                                                            upper=control_opt_options['servo']['torque_control']['omega_max'])
            wt_opt.model.add_design_var('control.VS_zeta', lower=control_opt_options['servo']['torque_control']['zeta_min'], 
                                                           upper=control_opt_options['servo']['torque_control']['zeta_max'])
        if 'flap_control' in control_opt_options['servo']:
            if control_opt_options['servo']['flap_control']['flag']:
                wt_opt.model.add_design_var('control.Flp_omega', lower=control_opt_options['servo']['flap_control']['omega_min'], 
                                                                 upper=control_opt_options['servo']['flap_control']['omega_max'])
                wt_opt.model.add_design_var('control.Flp_zeta', lower=control_opt_options['servo']['flap_control']['zeta_min'], 
                                                                upper=control_opt_options['servo']['flap_control']['zeta_max'])
>>>>>>> 82bb79ae

        if max_cores / 2. != np.round(max_cores / 2.):
            exit('ERROR: the parallelization logic only works for an even number of cores available')

        # Define the color map for the parallelization, determining the maximum number of parallel finite difference (FD) evaluations based on the number of design variables (DV). OpenFAST on/off changes things.
        if analysis_options['openfast']['run_openfast']:
            # If openfast is called, the maximum number of FD is the number of DV, if we have the number of cores available that doubles the number of DVs, otherwise it is half of the number of DV (rounded to the lower integer). We need this because a top layer of cores calls a bottom set of cores where OpenFAST runs.
            if max_cores > 2. * n_DV:
                n_FD = n_DV
            else:
                n_FD = int(np.floor(max_cores / 2))
            # The number of OpenFAST runs is the minimum between the actual number of requested OpenFAST simulations, and the number of cores available (minus the number of DV, which sit and wait for OF to complete)
            n_OF_runs = analysis_options['openfast']['n_simulations']
            max_parallel_OF_runs = max([int(np.floor((max_cores - n_DV) / n_DV)), 1])
            n_OF_runs_parallel = min([int(n_OF_runs), max_parallel_OF_runs])
        else:
            # If OpenFAST is not called, the number of parallel calls to compute the FDs is just equal to the minimum of cores available and DV
            n_FD = min([max_cores, n_DV])
            n_OF_runs_parallel = 1
        
        # Define the color map for the cores (how these are distributed between finite differencing and openfast runs)
        comm_map_down, comm_map_up, color_map = map_comm_heirarchical(n_FD, n_OF_runs_parallel)
        rank    = MPI.COMM_WORLD.Get_rank()
        color_i = color_map[rank]
        comm_i  = MPI.COMM_WORLD.Split(color_i, 1)
    else:
        color_i = 0


    if color_i == 0: # the top layer of cores enters, the others sit and wait to run openfast simulations
        if MPI:
            if analysis_options['openfast']['run_openfast']:
                # Parallel settings for OpenFAST
                analysis_options['openfast']['FASTpref']['mpi_run']           = True
                analysis_options['openfast']['FASTpref']['mpi_comm_map_down'] = comm_map_down
                analysis_options['openfast']['FASTpref']['cores']             = n_OF_runs_parallel            
            # Parallel settings for OpenMDAO
            wt_opt = Problem(model=Group(num_par_fd=n_FD), comm=comm_i)
            wt_opt.model.add_subsystem('comp', WindPark(analysis_options = analysis_options, opt_options = opt_options), promotes=['*'])
        else:
            # Sequential finite differencing and openfast simulations
            analysis_options['openfast']['FASTpref']['cores'] = 1
            wt_opt = Problem(model=WindPark(analysis_options = analysis_options, opt_options = opt_options))

        # If at least one of the design variables is active, setup an optimization
        if opt_options['opt_flag']:
            # If a step size for the driver-level finite differencing is provided, use that step size. Otherwise use a default value.
            if 'step_size' in opt_options['driver']:
                step_size = opt_options['driver']['step_size']
            else:
                step_size = 1.e-6
            
            # Solver has specific meaning in OpenMDAO
            wt_opt.model.approx_totals(method='fd', step=step_size, form=opt_options['driver']['form'])
            
            # Set optimization solver and options. First, Scipy's SLSQP
            if opt_options['driver']['solver'] == 'SLSQP':
                wt_opt.driver  = ScipyOptimizeDriver()
                wt_opt.driver.options['optimizer'] = opt_options['driver']['solver']
                wt_opt.driver.options['tol']       = opt_options['driver']['tol']
                wt_opt.driver.options['maxiter']   = opt_options['driver']['max_iter']
                
            # The next two optimization methods require pyOptSparse.
            elif opt_options['driver']['solver'] == 'CONMIN':
                try:
                    from openmdao.api import pyOptSparseDriver
                except:
                    exit('You requested the optimization solver CONMIN, but you have not installed the pyOptSparseDriver. Please do so and rerun.')
                wt_opt.driver = pyOptSparseDriver()
                wt_opt.driver.options['optimizer'] = opt_options['driver']['solver']
                wt_opt.driver.opt_settings['ITMAX']= opt_options['driver']['max_iter']
                
            elif opt_options['driver']['solver'] == 'SNOPT':
                try:
                    from openmdao.api import pyOptSparseDriver
                except:
                    exit('You requested the optimization solver SNOPT, but you have not installed the pyOptSparseDriver. Please do so and rerun.')
                wt_opt.driver = pyOptSparseDriver()
                try:    
                    wt_opt.driver.options['optimizer']                       = opt_options['driver']['solver']
                except:
                    exit('You requested the optimization solver SNOPT, but you have not installed it within the pyOptSparseDriver. Please do so and rerun.')
                wt_opt.driver.opt_settings['Major optimality tolerance']  = float(opt_options['driver']['tol'])
                wt_opt.driver.opt_settings['Major iterations limit']      = int(opt_options['driver']['max_iter'])
                wt_opt.driver.opt_settings['Iterations limit']            = int(opt_options['driver']['max_function_calls'])
                wt_opt.driver.opt_settings['Major feasibility tolerance'] = float(opt_options['driver']['tol'])
                # wt_opt.driver.opt_settings['Summary file'] = 'SNOPT_Summary_file.txt'
                # wt_opt.driver.opt_settings['Print file'] = 'SNOPT_Print_file.txt'
                if 'hist_file_name' in opt_options['driver']:
                    wt_opt.driver.hist_file = opt_options['driver']['hist_file_name']
                if 'verify_level' in opt_options['driver']:
                    wt_opt.driver.opt_settings['Verify level'] = opt_options['driver']['verify_level']
                # wt_opt.driver.declare_coloring()  
                if 'hotstart_file' in opt_options['driver']:
                    wt_opt.driver.hotstart_file = opt_options['driver']['hotstart_file']

            else:
                exit('The optimizer ' + opt_options['driver']['solver'] + 'is not yet supported!')

            # Set merit figure. Each objective has its own scaling.
            if opt_options['merit_figure'] == 'AEP':
                wt_opt.model.add_objective('sse.AEP', ref = -1.e6)
            elif opt_options['merit_figure'] == 'blade_mass':
                wt_opt.model.add_objective('elastic.precomp.blade_mass', ref = 1.e4)
            elif opt_options['merit_figure'] == 'LCOE':
                wt_opt.model.add_objective('financese.lcoe', ref = 0.1)
            elif opt_options['merit_figure'] == 'blade_tip_deflection':
                wt_opt.model.add_objective('tcons.tip_deflection_ratio')
            elif opt_options['merit_figure'] == 'tower_mass':
                wt_opt.model.add_objective('towerse.tower_mass')
            elif opt_options['merit_figure'] == 'tower_cost':
                wt_opt.model.add_objective('tcc.tower_cost')
            elif opt_options['merit_figure'] == 'Cp':
                wt_opt.model.add_objective('sse.powercurve.Cp_regII', ref = -1.)
            elif opt_options['merit_figure'] == 'My_std':   # for DAC optimization on root-flap-bending moments
                wt_opt.model.add_objective('aeroelastic.My_std')  #1.e-8)
            elif opt_options['merit_figure'] == 'flp1_std':   # for DAC optimization on flap angles - TORQUE 2020 paper (need to define time constant in ROSCO)
                wt_opt.model.add_objective('aeroelastic.flp1_std')  #1.e-8)
            else:
                exit('The merit figure ' + opt_options['merit_figure'] + ' is not supported.')

            # Set optimization design variables.
            
            if blade_opt_options['aero_shape']['twist']['flag']:
                indices        = range(2, blade_opt_options['aero_shape']['twist']['n_opt'])
                wt_opt.model.add_design_var('blade.opt_var.twist_opt_gain', indices = indices, lower=0., upper=1.)
                
            chord_options = blade_opt_options['aero_shape']['chord']
            if chord_options['flag']:
                indices  = range(3, chord_options['n_opt'] - 1)
                wt_opt.model.add_design_var('blade.opt_var.chord_opt_gain', indices = indices, lower=chord_options['min_gain'], upper=chord_options['max_gain'])
                
            if blade_opt_options['aero_shape']['af_positions']['flag']:
                n_af = analysis_options['blade']['n_af_span']
                indices  = range(blade_opt_options['aero_shape']['af_positions']['af_start'],n_af - 1)
                af_pos_init = wt_init['components']['blade']['outer_shape_bem']['airfoil_position']['grid']
                lb_af    = np.zeros(n_af)
                ub_af    = np.zeros(n_af)
                for i in range(1,indices[0]):
                    lb_af[i]    = ub_af[i] = af_pos_init[i]
                for i in indices:
                    lb_af[i]    = 0.5*(af_pos_init[i-1] + af_pos_init[i]) + step_size
                    ub_af[i]    = 0.5*(af_pos_init[i+1] + af_pos_init[i]) - step_size
                lb_af[-1] = ub_af[-1] = 1.
                wt_opt.model.add_design_var('blade.opt_var.af_position', indices = indices, lower=lb_af[indices], upper=ub_af[indices])
                
            spar_cap_ss_options = blade_opt_options['structure']['spar_cap_ss']
            if spar_cap_ss_options['flag']:
                indices  = range(1,spar_cap_ss_options['n_opt'] - 1)
                wt_opt.model.add_design_var('blade.opt_var.spar_cap_ss_opt_gain', indices = indices, lower=spar_cap_ss_options['min_gain'], upper=spar_cap_ss_options['max_gain'])
                
            # Only add the pressure side design variables if we do set
            # `equal_to_suction` as False in the optimization yaml.
            spar_cap_ps_options = blade_opt_options['structure']['spar_cap_ps']
            if spar_cap_ps_options['flag'] and not spar_cap_ps_options['equal_to_suction']:
                indices  = range(1, spar_cap_ps_options['n_opt'] - 1)
                wt_opt.model.add_design_var('blade.opt_var.spar_cap_ps_opt_gain', indices = indices, lower=spar_cap_ps_options['min_gain'], upper=spar_cap_ps_options['max_gain'])
                
            if opt_options['optimization_variables']['control']['tsr']['flag']:
                wt_opt.model.add_design_var('opt_var.tsr_opt_gain', lower=opt_options['optimization_variables']['control']['tsr']['min_gain'], upper=opt_options['optimization_variables']['control']['tsr']['max_gain'])
                
            if 'dac' in blade_opt_options:
                if blade_opt_options['dac']['te_flap_end']['flag']:
                    wt_opt.model.add_design_var('blade.opt_var.te_flap_end', lower=blade_opt_options['dac']['te_flap_end']['min_end'], upper=blade_opt_options['dac']['te_flap_end']['max_end'])
                if blade_opt_options['dac']['te_flap_ext']['flag']:
                    wt_opt.model.add_design_var('blade.opt_var.te_flap_ext', lower=blade_opt_options['dac']['te_flap_ext']['min_ext'], upper=blade_opt_options['dac']['te_flap_ext']['max_ext'])
                    
            if tower_opt_options['outer_diameter']['flag']:
                wt_opt.model.add_design_var('tower.diameter', lower=tower_opt_options['outer_diameter']['lower_bound'], upper=tower_opt_options['outer_diameter']['upper_bound'], ref=5.)
                
            if tower_opt_options['layer_thickness']['flag']:
                wt_opt.model.add_design_var('tower.layer_thickness', lower=tower_opt_options['layer_thickness']['lower_bound'], upper=tower_opt_options['layer_thickness']['upper_bound'], ref=1e-2)
            
<<<<<<< HEAD

            # Set non-linear constraints
            blade_constraints = opt_options['constraints']['blade']
            if blade_constraints['strains_spar_cap_ss']['flag']:
                wt_opt.model.add_constraint('rlds.constr.constr_max_strainU_spar', upper= 1.0)
                
            if blade_constraints['strains_spar_cap_ps']['flag']:
                wt_opt.model.add_constraint('rlds.constr.constr_max_strainL_spar', upper= 1.0)
                
            if blade_constraints['stall']['flag']:
                wt_opt.model.add_constraint('sse.stall_check.no_stall_constraint', upper= 1.0) 
                
            if blade_constraints['tip_deflection']['flag']:
                wt_opt.model.add_constraint('tcons.tip_deflection_ratio', upper= 1.0)
                
            if blade_constraints['chord']['flag']:
                wt_opt.model.add_constraint('blade.pa.max_chord_constr', upper= 1.0)
                
            if blade_constraints['frequency']['flap_above_3P']:
                wt_opt.model.add_constraint('rlds.constr.constr_flap_f_above_3P', upper= 1.0)
                
            if blade_constraints['frequency']['edge_above_3P']:
                wt_opt.model.add_constraint('rlds.constr.constr_edge_f_above_3P', upper= 1.0)
                
            if blade_constraints['frequency']['flap_below_3P']:
                wt_opt.model.add_constraint('rlds.constr.constr_flap_f_below_3P', upper= 1.0)
                
            if blade_constraints['frequency']['edge_below_3P']:
                wt_opt.model.add_constraint('rlds.constr.constr_edge_f_below_3P', upper= 1.0)
                
            if blade_constraints['frequency']['flap_above_3P'] and blade_constraints['frequency']['flap_below_3P']:
                exit('The blade flap frequency is constrained to be both above and below 3P. Please check the constraint flags.')
                
            if blade_constraints['frequency']['edge_above_3P'] and blade_constraints['frequency']['edge_below_3P']:
                exit('The blade edge frequency is constrained to be both above and below 3P. Please check the constraint flags.')
                
            if blade_constraints['rail_transport']['flag']:
                if blade_constraints['rail_transport']['8_axle']:
                    wt_opt.model.add_constraint('elastic.rail.LV_constraint_8axle', upper= 1.0)
                elif blade_constraints['rail_transport']['4_axle']:
                    wt_opt.model.add_constraint('elastic.rail.LV_constraint_4axle', upper= 1.0)
                else:
                    exit('You have activated the rail transport constraint module. Please define whether you want to model 4- or 8-axle flatcars.')
                    
                    
            tower_constraints = opt_options['constraints']['tower']
            if tower_constraints['height_constraint']['flag']:
                wt_opt.model.add_constraint('towerse.height_constraint',
                    lower=tower_constraints['height_constraint']['lower_bound'],
                    upper=tower_constraints['height_constraint']['upper_bound'])
                    
            if tower_constraints['stress']['flag']:
                wt_opt.model.add_constraint('towerse.post.stress', upper=1.0)
                
            if tower_constraints['global_buckling']['flag']:
                wt_opt.model.add_constraint('towerse.post.global_buckling', upper=1.0)
                
            if tower_constraints['shell_buckling']['flag']:
                wt_opt.model.add_constraint('towerse.post.shell_buckling', upper=1.0)
                
            if tower_constraints['weldability']['flag']:
                wt_opt.model.add_constraint('towerse.weldability', upper=0.0)
                
            if tower_constraints['manufacturability']['flag']:
                wt_opt.model.add_constraint('towerse.manufacturability', lower=0.0)
                
            if tower_constraints['slope']['flag']:
                wt_opt.model.add_constraint('towerse.slope', upper=1.0)
                
            if tower_constraints['frequency_1']['flag']:
                wt_opt.model.add_constraint('towerse.tower.f1',
                    lower=tower_constraints['frequency_1']['lower_bound'],
                    upper=tower_constraints['frequency_1']['upper_bound'])
                
=======
        control_constraints = opt_options['constraints']['control']
        if control_constraints['flap_control']['flag']:
            wt_opt.model.add_constraint('sse.tune_rosco.Flp_Kp',
                lower = control_constraints['flap_control']['min'],
                upper = control_constraints['flap_control']['max'])
            wt_opt.model.add_constraint('sse.tune_rosco.Flp_Ki', 
                lower = control_constraints['flap_control']['min'],
                upper = control_constraints['flap_control']['max'])
                
        # Set recorder on the OpenMDAO driver level using the `optimization_log`
        # filename supplied in the optimization yaml
        if 'recorder' in opt_options:
            if opt_options['recorder']['flag']:
                recorder = om.SqliteRecorder(opt_options['recorder']['file_name'])
                wt_opt.driver.add_recorder(recorder)
                wt_opt.add_recorder(recorder)
                
                wt_opt.driver.recording_options['includes'] = ['*']
                wt_opt.driver.recording_options['record_constraints'] = True 
                wt_opt.driver.recording_options['record_desvars'] = True 
                wt_opt.driver.recording_options['record_objectives'] = True
    
    # Setup openmdao problem
    wt_opt.setup()
    
    # Load initial wind turbine data from wt_initial to the openmdao problem
    wt_opt = yaml2openmdao(wt_opt, analysis_options, wt_init)
    wt_opt['blade.opt_var.s_opt_twist']   = np.linspace(0., 1., blade_opt_options['aero_shape']['twist']['n_opt'])
    if blade_opt_options['aero_shape']['twist']['flag']:
        init_twist_opt = np.interp(wt_opt['blade.opt_var.s_opt_twist'], wt_init['components']['blade']['outer_shape_bem']['twist']['grid'], wt_init['components']['blade']['outer_shape_bem']['twist']['values'])
        lb_twist = np.array(blade_opt_options['aero_shape']['twist']['lower_bound'])
        ub_twist = np.array(blade_opt_options['aero_shape']['twist']['upper_bound'])
        wt_opt['blade.opt_var.twist_opt_gain']    = (init_twist_opt - lb_twist) / (ub_twist - lb_twist)
        if max(wt_opt['blade.opt_var.twist_opt_gain']) > 1. or min(wt_opt['blade.opt_var.twist_opt_gain']) < 0.:
            print('Warning: the initial twist violates the upper or lower bounds of the twist design variables.')
>>>>>>> 82bb79ae
            
            # Set recorder on the OpenMDAO driver level using the `optimization_log`
            # filename supplied in the optimization yaml
            if 'recorder' in opt_options:
                if opt_options['recorder']['flag']:
                    recorder = om.SqliteRecorder(opt_options['recorder']['file_name'])
                    wt_opt.driver.add_recorder(recorder)
                    wt_opt.add_recorder(recorder)
                    
                    wt_opt.driver.recording_options['includes'] = ['*']
                    wt_opt.driver.recording_options['record_constraints'] = True 
                    wt_opt.driver.recording_options['record_desvars'] = True 
                    wt_opt.driver.recording_options['record_objectives'] = True
        
        # Setup openmdao problem
        wt_opt.setup()
        
        # Load initial wind turbine data from wt_initial to the openmdao problem
        wt_opt = yaml2openmdao(wt_opt, analysis_options, wt_init)
        wt_opt['blade.opt_var.s_opt_twist']   = np.linspace(0., 1., blade_opt_options['aero_shape']['twist']['n_opt'])
        if blade_opt_options['aero_shape']['twist']['flag']:
            init_twist_opt = np.interp(wt_opt['blade.opt_var.s_opt_twist'], wt_init['components']['blade']['outer_shape_bem']['twist']['grid'], wt_init['components']['blade']['outer_shape_bem']['twist']['values'])
            lb_twist = np.array(blade_opt_options['aero_shape']['twist']['lower_bound'])
            ub_twist = np.array(blade_opt_options['aero_shape']['twist']['upper_bound'])
            wt_opt['blade.opt_var.twist_opt_gain']    = (init_twist_opt - lb_twist) / (ub_twist - lb_twist)
            if max(wt_opt['blade.opt_var.twist_opt_gain']) > 1. or min(wt_opt['blade.opt_var.twist_opt_gain']) < 0.:
                print('Warning: the initial twist violates the upper or lower bounds of the twist design variables.')
                
        blade_constraints = opt_options['constraints']['blade']
        wt_opt['blade.opt_var.s_opt_chord']  = np.linspace(0., 1., blade_opt_options['aero_shape']['chord']['n_opt'])
        wt_opt['blade.ps.s_opt_spar_cap_ss'] = np.linspace(0., 1., blade_opt_options['structure']['spar_cap_ss']['n_opt'])
        wt_opt['blade.ps.s_opt_spar_cap_ps'] = np.linspace(0., 1., blade_opt_options['structure']['spar_cap_ps']['n_opt'])
        wt_opt['rlds.constr.max_strainU_spar'] = blade_constraints['strains_spar_cap_ss']['max']
        wt_opt['rlds.constr.max_strainL_spar'] = blade_constraints['strains_spar_cap_ps']['max']
        wt_opt['sse.stall_check.stall_margin'] = blade_constraints['stall']['margin'] * 180. / np.pi
        
        # Place the last design variables from a previous run into the problem.
        # This needs to occur after the above setup() and yaml2openmdao() calls
        # so these values are correctly placed in the problem.
        if 'warmstart_file' in opt_options['driver']:
            
            # Directly read the pyoptsparse sqlite db file
            from pyoptsparse import SqliteDict
            db = SqliteDict(opt_options['driver']['warmstart_file'])

            # Grab the last iteration's design variables
            last_key = db['last']
            desvars = db[last_key]['xuser']
            
            # Obtain the already-setup OM problem's design variables
            if wt_opt.model._static_mode:
                design_vars = wt_opt.model._static_design_vars
            else:
                design_vars = wt_opt.model._design_vars
            
            # Get the absolute names from the promoted names within the OM model.
            # We need this because the pyoptsparse db has the absolute names for
            # variables but the OM model uses the promoted names.
            prom2abs = wt_opt.model._var_allprocs_prom2abs_list['output']
            abs2prom = {}
            for key in design_vars:
                abs2prom[prom2abs[key][0]] = key

            # Loop through each design variable
            for key in desvars:
                prom_key = abs2prom[key]
                
                # Scale each DV based on the OM scaling from the problem.
                # This assumes we're running the same problem with the same scaling
                scaler = design_vars[prom_key]['scaler']
                adder = design_vars[prom_key]['adder']
                
                if scaler is None:
                    scaler = 1.0
                if adder is None:
                    adder = 0.0
                
                scaled_dv = desvars[key] / scaler - adder
                
                # Special handling for blade twist as we only have the
                # last few control points as design variables
                if 'twist_opt_gain' in key:
                    wt_opt[key][2:] = scaled_dv
                else:
                    wt_opt[key][:] = scaled_dv

        if 'check_totals' in opt_options['driver']:
            if opt_options['driver']['check_totals']:
                wt_opt.run_model()
                totals = wt_opt.compute_totals()
        
        if 'check_partials' in opt_options['driver']:
            if opt_options['driver']['check_partials']:
                wt_opt.run_model()
                checks = wt_opt.check_partials(compact_print=True)
                
        sys.stdout.flush()
        # Run openmdao problem
        wt_opt.run_driver()

        if MPI:
            if rank == 0:
                # Save data coming from openmdao to an output yaml file
                wt_initial.write_ontology(wt_opt, fname_wt_output)
        else:
            # Save data coming from openmdao to an output yaml file
            wt_initial.write_ontology(wt_opt, fname_wt_output)
        
        

    if MPI and analysis_options['openfast']['run_openfast']:
        # subprocessor ranks spin, waiting for FAST simulations to run
        sys.stdout.flush()
        if rank in comm_map_up.keys():
            subprocessor_loop(comm_map_up)
        sys.stdout.flush()

        # close signal to subprocessors
        if rank == 0:
            subprocessor_stop(comm_map_down)
        sys.stdout.flush()

    return wt_opt, analysis_options, opt_options


if __name__ == "__main__":
    
    ## File management
    run_dir = os.path.dirname( os.path.dirname( os.path.realpath(__file__) ) ) + os.sep + 'assemblies' + os.sep + 'reference_turbines' + os.sep
    fname_wt_input         = run_dir + "nrel5mw/nrel5mw_mod_update.yaml" #"reference_turbines/bar/BAR2010n.yaml"
    fname_analysis_options = run_dir + "analysis_options.yaml"
    fname_opt_options      = run_dir + "optimization_options.yaml"
    fname_wt_output        = run_dir + "nrel5mw/nrel5mw_mod_update_output.yaml"
    folder_output          = run_dir + 'nrel5mw/'

    wt_opt, analysis_options, opt_options = run_wisdem(fname_wt_input, fname_analysis_options, fname_opt_options, fname_wt_output, folder_output)
<<<<<<< HEAD
=======

        # Get the rank number for parallelization
    if MPI:
        rank = MPI.COMM_WORLD.Get_rank()
    else:
        rank = 0
    if rank == 0:
        # Printing and plotting results
        print('AEP in GWh = ' + str(wt_opt['sse.AEP']*1.e-6))
        print('Nat frequencies blades flap in Hz = ' + str(wt_opt['rlds.frame.flap_mode_freqs']))
        print('Nat frequencies blades edge in Hz = ' + str(wt_opt['rlds.frame.edge_mode_freqs']))
        print('Tip tower clearance in m     = ' + str(wt_opt['tcons.blade_tip_tower_clearance']))
        print('Tip deflection constraint    = ' + str(wt_opt['tcons.tip_deflection_ratio']))

        import matplotlib.pyplot as plt
        plt.figure()
        plt.plot(wt_opt['assembly.r_blade'], wt_opt['rlds.frame.strainU_spar'], label='spar ss')
        plt.plot(wt_opt['assembly.r_blade'], wt_opt['rlds.frame.strainL_spar'], label='spar ps')
        plt.plot(wt_opt['assembly.r_blade'], wt_opt['rlds.frame.strainU_te'], label='te ss')
        plt.plot(wt_opt['assembly.r_blade'], wt_opt['rlds.frame.strainL_te'], label='te ps')
        plt.ylim([-5e-3, 5e-3])
        plt.xlabel('r [m]')
        plt.ylabel('strain [-]')
        plt.legend()
        plt.show()
>>>>>>> 82bb79ae
<|MERGE_RESOLUTION|>--- conflicted
+++ resolved
@@ -74,132 +74,29 @@
         opt_options['opt_flag'] = True
     if tower_opt_options['layer_thickness']['flag']:
         opt_options['opt_flag'] = True
-
-<<<<<<< HEAD
+        
+    # Servo optimization variables
+    control_opt_options = opt_options['optimization_variables']['control']
+    if control_opt_options['tsr']['flag']:
+        opt_options['opt_flag'] = True
+    if control_opt_options['servo']['pitch_control']['flag']:
+        opt_options['opt_flag'] = True
+    if control_opt_options['servo']['torque_control']['flag']:
+        opt_options['opt_flag'] = True
+    if 'flap_control' in control_opt_options['servo']:
+        if control_opt_options['servo']['flap_control']['flag']:
+            opt_options['opt_flag'] = True
+
     # Initialize openmdao problem. If running with multiple processors in MPI, use parallel finite differencing equal to the number of cores used.
     # Otherwise, initialize the WindPark system normally. Get the rank number for parallelization. We only print output files using the root processor.
     if MPI and opt_options['opt_flag']:
         # Determine the number of design variables
         n_DV = 0
-=======
-    # Servo optimization variables
-    control_opt_options = opt_options['optimization_variables']['control']
-    if control_opt_options['tsr']['flag']:
-        opt_options['opt_flag'] = True
-    if control_opt_options['servo']['pitch_control']['flag']:
-        opt_options['opt_flag'] = True
-    if control_opt_options['servo']['torque_control']['flag']:
-        opt_options['opt_flag'] = True
-    if 'flap_control' in control_opt_options['servo']:
-        if control_opt_options['servo']['flap_control']['flag']:
-            opt_options['opt_flag'] = True
-
-    # ----------------------------------------------------------------------
-    # Initialize openmdao problem. 
-    # ----------------------------------------------------------------------
-    # If running with multiple processors in MPI, use parallel finite 
-    # differencing equal to the number of cores used. Otherwise, initialize 
-    # the WindPark system normally.
-    if MPI:
-        num_par_fd = MPI.COMM_WORLD.Get_size()
-        wt_opt = Problem(model=Group(num_par_fd=num_par_fd))
-        wt_opt.model.add_subsystem('comp', WindPark(analysis_options = analysis_options, opt_options = opt_options), promotes=['*'])
-    else:
-        wt_opt = Problem(model=WindPark(analysis_options = analysis_options, opt_options = opt_options))
-    
-    # If a step size for the driver-level finite differencing is provided,
-    # use that step size. Otherwise use a default value.
-    if 'step_size' in opt_options['driver']:
-        step_size = opt_options['driver']['step_size']
-    else:
-        step_size = 1.e-6
-    wt_opt.model.approx_totals(method='fd', step=step_size, form='central')
-    
-
-
-    # ----------------------------------------------------------------------
-    # After looping through the optimization options yaml above, if opt_flag
-    # became true then we set up an optimization problem
-    # Solver has specific meaning in OpenMDAO
-    # ----------------------------------------------------------------------
-    if opt_options['opt_flag']:
-        
-        # ---------- Set optimization solver and options. ---------- 
-        # First, Scipy's SLSQP
-        if opt_options['driver']['solver'] == 'SLSQP':
-            wt_opt.driver  = ScipyOptimizeDriver()
-            wt_opt.driver.options['optimizer'] = opt_options['driver']['solver']
-            wt_opt.driver.options['tol']       = opt_options['driver']['tol']
-            wt_opt.driver.options['maxiter']   = opt_options['driver']['max_iter']
-            
-        # The next two optimization methods require pyOptSparse.
-        elif opt_options['driver']['solver'] == 'CONMIN':
-            try:
-                from openmdao.api import pyOptSparseDriver
-            except:
-                exit('You requested the optimization solver CONMIN, but you have not installed the pyOptSparseDriver. Please do so and rerun.')
-            wt_opt.driver = pyOptSparseDriver()
-            wt_opt.driver.options['optimizer'] = opt_options['driver']['solver']
-            wt_opt.driver.opt_settings['ITMAX']= opt_options['driver']['max_iter']
-            
-        elif opt_options['driver']['solver'] == 'SNOPT':
-            try:
-                from openmdao.api import pyOptSparseDriver
-            except:
-                exit('You requested the optimization solver SNOPT, but you have not installed the pyOptSparseDriver. Please do so and rerun.')
-            wt_opt.driver = pyOptSparseDriver()
-            try:    
-                wt_opt.driver.options['optimizer']                       = opt_options['driver']['solver']
-            except:
-                exit('You requested the optimization solver SNOPT, but you have not installed it within the pyOptSparseDriver. Please do so and rerun.')
-            wt_opt.driver.opt_settings['Major optimality tolerance']  = float(opt_options['driver']['tol'])
-            wt_opt.driver.opt_settings['Major iterations limit']      = int(opt_options['driver']['max_iter'])
-            wt_opt.driver.opt_settings['Iterations limit']            = int(opt_options['driver']['max_function_calls'])
-            wt_opt.driver.opt_settings['Major feasibility tolerance'] = float(opt_options['driver']['tol'])
-            # wt_opt.driver.opt_settings['Summary file'] = 'SNOPT_Summary_file.txt'
-            # wt_opt.driver.opt_settings['Print file'] = 'SNOPT_Print_file.txt'
-            if 'hist_file_name' in opt_options['driver']:
-                wt_opt.driver.hist_file = opt_options['driver']['hist_file_name']
-            if 'verify_level' in opt_options['driver']:
-                wt_opt.driver.opt_settings['Verify level'] = opt_options['driver']['verify_level']
-            # wt_opt.driver.declare_coloring()  
-            if 'hotstart_file' in opt_options['driver']:
-                wt_opt.driver.hotstart_file = opt_options['driver']['hotstart_file']
-
-        else:
-            exit('The optimizer ' + opt_options['driver']['solver'] + 'is not yet supported!')
-
-        # ---------- Set merit figure. Each objective has its own scaling. ----------
-        if opt_options['merit_figure'] == 'AEP':
-            wt_opt.model.add_objective('sse.AEP', ref = -1.e6)
-        elif opt_options['merit_figure'] == 'blade_mass':
-            wt_opt.model.add_objective('elastic.precomp.blade_mass', ref = 1.e4)
-        elif opt_options['merit_figure'] == 'LCOE':
-            wt_opt.model.add_objective('financese.lcoe', ref = 0.1)
-        elif opt_options['merit_figure'] == 'blade_tip_deflection':
-            wt_opt.model.add_objective('tcons.tip_deflection_ratio')
-        elif opt_options['merit_figure'] == 'tower_mass':
-            wt_opt.model.add_objective('towerse.tower_mass')
-        elif opt_options['merit_figure'] == 'tower_cost':
-            wt_opt.model.add_objective('tcc.tower_cost')
-        elif opt_options['merit_figure'] == 'Cp':
-            wt_opt.model.add_objective('sse.powercurve.Cp_regII', ref = -1.)
-        elif opt_options['merit_figure'] == 'My_std':   # for DAC optimization on root-flap-bending moments
-            wt_opt.model.add_objective('aeroelastic.My_std', ref = 1.e6)
-        elif opt_options['merit_figure'] == 'flp1_std':   # for DAC optimization on flap angles - TORQUE 2020 paper (need to define time constant in ROSCO)
-            wt_opt.model.add_objective('aeroelastic.flp1_std')  #1.e-8)
-        else:
-            exit('The merit figure ' + opt_options['merit_figure'] + ' is not supported.')
-
-        # ---------- Set optimization design variables. ----------
-        # -- Blade --
->>>>>>> 82bb79ae
         if blade_opt_options['aero_shape']['twist']['flag']:
             n_DV += blade_opt_options['aero_shape']['twist']['n_opt'] - 2
         if blade_opt_options['aero_shape']['chord']['flag']:    
             n_DV += blade_opt_options['aero_shape']['chord']['n_opt'] - 3            
         if blade_opt_options['aero_shape']['af_positions']['flag']:
-<<<<<<< HEAD
             n_DV += analysis_options['blade']['n_af_span'] - blade_opt_options['aero_shape']['af_positions']['af_start'] - 1
         if blade_opt_options['structure']['spar_cap_ss']['flag']:
             n_DV += blade_opt_options['structure']['spar_cap_ss']['n_opt'] - 2
@@ -207,77 +104,21 @@
             n_DV += blade_opt_options['structure']['spar_cap_ps']['n_opt'] - 2
         if opt_options['optimization_variables']['control']['tsr']['flag']:
             n_DV += 1
-=======
-            n_af = analysis_options['blade']['n_af_span']
-            indices  = range(blade_opt_options['aero_shape']['af_positions']['af_start'],n_af - 1)
-            af_pos_init = wt_init['components']['blade']['outer_shape_bem']['airfoil_position']['grid']
-            lb_af    = np.zeros(n_af)
-            ub_af    = np.zeros(n_af)
-            for i in range(1,indices[0]):
-                lb_af[i]    = ub_af[i] = af_pos_init[i]
-            for i in indices:
-                lb_af[i]    = 0.5*(af_pos_init[i-1] + af_pos_init[i]) + step_size
-                ub_af[i]    = 0.5*(af_pos_init[i+1] + af_pos_init[i]) - step_size
-            lb_af[-1] = ub_af[-1] = 1.
-            wt_opt.model.add_design_var('blade.opt_var.af_position', indices = indices, lower=lb_af[indices], upper=ub_af[indices])
-            
-        spar_cap_ss_options = blade_opt_options['structure']['spar_cap_ss']
-        if spar_cap_ss_options['flag']:
-            indices  = range(1,spar_cap_ss_options['n_opt'] - 1)
-            wt_opt.model.add_design_var('blade.opt_var.spar_cap_ss_opt_gain', indices = indices, lower=spar_cap_ss_options['min_gain'], upper=spar_cap_ss_options['max_gain'])
-            
-        # Only add the pressure side design variables if we do set
-        # `equal_to_suction` as False in the optimization yaml.
-        spar_cap_ps_options = blade_opt_options['structure']['spar_cap_ps']
-        if spar_cap_ps_options['flag'] and not spar_cap_ps_options['equal_to_suction']:
-            indices  = range(1, spar_cap_ps_options['n_opt'] - 1)
-            wt_opt.model.add_design_var('blade.opt_var.spar_cap_ps_opt_gain', indices = indices, lower=spar_cap_ps_options['min_gain'], upper=spar_cap_ps_options['max_gain'])
-            
->>>>>>> 82bb79ae
         if 'dac' in blade_opt_options:
             if blade_opt_options['dac']['te_flap_end']['flag']:
                 n_DV += analysis_options['blade']['n_te_flaps']
             if blade_opt_options['dac']['te_flap_ext']['flag']:
-<<<<<<< HEAD
                 n_DV += analysis_options['blade']['n_te_flaps']
-=======
-                wt_opt.model.add_design_var('blade.opt_var.te_flap_ext', lower=blade_opt_options['dac']['te_flap_ext']['min_ext'], upper=blade_opt_options['dac']['te_flap_ext']['max_ext'])
-                
-        # -- Tower --
->>>>>>> 82bb79ae
         if tower_opt_options['outer_diameter']['flag']:
             n_DV += analysis_options['tower']['n_height']
         if tower_opt_options['layer_thickness']['flag']:
             n_DV += (analysis_options['tower']['n_height'] - 1) * analysis_options['tower']['n_layers']
         
-<<<<<<< HEAD
         if opt_options['driver']['form'] == 'central':
             n_DV *= 2
         
         # Extract the number of cores available
         max_cores = MPI.COMM_WORLD.Get_size()
-=======
-        # -- Control -- 
-        if control_opt_options['tsr']['flag']:
-            wt_opt.model.add_design_var('opt_var.tsr_opt_gain', lower=control_opt_options['tsr']['min_gain'], 
-                                                                upper=control_opt_options['tsr']['max_gain'])
-        if control_opt_options['servo']['pitch_control']['flag']:
-            wt_opt.model.add_design_var('control.PC_omega', lower=control_opt_options['servo']['pitch_control']['omega_min'], 
-                                                            upper=control_opt_options['servo']['pitch_control']['omega_max'])
-            wt_opt.model.add_design_var('control.PC_zeta', lower=control_opt_options['servo']['pitch_control']['zeta_min'], 
-                                                           upper=control_opt_options['servo']['pitch_control']['zeta_max'])
-        if control_opt_options['servo']['torque_control']['flag']:
-            wt_opt.model.add_design_var('control.VS_omega', lower=control_opt_options['servo']['torque_control']['omega_min'], 
-                                                            upper=control_opt_options['servo']['torque_control']['omega_max'])
-            wt_opt.model.add_design_var('control.VS_zeta', lower=control_opt_options['servo']['torque_control']['zeta_min'], 
-                                                           upper=control_opt_options['servo']['torque_control']['zeta_max'])
-        if 'flap_control' in control_opt_options['servo']:
-            if control_opt_options['servo']['flap_control']['flag']:
-                wt_opt.model.add_design_var('control.Flp_omega', lower=control_opt_options['servo']['flap_control']['omega_min'], 
-                                                                 upper=control_opt_options['servo']['flap_control']['omega_max'])
-                wt_opt.model.add_design_var('control.Flp_zeta', lower=control_opt_options['servo']['flap_control']['zeta_min'], 
-                                                                upper=control_opt_options['servo']['flap_control']['zeta_max'])
->>>>>>> 82bb79ae
 
         if max_cores / 2. != np.round(max_cores / 2.):
             exit('ERROR: the parallelization logic only works for an even number of cores available')
@@ -393,7 +234,7 @@
             elif opt_options['merit_figure'] == 'Cp':
                 wt_opt.model.add_objective('sse.powercurve.Cp_regII', ref = -1.)
             elif opt_options['merit_figure'] == 'My_std':   # for DAC optimization on root-flap-bending moments
-                wt_opt.model.add_objective('aeroelastic.My_std')  #1.e-8)
+                wt_opt.model.add_objective('aeroelastic.My_std', ref = 1.e6)
             elif opt_options['merit_figure'] == 'flp1_std':   # for DAC optimization on flap angles - TORQUE 2020 paper (need to define time constant in ROSCO)
                 wt_opt.model.add_objective('aeroelastic.flp1_std')  #1.e-8)
             else:
@@ -451,7 +292,26 @@
             if tower_opt_options['layer_thickness']['flag']:
                 wt_opt.model.add_design_var('tower.layer_thickness', lower=tower_opt_options['layer_thickness']['lower_bound'], upper=tower_opt_options['layer_thickness']['upper_bound'], ref=1e-2)
             
-<<<<<<< HEAD
+            # -- Control -- 
+            if control_opt_options['tsr']['flag']:
+                wt_opt.model.add_design_var('opt_var.tsr_opt_gain', lower=control_opt_options['tsr']['min_gain'], 
+                                                                    upper=control_opt_options['tsr']['max_gain'])
+            if control_opt_options['servo']['pitch_control']['flag']:
+                wt_opt.model.add_design_var('control.PC_omega', lower=control_opt_options['servo']['pitch_control']['omega_min'], 
+                                                                upper=control_opt_options['servo']['pitch_control']['omega_max'])
+                wt_opt.model.add_design_var('control.PC_zeta', lower=control_opt_options['servo']['pitch_control']['zeta_min'], 
+                                                               upper=control_opt_options['servo']['pitch_control']['zeta_max'])
+            if control_opt_options['servo']['torque_control']['flag']:
+                wt_opt.model.add_design_var('control.VS_omega', lower=control_opt_options['servo']['torque_control']['omega_min'], 
+                                                                upper=control_opt_options['servo']['torque_control']['omega_max'])
+                wt_opt.model.add_design_var('control.VS_zeta', lower=control_opt_options['servo']['torque_control']['zeta_min'], 
+                                                               upper=control_opt_options['servo']['torque_control']['zeta_max'])
+            if 'flap_control' in control_opt_options['servo']:
+                if control_opt_options['servo']['flap_control']['flag']:
+                    wt_opt.model.add_design_var('control.Flp_omega', lower=control_opt_options['servo']['flap_control']['omega_min'], 
+                                                                     upper=control_opt_options['servo']['flap_control']['omega_max'])
+                    wt_opt.model.add_design_var('control.Flp_zeta', lower=control_opt_options['servo']['flap_control']['zeta_min'], 
+                                                                    upper=control_opt_options['servo']['flap_control']['zeta_max'])
 
             # Set non-linear constraints
             blade_constraints = opt_options['constraints']['blade']
@@ -525,44 +385,15 @@
                 wt_opt.model.add_constraint('towerse.tower.f1',
                     lower=tower_constraints['frequency_1']['lower_bound'],
                     upper=tower_constraints['frequency_1']['upper_bound'])
-                
-=======
-        control_constraints = opt_options['constraints']['control']
-        if control_constraints['flap_control']['flag']:
-            wt_opt.model.add_constraint('sse.tune_rosco.Flp_Kp',
-                lower = control_constraints['flap_control']['min'],
-                upper = control_constraints['flap_control']['max'])
-            wt_opt.model.add_constraint('sse.tune_rosco.Flp_Ki', 
-                lower = control_constraints['flap_control']['min'],
-                upper = control_constraints['flap_control']['max'])
-                
-        # Set recorder on the OpenMDAO driver level using the `optimization_log`
-        # filename supplied in the optimization yaml
-        if 'recorder' in opt_options:
-            if opt_options['recorder']['flag']:
-                recorder = om.SqliteRecorder(opt_options['recorder']['file_name'])
-                wt_opt.driver.add_recorder(recorder)
-                wt_opt.add_recorder(recorder)
-                
-                wt_opt.driver.recording_options['includes'] = ['*']
-                wt_opt.driver.recording_options['record_constraints'] = True 
-                wt_opt.driver.recording_options['record_desvars'] = True 
-                wt_opt.driver.recording_options['record_objectives'] = True
-    
-    # Setup openmdao problem
-    wt_opt.setup()
-    
-    # Load initial wind turbine data from wt_initial to the openmdao problem
-    wt_opt = yaml2openmdao(wt_opt, analysis_options, wt_init)
-    wt_opt['blade.opt_var.s_opt_twist']   = np.linspace(0., 1., blade_opt_options['aero_shape']['twist']['n_opt'])
-    if blade_opt_options['aero_shape']['twist']['flag']:
-        init_twist_opt = np.interp(wt_opt['blade.opt_var.s_opt_twist'], wt_init['components']['blade']['outer_shape_bem']['twist']['grid'], wt_init['components']['blade']['outer_shape_bem']['twist']['values'])
-        lb_twist = np.array(blade_opt_options['aero_shape']['twist']['lower_bound'])
-        ub_twist = np.array(blade_opt_options['aero_shape']['twist']['upper_bound'])
-        wt_opt['blade.opt_var.twist_opt_gain']    = (init_twist_opt - lb_twist) / (ub_twist - lb_twist)
-        if max(wt_opt['blade.opt_var.twist_opt_gain']) > 1. or min(wt_opt['blade.opt_var.twist_opt_gain']) < 0.:
-            print('Warning: the initial twist violates the upper or lower bounds of the twist design variables.')
->>>>>>> 82bb79ae
+            
+            control_constraints = opt_options['constraints']['control']
+            if control_constraints['flap_control']['flag']:
+                wt_opt.model.add_constraint('sse.tune_rosco.Flp_Kp',
+                    lower = control_constraints['flap_control']['min'],
+                    upper = control_constraints['flap_control']['max'])
+                wt_opt.model.add_constraint('sse.tune_rosco.Flp_Ki', 
+                    lower = control_constraints['flap_control']['min'],
+                    upper = control_constraints['flap_control']['max'])    
             
             # Set recorder on the OpenMDAO driver level using the `optimization_log`
             # filename supplied in the optimization yaml
@@ -698,32 +529,4 @@
     fname_wt_output        = run_dir + "nrel5mw/nrel5mw_mod_update_output.yaml"
     folder_output          = run_dir + 'nrel5mw/'
 
-    wt_opt, analysis_options, opt_options = run_wisdem(fname_wt_input, fname_analysis_options, fname_opt_options, fname_wt_output, folder_output)
-<<<<<<< HEAD
-=======
-
-        # Get the rank number for parallelization
-    if MPI:
-        rank = MPI.COMM_WORLD.Get_rank()
-    else:
-        rank = 0
-    if rank == 0:
-        # Printing and plotting results
-        print('AEP in GWh = ' + str(wt_opt['sse.AEP']*1.e-6))
-        print('Nat frequencies blades flap in Hz = ' + str(wt_opt['rlds.frame.flap_mode_freqs']))
-        print('Nat frequencies blades edge in Hz = ' + str(wt_opt['rlds.frame.edge_mode_freqs']))
-        print('Tip tower clearance in m     = ' + str(wt_opt['tcons.blade_tip_tower_clearance']))
-        print('Tip deflection constraint    = ' + str(wt_opt['tcons.tip_deflection_ratio']))
-
-        import matplotlib.pyplot as plt
-        plt.figure()
-        plt.plot(wt_opt['assembly.r_blade'], wt_opt['rlds.frame.strainU_spar'], label='spar ss')
-        plt.plot(wt_opt['assembly.r_blade'], wt_opt['rlds.frame.strainL_spar'], label='spar ps')
-        plt.plot(wt_opt['assembly.r_blade'], wt_opt['rlds.frame.strainU_te'], label='te ss')
-        plt.plot(wt_opt['assembly.r_blade'], wt_opt['rlds.frame.strainL_te'], label='te ps')
-        plt.ylim([-5e-3, 5e-3])
-        plt.xlabel('r [m]')
-        plt.ylabel('strain [-]')
-        plt.legend()
-        plt.show()
->>>>>>> 82bb79ae
+    wt_opt, analysis_options, opt_options = run_wisdem(fname_wt_input, fname_analysis_options, fname_opt_options, fname_wt_output, folder_output)