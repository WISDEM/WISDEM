'''
Controller tuning script.

Nikhar J. Abbas
January 2020
'''

from __future__ import print_function
import numpy as np
import datetime

from ROSCO_toolbox import controller as ROSCO_controller
from ROSCO_toolbox import turbine as ROSCO_turbine
from ROSCO_toolbox import utilities as ROSCO_utilities

import numpy as np
import os
from openmdao.api import IndepVarComp, ExplicitComponent, Group, Problem
from scipy import interpolate, gradient
from scipy.optimize import minimize_scalar, minimize
from scipy.interpolate import PchipInterpolator

from wisdem.ccblade import CCAirfoil, CCBlade
from wisdem.commonse.distribution import RayleighCDF, WeibullWithMeanCDF
from wisdem.commonse.utilities import vstack, trapz_deriv, linspace_with_deriv, smooth_min, smooth_abs
from wisdem.commonse.environment import PowerWind
from wisdem.rotorse.rotor_fast import eval_unsteady

class ServoSE(Group):
    def initialize(self):
        self.options.declare('analysis_options')
        self.options.declare('opt_options')

    def setup(self):
        analysis_options = self.options['analysis_options']

        self.add_subsystem('powercurve',        RegulatedPowerCurve(analysis_options   = analysis_options), promotes = ['v_min', 'v_max','rated_power','omega_min','omega_max', 'control_maxTS','tsr_operational','control_pitch','drivetrainType','drivetrainEff','r','chord', 'theta','Rhub', 'Rtip', 'hub_height','precone', 'tilt','yaw','precurve','precurveTip','presweep','presweepTip', 'airfoils_aoa','airfoils_Re','airfoils_cl','airfoils_cd','airfoils_cm', 'nBlades', 'rho', 'mu'])
        self.add_subsystem('stall_check',       NoStallConstraint(analysis_options   = analysis_options), promotes = ['airfoils_aoa','airfoils_cl','airfoils_cd','airfoils_cm'])
        self.add_subsystem('cdf',               WeibullWithMeanCDF(nspline=analysis_options['servose']['n_pc_spline']))
        self.add_subsystem('aep',               AEP(), promotes=['AEP'])
        if analysis_options['openfast']['run_openfast'] == True:
            self.add_subsystem('aeroperf_tables',   Cp_Ct_Cq_Tables(analysis_options   = analysis_options), promotes = ['v_min', 'v_max','r','chord', 'theta','Rhub', 'Rtip', 'hub_height','precone', 'tilt','yaw','precurve','precurveTip','presweep','presweepTip', 'airfoils_aoa','airfoils_Re','airfoils_cl','airfoils_cd','airfoils_cm', 'nBlades', 'rho', 'mu'])
            self.add_subsystem('tune_rosco',        TuneROSCO(analysis_options = analysis_options), promotes = ['v_min', 'v_max', 'rho', 'omega_min', 'tsr_operational', 'rated_power', 'r','chord', 'theta','Rhub', 'Rtip', 'hub_height','precone', 'tilt','yaw','precurve','precurveTip','presweep','presweepTip', 'airfoils_Ctrl', 'airfoils_aoa','airfoils_Re','airfoils_cl','airfoils_cd','airfoils_cm', 'nBlades', 'rho', 'mu'])
        # Connections to the stall check
        self.connect('powercurve.aoa_cutin','stall_check.aoa_along_span')

        # Connections to the Weibull CDF
        self.connect('powercurve.V_spline', 'cdf.x')
        
        # Connections to the aep computation component
        self.connect('cdf.F',               'aep.CDF_V')
        self.connect('powercurve.P_spline', 'aep.P')   

        if analysis_options['openfast']['run_openfast'] == True:
            # Connect ROSCO Power curve
            self.connect('powercurve.rated_V',      'tune_rosco.v_rated')
            self.connect('powercurve.rated_Omega',  'tune_rosco.rated_rotor_speed')
            self.connect('powercurve.rated_Q',      'tune_rosco.rated_torque')

            # Connect ROSCO for Rotor Performance tables
            self.connect('aeroperf_tables.Cp',              'tune_rosco.Cp_table')
            self.connect('aeroperf_tables.Ct',              'tune_rosco.Ct_table')
            self.connect('aeroperf_tables.Cq',              'tune_rosco.Cq_table')
            self.connect('aeroperf_tables.pitch_vector',    'tune_rosco.pitch_vector')
            self.connect('aeroperf_tables.tsr_vector',      'tune_rosco.tsr_vector')
            self.connect('aeroperf_tables.U_vector',        'tune_rosco.U_vector')

class TuneROSCO(ExplicitComponent):
    def initialize(self):
        self.options.declare('analysis_options')

    def setup(self):
        self.analysis_options = self.options['analysis_options']
        servose_init_options = self.analysis_options['servose']

        # Input parameters
        self.controller_params = {}
        # Controller Flags
        self.controller_params['LoggingLevel'] = self.analysis_options['servose']['LoggingLevel']
        self.controller_params['F_LPFType'] = self.analysis_options['servose']['F_LPFType']
        self.controller_params['F_NotchType'] = self.analysis_options['servose']['F_NotchType']
        self.controller_params['IPC_ControlMode'] = self.analysis_options['servose']['IPC_ControlMode']
        self.controller_params['VS_ControlMode'] = self.analysis_options['servose']['VS_ControlMode']
        self.controller_params['PC_ControlMode'] = self.analysis_options['servose']['PC_ControlMode']
        self.controller_params['Y_ControlMode'] = self.analysis_options['servose']['Y_ControlMode']
        self.controller_params['SS_Mode'] = self.analysis_options['servose']['SS_Mode']
        self.controller_params['WE_Mode'] = self.analysis_options['servose']['WE_Mode']
        self.controller_params['PS_Mode'] = self.analysis_options['servose']['PS_Mode']
        self.controller_params['SD_Mode'] = self.analysis_options['servose']['SD_Mode']
        self.controller_params['Fl_Mode'] = self.analysis_options['servose']['Fl_Mode']
        self.controller_params['Flp_Mode'] = self.analysis_options['servose']['Flp_Mode']

        # Necessary parameters
        # Turbine parameters
        self.add_input('rotor_inertia',     val=0.0,        units='kg*m**2',        desc='Rotor inertia')
        self.add_input('rho',               val=0.0,        units='kg/m**3',        desc='Air Density')
        self.add_input('R',                 val=0.0,        units='m',              desc='Rotor Radius')              
        self.add_input('gear_ratio',        val=0.0,                                desc='Gearbox Ratio')        
        self.add_input('rated_rotor_speed', val=0.0,        units='rad/s',          desc='Rated rotor speed')                    
        self.add_input('rated_power',       val=0.0,        units='W',              desc='Rated power')            
        self.add_input('rated_torque',     val=0.0,                units='N*m', desc='rotor aerodynamic torque at rated')        
        self.add_input('v_rated',           val=0.0,        units='m/s',            desc='Rated wind speed')
        self.add_input('v_min',             val=0.0,        units='m/s',            desc='Minimum wind speed (cut-in)')
        self.add_input('v_max',             val=0.0,        units='m/s',            desc='Maximum wind speed (cut-out)')
        self.add_input('max_pitch_rate',    val=0.0,        units='rad/s',          desc='Maximum allowed blade pitch rate')
        self.add_input('max_torque_rate',   val=0.0,        units='N*m/s',          desc='Maximum allowed generator torque rate')
        self.add_input('tsr_operational',   val=0.0,                                desc='Operational tip-speed ratio')
        self.add_input('omega_min',         val=0.0,        units='rad/s',          desc='Minimum rotor speed')
        self.add_input('flap_freq',         val=0.0,        units='Hz',             desc='Blade flapwise first natural frequency') 
        self.add_input('edge_freq',         val=0.0,        units='Hz',             desc='Blade edgewise first natural frequency')
        self.add_input('gen_eff',           val=0.0,                                desc='Drivetrain efficiency')
        # 
        self.add_input('max_pitch',         val=0.0,        units='rad',            desc='')
        self.add_input('min_pitch',         val=0.0,        units='rad',            desc='')
        self.add_input('vs_minspd',         val=0.0,        units='rad/s',          desc='') 
        self.add_input('ss_vsgain',         val=0.0,                                desc='')
        self.add_input('ss_pcgain',         val=0.0,                                desc='')
        self.add_input('ps_percent',        val=0.0,                                desc='')
        # Rotor Power
        self.n_pitch    = n_pitch   = servose_init_options['n_pitch_perf_surfaces']
        self.n_tsr      = n_tsr     = servose_init_options['n_tsr_perf_surfaces']
        self.n_U        = n_U       = servose_init_options['n_U_perf_surfaces']
        self.add_input('Cp_table',          val=np.zeros((n_tsr, n_pitch, n_U)),                desc='table of aero power coefficient')
        self.add_input('Ct_table',          val=np.zeros((n_tsr, n_pitch, n_U)),                desc='table of aero thrust coefficient')
        self.add_input('Cq_table',          val=np.zeros((n_tsr, n_pitch, n_U)),                desc='table of aero torque coefficient')
        self.add_input('pitch_vector',      val=np.zeros(n_pitch),              units='rad',    desc='Pitch vector used')
        self.add_input('tsr_vector',        val=np.zeros(n_tsr),                                desc='TSR vector used')
        self.add_input('U_vector',          val=np.zeros(n_U),                  units='m/s',    desc='Wind speed vector used')

        # For cc-blade & flaps tuning
        self.n_span     = n_span       = self.analysis_options['blade']['n_span']
        # self.n_af       = n_af         = af_init_options['n_af'] # Number of airfoils
        self.n_aoa      = n_aoa        = self.analysis_options['airfoils']['n_aoa']# Number of angle of attacks
        self.n_Re       = n_Re         = self.analysis_options['airfoils']['n_Re'] # Number of Reynolds, so far hard set at 1
        self.n_tab      = n_tab        = self.analysis_options['airfoils']['n_tab']# Number of tabulated data. For distributed aerodynamic control this could be > 1
        self.n_te_flaps = n_te_flaps   = self.analysis_options['blade']['n_te_flaps']
        self.add_input('r',             val=np.zeros(n_span),               units='m',          desc='radial locations where blade is defined (should be increasing and not go all the way to hub or tip)')
        self.add_input('chord',         val=np.zeros(n_span),               units='m',          desc='chord length at each section')
        self.add_input('theta',         val=np.zeros(n_span),               units='deg',        desc='twist angle at each section (positive decreases angle of attack)')
        self.add_input('Rhub',          val=0.0,                            units='m',          desc='hub radius')
        self.add_input('Rtip',          val=0.0,                            units='m',          desc='tip radius')
        self.add_input('hub_height',    val=0.0,                            units='m',          desc='hub height')
        self.add_input('precone',       val=0.0,                            units='deg',        desc='precone angle', )
        self.add_input('tilt',          val=0.0,                            units='deg',        desc='shaft tilt', )
        self.add_input('yaw',           val=0.0,                            units='deg',        desc='yaw error', )
        self.add_input('precurve',      val=np.zeros(n_span),               units='m',          desc='precurve at each section')
        self.add_input('precurveTip',   val=0.0,                            units='m',          desc='precurve at tip')
        self.add_input('presweep',      val=np.zeros(n_span),               units='m',          desc='presweep at each section')
        self.add_input('presweepTip',   val=0.0,                            units='m',          desc='presweep at tip')
        self.add_input('airfoils_cl',   val=np.zeros((n_span, n_aoa, n_Re, n_tab)),             desc='lift coefficients, spanwise')
        self.add_input('airfoils_cd',   val=np.zeros((n_span, n_aoa, n_Re, n_tab)),             desc='drag coefficients, spanwise')
        self.add_input('airfoils_cm',   val=np.zeros((n_span, n_aoa, n_Re, n_tab)),             desc='moment coefficients, spanwise')
        self.add_input('airfoils_aoa',  val=np.zeros((n_aoa)),              units='deg',        desc='angle of attack grid for polars')
        self.add_input('airfoils_Re',   val=np.zeros((n_Re)),                                   desc='Reynolds numbers of polars')
        self.add_input('airfoils_Ctrl', val=np.zeros((n_span, n_Re, n_tab)), units='deg',       desc='Airfoil control paremeter (i.e. flap angle)')
        self.add_discrete_input('nBlades',         val=0,                                       desc='number of blades')
        self.add_input('mu',            val=1.81e-5,                        units='kg/(m*s)',   desc='dynamic viscosity of air')
        self.add_input('shearExp',      val=0.0,                                                desc='shear exponent')
        self.add_input('delta_max_pos', val=np.zeros(n_te_flaps),           units='rad',        desc='1D array of the max angle of the trailing edge flaps.')
        self.add_discrete_input('nSector',      val=4,                                          desc='number of sectors to divide rotor face into in computing thrust and power')
        self.add_discrete_input('tiploss',      val=True,                                       desc='include Prandtl tip loss model')
        self.add_discrete_input('hubloss',      val=True,                                       desc='include Prandtl hub loss model')
        self.add_discrete_input('wakerotation', val=True,                                       desc='include effect of wake rotation (i.e., tangential induction factor is nonzero)')
        self.add_discrete_input('usecd',        val=True,                                       desc='use drag coefficient in computing induction factors')

        # Controller Tuning Parameters
        self.add_input('PC_zeta',           val=0.0,                                            desc='Pitch controller damping ratio')
        self.add_input('PC_omega',          val=0.0,        units='rad/s',                      desc='Pitch controller natural frequency')
        self.add_input('VS_zeta',           val=0.0,                                            desc='Generator torque controller damping ratio')
        self.add_input('VS_omega',          val=0.0,        units='rad/s',                      desc='Generator torque controller natural frequency')
        if self.analysis_options['servose']['Flp_Mode'] > 0:
            self.add_input('Flp_omega',        val=0.0, units='rad/s',                         desc='Flap controller natural frequency')
            self.add_input('Flp_zeta',         val=0.0,                                        desc='Flap controller damping ratio')


    def compute(self,inputs,outputs, discrete_inputs, discrete_outputs):
        '''
        Call ROSCO toolbox to define controller
        '''

        # Add control tuning parameters to dictionary
        self.analysis_options['servose']['omega_pc']    = inputs['PC_omega']
        self.analysis_options['servose']['zeta_pc']     = inputs['PC_zeta']
        self.analysis_options['servose']['omega_vs']    = inputs['VS_omega']
        self.analysis_options['servose']['zeta_vs']     = inputs['VS_zeta']
        if self.analysis_options['servose']['Flp_Mode'] > 0:
            self.analysis_options['servose']['omega_flp'] = inputs['Flp_omega']
            self.analysis_options['servose']['zeta_flp']  = inputs['Flp_zeta']
        else:
            self.analysis_options['servose']['omega_flp'] = 0.0
            self.analysis_options['servose']['zeta_flp']  = 0.0
        #
        self.analysis_options['servose']['max_pitch']   = inputs['max_pitch'][0]
        self.analysis_options['servose']['min_pitch']   = inputs['min_pitch'][0]
        self.analysis_options['servose']['vs_minspd']   = inputs['vs_minspd'][0]
        self.analysis_options['servose']['ss_vsgain']   = inputs['ss_vsgain'][0]
        self.analysis_options['servose']['ss_pcgain']   = inputs['ss_pcgain'][0]
        self.analysis_options['servose']['ps_percent']  = inputs['ps_percent'][0]
        if self.analysis_options['servose']['Flp_Mode'] > 0:
            self.analysis_options['servose']['flp_maxpit']  = inputs['delta_max_pos'][0]
        else:
            self.analysis_options['servose']['flp_maxpit']  = None
<<<<<<< HEAD

=======
        #
>>>>>>> 72b09fdc
        self.analysis_options['servose']['ss_cornerfreq']   = None
        self.analysis_options['servose']['sd_maxpit']       = None
        self.analysis_options['servose']['sd_cornerfreq']   = None

        # Define necessary turbine parameters
        WISDEM_turbine = type('', (), {})()
        WISDEM_turbine.v_min        = inputs['v_min'][0]
        WISDEM_turbine.J            = inputs['rotor_inertia'][0]
        WISDEM_turbine.rho          = inputs['rho'][0]
        WISDEM_turbine.rotor_radius = inputs['R'][0]
        WISDEM_turbine.Ng           = inputs['gear_ratio'][0]
        WISDEM_turbine.gen_eff      = inputs['gen_eff'][0]
        WISDEM_turbine.rated_rotor_speed   = inputs['rated_rotor_speed'][0]
        WISDEM_turbine.rated_power  = inputs['rated_power'][0]
        WISDEM_turbine.rated_torque = inputs['rated_torque'][0] / WISDEM_turbine.Ng * WISDEM_turbine.gen_eff
        WISDEM_turbine.v_rated      = inputs['v_rated'][0]
        WISDEM_turbine.v_min        = inputs['v_min'][0]
        WISDEM_turbine.v_max        = inputs['v_max'][0]
        WISDEM_turbine.max_pitch_rate   = inputs['max_pitch_rate'][0]
        WISDEM_turbine.TSR_operational  = inputs['tsr_operational'][0]
        WISDEM_turbine.max_torque_rate  = inputs['max_torque_rate'][0]

        # Load Cp tables
        self.Cp_table       = inputs['Cp_table']
        self.Ct_table       = inputs['Ct_table']
        self.Cq_table       = inputs['Cq_table']
        self.pitch_vector   = WISDEM_turbine.pitch_initial_rad = inputs['pitch_vector']
        self.tsr_vector     = WISDEM_turbine.TSR_initial = inputs['tsr_vector']
        self.Cp_table       = WISDEM_turbine.Cp_table = self.Cp_table.reshape(len(self.pitch_vector),len(self.tsr_vector))
        self.Ct_table       = WISDEM_turbine.Ct_table = self.Ct_table.reshape(len(self.pitch_vector),len(self.tsr_vector))
        self.Cq_table       = WISDEM_turbine.Cq_table = self.Cq_table.reshape(len(self.pitch_vector),len(self.tsr_vector))

        RotorPerformance = ROSCO_turbine.RotorPerformance
        WISDEM_turbine.Cp   = RotorPerformance(self.Cp_table,self.pitch_vector,self.tsr_vector)
        WISDEM_turbine.Ct   = RotorPerformance(self.Ct_table,self.pitch_vector,self.tsr_vector)
        WISDEM_turbine.Cq   = RotorPerformance(self.Cq_table,self.pitch_vector,self.tsr_vector)

        # Load blade info to pass to flap controller tuning process
        if self.analysis_options['servose']['Flp_Mode'] >= 1:
            # Create airfoils
            af = [None]*self.n_span
            for i in range(self.n_span):
                if self.n_tab > 1:
                    ref_tab = int(np.floor(self.n_tab/2))
                    af[i] = CCAirfoil(inputs['airfoils_aoa'], inputs['airfoils_Re'], inputs['airfoils_cl'][i,:,:,ref_tab], inputs['airfoils_cd'][i,:,:,ref_tab], inputs['airfoils_cm'][i,:,:,ref_tab])
                else:
                    af[i] = CCAirfoil(inputs['airfoils_aoa'], inputs['airfoils_Re'], inputs['airfoils_cl'][i,:,:,0], inputs['airfoils_cd'][i,:,:,0], inputs['airfoils_cm'][i,:,:,0])
            
            # Initialize CCBlade as cc_rotor object 
            WISDEM_turbine.cc_rotor = CCBlade(inputs['r'], inputs['chord'], inputs['theta'], af, inputs['Rhub'], inputs['Rtip'], discrete_inputs['nBlades'], inputs['rho'], inputs['mu'], inputs['precone'], inputs['tilt'], inputs['yaw'], inputs['shearExp'], inputs['hub_height'], discrete_inputs['nSector'], inputs['precurve'], inputs['precurveTip'],inputs['presweep'], inputs['presweepTip'], discrete_inputs['tiploss'], discrete_inputs['hubloss'],discrete_inputs['wakerotation'], discrete_inputs['usecd'])
        
            # Load aerodynamic performance data for blades
            WISDEM_turbine.af_data = [{} for i in range(self.n_span)]
            for i in range(self.n_span):
                # Check number of flap positions for each airfoil section
                if self.n_tab > 1:
                    if inputs['airfoils_Ctrl'][i,0,0] == inputs['airfoils_Ctrl'][i,0,1]:
                        n_tabs = 1  # If all Ctrl angles of the flaps are identical then no flaps
                    else:
                        n_tabs = self.n_tab
                else:
                    n_tabs = 1
                # Save data for each flap position
                for j in range(n_tabs):
                    WISDEM_turbine.af_data[i][j] = {}
                    WISDEM_turbine.af_data[i][j]['NumTabs'] = n_tabs
                    WISDEM_turbine.af_data[i][j]['Ctrl']    = inputs['airfoils_Ctrl'][i,0,j]
                    WISDEM_turbine.af_data[i][j]['Alpha']   = np.array(inputs['airfoils_aoa']).flatten().tolist()
                    WISDEM_turbine.af_data[i][j]['Cl']      = np.array(inputs['airfoils_cl'][i,:,0,j]).flatten().tolist()
                    WISDEM_turbine.af_data[i][j]['Cd']      = np.array(inputs['airfoils_cd'][i,:,0,j]).flatten().tolist()
                    WISDEM_turbine.af_data[i][j]['Cm']      = np.array(inputs['airfoils_cm'][i,:,0,j]).flatten().tolist()
   
            # Save some more airfoil info
            WISDEM_turbine.span     = inputs['r'] 
            WISDEM_turbine.chord    = inputs['chord']
            WISDEM_turbine.twist    = inputs['theta']
            WISDEM_turbine.bld_flapwise_freq = inputs['flap_freq'][0] * 2*np.pi
            # HARD CODING - NOT SURE HOW TO GET THIS (might be ok)
            WISDEM_turbine.bld_flapwise_damp = 0.477465

        # Tune Controller!
        controller = ROSCO_controller.Controller(self.analysis_options['servose'])
        controller.tune_controller(WISDEM_turbine)

        # DISCON Parameters
        #   - controller
        self.analysis_options['openfast']['fst_vt']['DISCON_in']['LoggingLevel'] = controller.LoggingLevel
        self.analysis_options['openfast']['fst_vt']['DISCON_in']['F_LPFType'] = controller.F_LPFType
        self.analysis_options['openfast']['fst_vt']['DISCON_in']['F_NotchType'] = controller.F_NotchType
        self.analysis_options['openfast']['fst_vt']['DISCON_in']['IPC_ControlMode'] = controller.IPC_ControlMode
        self.analysis_options['openfast']['fst_vt']['DISCON_in']['VS_ControlMode'] = controller.VS_ControlMode
        self.analysis_options['openfast']['fst_vt']['DISCON_in']['PC_ControlMode'] = controller.PC_ControlMode
        self.analysis_options['openfast']['fst_vt']['DISCON_in']['Y_ControlMode'] = controller.Y_ControlMode
        self.analysis_options['openfast']['fst_vt']['DISCON_in']['SS_Mode'] = controller.SS_Mode
        self.analysis_options['openfast']['fst_vt']['DISCON_in']['WE_Mode'] = controller.WE_Mode
        self.analysis_options['openfast']['fst_vt']['DISCON_in']['PS_Mode'] = controller.PS_Mode
        self.analysis_options['openfast']['fst_vt']['DISCON_in']['SD_Mode'] = controller.SD_Mode
        self.analysis_options['openfast']['fst_vt']['DISCON_in']['Fl_Mode'] = controller.Fl_Mode
        self.analysis_options['openfast']['fst_vt']['DISCON_in']['Flp_Mode'] = controller.Flp_Mode
        self.analysis_options['openfast']['fst_vt']['DISCON_in']['F_LPFDamping'] = controller.F_LPFDamping
        self.analysis_options['openfast']['fst_vt']['DISCON_in']['F_SSCornerFreq'] = controller.ss_cornerfreq
        self.analysis_options['openfast']['fst_vt']['DISCON_in']['PC_GS_angles'] = controller.pitch_op_pc
        self.analysis_options['openfast']['fst_vt']['DISCON_in']['PC_GS_KP'] = controller.pc_gain_schedule.Kp
        self.analysis_options['openfast']['fst_vt']['DISCON_in']['PC_GS_KI'] = controller.pc_gain_schedule.Ki
        self.analysis_options['openfast']['fst_vt']['DISCON_in']['PC_MaxRat'] = controller.max_pitch
        self.analysis_options['openfast']['fst_vt']['DISCON_in']['PC_MinRat'] = controller.min_pitch
        self.analysis_options['openfast']['fst_vt']['DISCON_in']['VS_MinOMSpd'] = controller.vs_minspd
        self.analysis_options['openfast']['fst_vt']['DISCON_in']['VS_Rgn2K'] = controller.vs_rgn2K
        self.analysis_options['openfast']['fst_vt']['DISCON_in']['VS_RefSpd'] = controller.vs_refspd
        self.analysis_options['openfast']['fst_vt']['DISCON_in']['VS_KP'] = controller.vs_gain_schedule.Kp
        self.analysis_options['openfast']['fst_vt']['DISCON_in']['VS_KI'] = controller.vs_gain_schedule.Ki
        self.analysis_options['openfast']['fst_vt']['DISCON_in']['SS_VSGain'] = controller.ss_vsgain
        self.analysis_options['openfast']['fst_vt']['DISCON_in']['SS_PCGain'] = controller.ss_pcgain
        self.analysis_options['openfast']['fst_vt']['DISCON_in']['WE_FOPoles_N'] = len(controller.v)
        self.analysis_options['openfast']['fst_vt']['DISCON_in']['WE_FOPoles_v'] = controller.v
        self.analysis_options['openfast']['fst_vt']['DISCON_in']['WE_FOPoles'] = controller.A
        self.analysis_options['openfast']['fst_vt']['DISCON_in']['ps_wind_speeds'] = controller.v
        self.analysis_options['openfast']['fst_vt']['DISCON_in']['PS_BldPitchMin'] = controller.ps_min_bld_pitch
        self.analysis_options['openfast']['fst_vt']['DISCON_in']['SD_MaxPit'] = controller.sd_maxpit
        self.analysis_options['openfast']['fst_vt']['DISCON_in']['SD_CornerFreq'] = controller.sd_cornerfreq
        self.analysis_options['openfast']['fst_vt']['DISCON_in']['Fl_Kp'] = controller.Kp_float
        self.analysis_options['openfast']['fst_vt']['DISCON_in']['Flp_Kp'] = controller.Kp_flap
        self.analysis_options['openfast']['fst_vt']['DISCON_in']['Flp_Ki'] = controller.Ki_flap
        self.analysis_options['openfast']['fst_vt']['DISCON_in']['Flp_MaxPit'] = controller.flp_maxpit
        self.analysis_options['openfast']['fst_vt']['DISCON_in']['Flp_Angle'] = 0.
        # - turbine
        self.analysis_options['openfast']['fst_vt']['DISCON_in']['WE_BladeRadius'] = WISDEM_turbine.rotor_radius
        self.analysis_options['openfast']['fst_vt']['DISCON_in']['v_rated'] = inputs['v_rated'][0]
        self.analysis_options['openfast']['fst_vt']['DISCON_in']['F_FlpCornerFreq']  = [inputs['flap_freq'][0] * 2 * np.pi / 3., 0.7]
        self.analysis_options['openfast']['fst_vt']['DISCON_in']['F_LPFCornerFreq']  = inputs['edge_freq'][0] * 2 * np.pi / 4.
        self.analysis_options['openfast']['fst_vt']['DISCON_in']['twr_freq'] = 0.0 # inputs(['twr_freq']) # zero for now, fix when floating introduced to WISDEM
        self.analysis_options['openfast']['fst_vt']['DISCON_in']['ptfm_freq'] = 0.0 # inputs(['ptfm_freq']) # zero for now, fix when floating introduced to WISDEM
        self.analysis_options['openfast']['fst_vt']['DISCON_in']['PC_MaxRat'] = WISDEM_turbine.max_pitch_rate
        self.analysis_options['openfast']['fst_vt']['DISCON_in']['PC_MinRat'] = -WISDEM_turbine.max_pitch_rate
        self.analysis_options['openfast']['fst_vt']['DISCON_in']['VS_MaxRat'] = WISDEM_turbine.max_torque_rate
        self.analysis_options['openfast']['fst_vt']['DISCON_in']['PC_RefSpd'] = WISDEM_turbine.rated_rotor_speed
        self.analysis_options['openfast']['fst_vt']['DISCON_in']['VS_RtPwr'] = WISDEM_turbine.rated_power
        self.analysis_options['openfast']['fst_vt']['DISCON_in']['VS_RtTq'] = WISDEM_turbine.rated_torque
        self.analysis_options['openfast']['fst_vt']['DISCON_in']['VS_MaxTq'] = WISDEM_turbine.rated_torque * 1.1
        self.analysis_options['openfast']['fst_vt']['DISCON_in']['VS_TSRopt'] = WISDEM_turbine.TSR_operational
        self.analysis_options['openfast']['fst_vt']['DISCON_in']['WE_RhoAir'] = WISDEM_turbine.rho
        self.analysis_options['openfast']['fst_vt']['DISCON_in']['WE_GearboxRatio'] = WISDEM_turbine.Ng
        self.analysis_options['openfast']['fst_vt']['DISCON_in']['WE_Jtot'] = WISDEM_turbine.J
        self.analysis_options['openfast']['fst_vt']['DISCON_in']['Cp_pitch_initial_rad'] = self.pitch_vector
        self.analysis_options['openfast']['fst_vt']['DISCON_in']['Cp_TSR_initial'] = self.tsr_vector
        self.analysis_options['openfast']['fst_vt']['DISCON_in']['Cp_table'] = WISDEM_turbine.Cp_table
        self.analysis_options['openfast']['fst_vt']['DISCON_in']['Ct_table'] = WISDEM_turbine.Ct_table
        self.analysis_options['openfast']['fst_vt']['DISCON_in']['Cq_table'] = WISDEM_turbine.Cq_table
        self.analysis_options['openfast']['fst_vt']['DISCON_in']['Cp'] = WISDEM_turbine.Cp
        self.analysis_options['openfast']['fst_vt']['DISCON_in']['Ct'] = WISDEM_turbine.Ct
        self.analysis_options['openfast']['fst_vt']['DISCON_in']['Cq'] = WISDEM_turbine.Cq

class RegulatedPowerCurve(ExplicitComponent): # Implicit COMPONENT

    def initialize(self):
        # self.options.declare('naero')
        # self.options.declare('n_pc')
        # self.options.declare('n_pc_spline')
        # self.options.declare('regulation_reg_II5',default=True)
        # self.options.declare('regulation_reg_III',default=False)
        # self.options.declare('lock_pitchII',default=False)

        # self.options.declare('n_aoa_grid')
        # self.options.declare('n_Re_grid')
        self.options.declare('analysis_options')
    
    def setup(self):
        analysis_options = self.options['analysis_options']
        self.n_span        = n_span    = analysis_options['blade']['n_span']
        # self.n_af          = n_af      = af_init_options['n_af'] # Number of airfoils
        self.n_aoa         = n_aoa     = analysis_options['airfoils']['n_aoa']# Number of angle of attacks
        self.n_Re          = n_Re      = analysis_options['airfoils']['n_Re'] # Number of Reynolds, so far hard set at 1
        self.n_tab         = n_tab     = analysis_options['airfoils']['n_tab']# Number of tabulated data. For distributed aerodynamic control this could be > 1
        # self.n_xy          = n_xy      = af_init_options['n_xy'] # Number of coordinate points to describe the airfoil geometry
        self.regulation_reg_III = analysis_options['servose']['regulation_reg_III']
        # naero       = self.naero = self.options['naero']
        self.n_pc          = analysis_options['servose']['n_pc']
        self.n_pc_spline   = analysis_options['servose']['n_pc_spline']
        # n_aoa_grid  = self.options['n_aoa_grid']
        # n_Re_grid   = self.options['n_Re_grid']

        # parameters
        self.add_input('v_min',        val=0.0, units='m/s',  desc='cut-in wind speed')
        self.add_input('v_max',       val=0.0, units='m/s',  desc='cut-out wind speed')
        self.add_input('rated_power', val=0.0, units='W',    desc='electrical rated power')
        self.add_input('omega_min',   val=0.0, units='rpm',  desc='minimum allowed rotor rotation speed')
        self.add_input('omega_max',   val=0.0, units='rpm',  desc='maximum allowed rotor rotation speed')
        self.add_input('control_maxTS',      val=0.0, units='m/s',  desc='maximum allowed blade tip speed')
        self.add_input('tsr_operational',        val=0.0,               desc='tip-speed ratio in Region 2 (should be optimized externally)')
        self.add_input('control_pitch',      val=0.0, units='deg',  desc='pitch angle in region 2 (and region 3 for fixed pitch machines)')
        self.add_discrete_input('drivetrainType',     val='GEARED')
        self.add_input('drivetrainEff',     val=0.0,               desc='overwrite drivetrain model with a given efficiency, used for FAST analysis')
        
        self.add_input('r',         val=np.zeros(n_span), units='m',   desc='radial locations where blade is defined (should be increasing and not go all the way to hub or tip)')
        self.add_input('chord',     val=np.zeros(n_span), units='m',   desc='chord length at each section')
        self.add_input('theta',     val=np.zeros(n_span), units='deg', desc='twist angle at each section (positive decreases angle of attack)')
        self.add_input('Rhub',      val=0.0,             units='m',   desc='hub radius')
        self.add_input('Rtip',      val=0.0,             units='m',   desc='tip radius')
        self.add_input('hub_height',val=0.0,             units='m',   desc='hub height')
        self.add_input('precone',   val=0.0,             units='deg', desc='precone angle', )
        self.add_input('tilt',      val=0.0,             units='deg', desc='shaft tilt', )
        self.add_input('yaw',       val=0.0,             units='deg', desc='yaw error', )
        self.add_input('precurve',      val=np.zeros(n_span),    units='m', desc='precurve at each section')
        self.add_input('precurveTip',   val=0.0,                units='m', desc='precurve at tip')
        self.add_input('presweep',      val=np.zeros(n_span),    units='m', desc='presweep at each section')
        self.add_input('presweepTip',   val=0.0,                units='m', desc='presweep at tip')
        
        # self.add_discrete_input('airfoils',  val=[0]*naero,                      desc='CCAirfoil instances')
        self.add_input('airfoils_cl', val=np.zeros((n_span, n_aoa, n_Re, n_tab)), desc='lift coefficients, spanwise')
        self.add_input('airfoils_cd', val=np.zeros((n_span, n_aoa, n_Re, n_tab)), desc='drag coefficients, spanwise')
        self.add_input('airfoils_cm', val=np.zeros((n_span, n_aoa, n_Re, n_tab)), desc='moment coefficients, spanwise')
        self.add_input('airfoils_aoa', val=np.zeros((n_aoa)), units='deg', desc='angle of attack grid for polars')
        self.add_input('airfoils_Re', val=np.zeros((n_Re)), desc='Reynolds numbers of polars')
        self.add_discrete_input('nBlades',         val=0,                              desc='number of blades')
        self.add_input('rho',       val=1.225,        units='kg/m**3',    desc='density of air')
        self.add_input('mu',        val=1.81e-5,      units='kg/(m*s)',   desc='dynamic viscosity of air')
        self.add_input('shearExp',  val=0.0,                            desc='shear exponent')
        self.add_discrete_input('nSector',   val=4,                         desc='number of sectors to divide rotor face into in computing thrust and power')
        self.add_discrete_input('tiploss',   val=True,                      desc='include Prandtl tip loss model')
        self.add_discrete_input('hubloss',   val=True,                      desc='include Prandtl hub loss model')
        self.add_discrete_input('wakerotation', val=True,                   desc='include effect of wake rotation (i.e., tangential induction factor is nonzero)')
        self.add_discrete_input('usecd',     val=True,                      desc='use drag coefficient in computing induction factors')

        # outputs
        self.add_output('V',        val=np.zeros(self.n_pc), units='m/s',        desc='wind vector')
        self.add_output('Omega',    val=np.zeros(self.n_pc), units='rpm',        desc='rotor rotational speed')
        self.add_output('pitch',    val=np.zeros(self.n_pc), units='deg',        desc='rotor pitch schedule')
        self.add_output('P',        val=np.zeros(self.n_pc), units='W',          desc='rotor electrical power')
        self.add_output('T',        val=np.zeros(self.n_pc), units='N',          desc='rotor aerodynamic thrust')
        self.add_output('Q',        val=np.zeros(self.n_pc), units='N*m',        desc='rotor aerodynamic torque')
        self.add_output('M',        val=np.zeros(self.n_pc), units='N*m',        desc='blade root moment')
        self.add_output('Cp',       val=np.zeros(self.n_pc),                     desc='rotor electrical power coefficient')
        self.add_output('Cp_aero',  val=np.zeros(self.n_pc),                     desc='rotor aerodynamic power coefficient')
        self.add_output('Ct_aero',  val=np.zeros(self.n_pc),                     desc='rotor aerodynamic thrust coefficient')
        self.add_output('Cq_aero',  val=np.zeros(self.n_pc),                     desc='rotor aerodynamic torque coefficient')
        self.add_output('Cm_aero',  val=np.zeros(self.n_pc),                     desc='rotor aerodynamic moment coefficient')
        self.add_output('V_spline', val=np.zeros(self.n_pc_spline), units='m/s', desc='wind vector')
        self.add_output('P_spline', val=np.zeros(self.n_pc_spline), units='W',   desc='rotor electrical power')
        self.add_output('V_R25',       val=0.0,                units='m/s', desc='region 2.5 transition wind speed')
        self.add_output('rated_V',     val=0.0,                units='m/s', desc='rated wind speed')
        self.add_output('rated_Omega', val=0.0,                units='rpm', desc='rotor rotation speed at rated')
        self.add_output('rated_pitch', val=0.0,                units='deg', desc='pitch setting at rated')
        self.add_output('rated_T',     val=0.0,                units='N',   desc='rotor aerodynamic thrust at rated')
        self.add_output('rated_Q',     val=0.0,                units='N*m', desc='rotor aerodynamic torque at rated')
        self.add_output('ax_induct_cutin',   val=np.zeros(n_span),           desc='rotor axial induction at cut-in wind speed along blade span')
        self.add_output('tang_induct_cutin', val=np.zeros(n_span),           desc='rotor tangential induction at cut-in wind speed along blade span')
        self.add_output('aoa_cutin',val=np.zeros(n_span),       units='deg', desc='angle of attack distribution along blade span at cut-in wind speed')
        self.add_output('cl_cutin', val=np.zeros(n_span),                    desc='lift coefficient distribution along blade span at cut-in wind speed')
        self.add_output('cd_cutin', val=np.zeros(n_span),                    desc='drag coefficient distribution along blade span at cut-in wind speed')

        # self.declare_partials('*', '*', method='fd', form='central', step=1e-6)
        
    def compute(self, inputs, outputs, discrete_inputs, discrete_outputs):

        # Create Airfoil class instances
        af = [None]*self.n_span
        for i in range(self.n_span):
            if self.n_tab > 1:
                ref_tab = int(np.floor(self.n_tab/2))
                af[i] = CCAirfoil(inputs['airfoils_aoa'], inputs['airfoils_Re'], inputs['airfoils_cl'][i,:,:,ref_tab], inputs['airfoils_cd'][i,:,:,ref_tab], inputs['airfoils_cm'][i,:,:,ref_tab])
            else:
                af[i] = CCAirfoil(inputs['airfoils_aoa'], inputs['airfoils_Re'], inputs['airfoils_cl'][i,:,:,0], inputs['airfoils_cd'][i,:,:,0], inputs['airfoils_cm'][i,:,:,0])


        self.ccblade = CCBlade(inputs['r'], inputs['chord'], inputs['theta'], af, inputs['Rhub'], inputs['Rtip'], discrete_inputs['nBlades'], inputs['rho'], inputs['mu'], inputs['precone'], inputs['tilt'], inputs['yaw'], inputs['shearExp'], inputs['hub_height'], discrete_inputs['nSector'], inputs['precurve'], inputs['precurveTip'],inputs['presweep'], inputs['presweepTip'], discrete_inputs['tiploss'], discrete_inputs['hubloss'],discrete_inputs['wakerotation'], discrete_inputs['usecd'])

        Uhub     = np.linspace(inputs['v_min'],inputs['v_max'], self.n_pc).flatten()
        
        P_aero   = np.zeros_like(Uhub)
        Cp_aero  = np.zeros_like(Uhub)
        Ct_aero  = np.zeros_like(Uhub)
        Cq_aero  = np.zeros_like(Uhub)
        Cm_aero  = np.zeros_like(Uhub)
        P        = np.zeros_like(Uhub)
        Cp       = np.zeros_like(Uhub)
        T        = np.zeros_like(Uhub)
        Q        = np.zeros_like(Uhub)
        M        = np.zeros_like(Uhub)
        Omega    = np.zeros_like(Uhub)
        pitch    = np.zeros_like(Uhub) + inputs['control_pitch']

        Omega_max = min([inputs['control_maxTS'] / inputs['Rtip'], inputs['omega_max']*np.pi/30.])
        
        # Region II
        for i in range(len(Uhub)):
            Omega[i] = Uhub[i] * inputs['tsr_operational'] / inputs['Rtip']
        
        # self.ccblade.induction = True
        P_aero, T, Q, M, Cp_aero, Ct_aero, Cq_aero, Cm_aero = self.ccblade.evaluate(Uhub, Omega * 30. / np.pi, pitch, coefficients=True)
        
        # print(Cp_aero)
        # exit()
        
        # print(self.ccblade.a)
        # import matplotlib.pyplot as plt

        # # Induction
        # ft, axt = plt.subplots(1,1,figsize=(5.3, 4))
        # axt.plot(inputs['r'], self.ccblade.a)
        # # axt.legend(fontsize=12)
        # plt.xlabel('Blade Span [m]', fontsize=14, fontweight='bold')
        # plt.ylabel('Induction [-]', fontsize=14, fontweight='bold')
        # plt.xticks(fontsize=12)
        # plt.yticks(fontsize=12)
        # plt.grid(color=[0.8,0.8,0.8], linestyle='--')
        # plt.subplots_adjust(bottom = 0.15, left = 0.15)
        # plt.show()
        
        # exit()
        
        P, eff  = CSMDrivetrain(P_aero, inputs['rated_power'], discrete_inputs['drivetrainType'], inputs['drivetrainEff'])
        Cp      = Cp_aero*eff
        
        # search for Region 2.5 bounds
        for i in range(len(Uhub)):
        
            if Omega[i] > Omega_max and P[i] < inputs['rated_power']:
                Omega[i]        = Omega_max
                Uhub[i]         = Omega[i] * inputs['Rtip'] / inputs['tsr_operational']
                P_aero[i], T[i], Q[i], M[i], Cp_aero[i], Ct_aero[i], Cq_aero[i], Cm_aero[i] = self.ccblade.evaluate([Uhub[i]], [Omega[i] * 30. / np.pi], [pitch[i]], coefficients=True)
                P[i], eff       = CSMDrivetrain(P_aero[i], inputs['rated_power'], discrete_inputs['drivetrainType'], inputs['drivetrainEff'])
                Cp[i]           = Cp_aero[i]*eff
                regionIIhalf    = True
                i_IIhalf_start  = i

                outputs['V_R25'] = Uhub[i]
                break


            if P[i] > inputs['rated_power']:
                
                regionIIhalf = False
                break

        
        def maxPregionIIhalf(pitch, Uhub, Omega):
            Uhub_i  = Uhub
            Omega_i = Omega
            pitch   = pitch
                        
            P, _, _, _ = self.ccblade.evaluate([Uhub_i], [Omega_i * 30. / np.pi], [pitch], coefficients=False)
            return -P
        
        # Solve for regoin 2.5 pitch
        options             = {}
        options['disp']     = False
        options['xatol']    = 1.e-2
        if regionIIhalf == True:
            for i in range(i_IIhalf_start + 1, len(Uhub)):   
                Omega[i]    = Omega_max
                pitch0      = pitch[i-1]
                
                bnds        = [pitch0 - 10., pitch0 + 10.]
                pitch_regionIIhalf = minimize_scalar(lambda x: maxPregionIIhalf(x, Uhub[i], Omega[i]), bounds=bnds, method='bounded', options=options)['x']
                pitch[i]    = pitch_regionIIhalf
                
                P_aero[i], T[i], Q[i], M[i], Cp_aero[i], Ct_aero[i], Cq_aero[i], Cm_aero[i] = self.ccblade.evaluate([Uhub[i]], [Omega[i] * 30. / np.pi], [pitch[i]], coefficients=True)
                
                P[i], eff  = CSMDrivetrain(P_aero[i], inputs['rated_power'], discrete_inputs['drivetrainType'], inputs['drivetrainEff'])
                Cp[i]      = Cp_aero[i]*eff

                if P[i] > inputs['rated_power']:    
                    break    
                        
        options             = {}
        options['disp']     = False
        def constantPregionIII(pitch, Uhub, Omega):
            Uhub_i  = Uhub
            Omega_i = Omega
            pitch   = pitch           
            P_aero, _, _, _ = self.ccblade.evaluate([Uhub_i], [Omega_i * 30. / np.pi], [pitch], coefficients=False)
            P, eff          = CSMDrivetrain(P_aero, inputs['rated_power'], discrete_inputs['drivetrainType'], inputs['drivetrainEff'])
            return abs(P - inputs['rated_power'])
            

        
        if regionIIhalf == True:
            # Rated conditions
            
            def min_Uhub_rated_II12(min_inputs):
                return min_inputs[1]
                
            def get_Uhub_rated_II12(min_inputs):

                Uhub_i  = min_inputs[1]
                Omega_i = Omega_max
                pitch   = min_inputs[0]           
                P_aero_i, _, _, _ = self.ccblade.evaluate([Uhub_i], [Omega_i * 30. / np.pi], [pitch], coefficients=False)
                P_i,eff          = CSMDrivetrain(P_aero_i.flatten(), inputs['rated_power'], discrete_inputs['drivetrainType'], inputs['drivetrainEff'])
                return abs(P_i - inputs['rated_power'])

            x0              = [pitch[i] + 2. , Uhub[i]]
            bnds            = [(pitch0, pitch0 + 10.),(Uhub[i-1],Uhub[i+1])]
            const           = {}
            const['type']   = 'eq'
            const['fun']    = get_Uhub_rated_II12
            params_rated    = minimize(min_Uhub_rated_II12, x0, method='SLSQP', bounds=bnds, constraints=const)
            U_rated         = params_rated.x[1]
            
            if not np.isnan(U_rated):
                Uhub[i]         = U_rated
                pitch[i]        = params_rated.x[0]
            else:
                print('Regulation trajectory is struggling to find a solution for rated wind speed. Check rotor_aeropower.py')
                U_rated         = Uhub[i]
            
            Omega[i]        = Omega_max
            P_aero[i], T[i], Q[i], M[i], Cp_aero[i], Ct_aero[i], Cq_aero[i], Cm_aero[i] = self.ccblade.evaluate([Uhub[i]], [Omega[i] * 30. / np.pi], [pitch0], coefficients=True)
            P_i, eff        = CSMDrivetrain(P_aero[i], inputs['rated_power'], discrete_inputs['drivetrainType'], inputs['drivetrainEff'])
            Cp[i]           = Cp_aero[i]*eff
            P[i]            = inputs['rated_power']
            
            
        else:
            # Rated conditions
            def get_Uhub_rated_noII12(pitch, Uhub):
                Uhub_i  = Uhub
                Omega_i = min([Uhub_i * inputs['tsr_operational'] / inputs['Rtip'], Omega_max])
                pitch_i = pitch           
                P_aero_i, _, _, _ = self.ccblade.evaluate([Uhub_i], [Omega_i * 30. / np.pi], [pitch_i], coefficients=False)
                P_i, eff          = CSMDrivetrain(P_aero_i, inputs['rated_power'], discrete_inputs['drivetrainType'], inputs['drivetrainEff'])
                return abs(P_i - inputs['rated_power'])
            
            bnds     = [Uhub[i-1], Uhub[i+1]]
            U_rated  = minimize_scalar(lambda x: get_Uhub_rated_noII12(pitch[i], x), bounds=bnds, method='bounded', options=options)['x']
            
            if not np.isnan(U_rated):
                Uhub[i]         = U_rated
            else:
                print('Regulation trajectory is struggling to find a solution for rated wind speed. Check rotor_aeropower.py. For now, U rated is assumed equal to ' + str(Uhub[i]) + ' m/s')
                U_rated         = Uhub[i]
            
            
            Omega[i] = min([Uhub[i] * inputs['tsr_operational'] / inputs['Rtip'], Omega_max])
            pitch0   = pitch[i]
            
            P_aero[i], T[i], Q[i], M[i], Cp_aero[i], Ct_aero[i], Cq_aero[i], Cm_aero[i] = self.ccblade.evaluate([Uhub[i]], [Omega[i] * 30. / np.pi], [pitch0], coefficients=True)
            P[i], eff    = CSMDrivetrain(P_aero[i], inputs['rated_power'], discrete_inputs['drivetrainType'], inputs['drivetrainEff'])
            Cp[i]        = Cp_aero[i]*eff
        
        
        for j in range(i + 1,len(Uhub)):
            Omega[j] = Omega[i]
            if self.regulation_reg_III:
                
                pitch0   = pitch[j-1]
                bnds     = [pitch0, pitch0 + 15.]
                pitch_regionIII = minimize_scalar(lambda x: constantPregionIII(x, Uhub[j], Omega[j]), bounds=bnds, method='bounded', options=options)['x']
                pitch[j]        = pitch_regionIII
                P_aero[j], T[j], Q[j], M[j], Cp_aero[j], Ct_aero[j], Cq_aero[j], Cm_aero[j] = self.ccblade.evaluate([Uhub[j]], [Omega[j] * 30. / np.pi], [pitch[j]], coefficients=True)
                P[j], eff       = CSMDrivetrain(P_aero[j], inputs['rated_power'], discrete_inputs['drivetrainType'], inputs['drivetrainEff'])
                Cp[j]           = Cp_aero[j]*eff


                if abs(P[j] - inputs['rated_power']) > 1e+4:
                    print('The pitch in region III is not being determined correctly at wind speed ' + str(Uhub[j]) + ' m/s')
                    P[j]        = inputs['rated_power']
                    T[j]        = T[j-1]
                    Q[j]        = P[j] / Omega[j]
                    M[j]        = M[j-1]
                    pitch[j]    = pitch[j-1]
                    Cp[j]       = P[j] / (0.5 * inputs['rho'] * np.pi * inputs['Rtip']**2 * Uhub[i]**3)
                    Ct_aero[j]  = Ct_aero[j-1]
                    Cq_aero[j]  = Cq_aero[j-1]
                    Cm_aero[j]  = Cm_aero[j-1]

                P[j] = inputs['rated_power']
                
            else:
                P[j]        = inputs['rated_power']
                T[j]        = 0
                Q[j]        = Q[i]
                M[j]        = 0
                pitch[j]    = 0
                Cp[j]       = P[j] / (0.5 * inputs['rho'] * np.pi * inputs['Rtip']**2 * Uhub[i]**3)
                Ct_aero[j]  = 0
                Cq_aero[j]  = 0
                Cm_aero[j]  = 0

        
        outputs['T']       = T
        outputs['Q']       = Q
        outputs['Omega']   = Omega * 30. / np.pi


        outputs['P']       = P  
        outputs['Cp']      = Cp  
        outputs['Cp_aero'] = Cp_aero
        outputs['Ct_aero'] = Ct_aero
        outputs['Cq_aero'] = Cq_aero
        outputs['Cm_aero'] = Cm_aero
        outputs['V']       = Uhub
        outputs['M']       = M
        outputs['pitch']   = pitch
                
        self.ccblade.induction_inflow = True
        a_regII, ap_regII, alpha_regII, cl_regII, cd_regII = self.ccblade.distributedAeroLoads(Uhub[0], Omega[0] * 30. / np.pi, pitch[0], 0.0)
        
        # Fit spline to powercurve for higher grid density
        spline   = PchipInterpolator(Uhub, P)
        V_spline = np.linspace(inputs['v_min'],inputs['v_max'], self.n_pc_spline)
        P_spline = spline(V_spline)
        
        # outputs
        idx_rated = list(Uhub).index(U_rated)
        outputs['rated_V']     = U_rated.flatten()
        outputs['rated_Omega'] = Omega[idx_rated] * 30. / np.pi
        outputs['rated_pitch'] = pitch[idx_rated]
        outputs['rated_T']     = T[idx_rated]
        outputs['rated_Q']     = Q[idx_rated]
        outputs['V_spline']    = V_spline.flatten()
        outputs['P_spline']    = P_spline.flatten()
        outputs['ax_induct_cutin']   = a_regII
        outputs['tang_induct_cutin'] = ap_regII
        outputs['aoa_cutin']         = alpha_regII
        outputs['cl_cutin']         = cl_regII
        outputs['cd_cutin']         = cd_regII

class Cp_Ct_Cq_Tables(ExplicitComponent):
    def initialize(self):
        self.options.declare('analysis_options')
        # self.options.declare('naero')
        # self.options.declare('n_pitch', default=20)
        # self.options.declare('n_tsr', default=20)
        # self.options.declare('n_U', default=1)
        # self.options.declare('n_aoa_grid')
        # self.options.declare('n_Re_grid')

    def setup(self):
        analysis_options = self.options['analysis_options']
        blade_init_options = analysis_options['blade']
        servose_init_options = analysis_options['servose']
        airfoils = analysis_options['airfoils']
        self.n_span        = n_span    = blade_init_options['n_span']
        self.n_aoa         = n_aoa     = airfoils['n_aoa']# Number of angle of attacks
        self.n_Re          = n_Re      = airfoils['n_Re'] # Number of Reynolds, so far hard set at 1
        self.n_tab         = n_tab     = airfoils['n_tab']# Number of tabulated data. For distributed aerodynamic control this could be > 1
        self.n_pitch       = n_pitch   = servose_init_options['n_pitch_perf_surfaces']
        self.n_tsr         = n_tsr     = servose_init_options['n_tsr_perf_surfaces']
        self.n_U           = n_U       = servose_init_options['n_U_perf_surfaces']
        self.min_TSR       = servose_init_options['min_tsr_perf_surfaces']
        self.max_TSR       = servose_init_options['max_tsr_perf_surfaces']
        self.min_pitch     = servose_init_options['min_pitch_perf_surfaces']
        self.max_pitch     = servose_init_options['max_pitch_perf_surfaces']
        
        # parameters        
        self.add_input('v_min',   val=0.0,             units='m/s',       desc='cut-in wind speed')
        self.add_input('v_max',  val=0.0,             units='m/s',       desc='cut-out wind speed')
        self.add_input('r',             val=np.zeros(n_span), units='m',         desc='radial locations where blade is defined (should be increasing and not go all the way to hub or tip)')
        self.add_input('chord',         val=np.zeros(n_span), units='m',         desc='chord length at each section')
        self.add_input('theta',         val=np.zeros(n_span), units='deg',       desc='twist angle at each section (positive decreases angle of attack)')
        self.add_input('Rhub',          val=0.0,             units='m',         desc='hub radius')
        self.add_input('Rtip',          val=0.0,             units='m',         desc='tip radius')
        self.add_input('hub_height',    val=0.0,             units='m',         desc='hub height')
        self.add_input('precone',       val=0.0,             units='deg',       desc='precone angle')
        self.add_input('tilt',          val=0.0,             units='deg',       desc='shaft tilt')
        self.add_input('yaw',           val=0.0,                units='deg',       desc='yaw error')
        self.add_input('precurve',      val=np.zeros(n_span),   units='m',         desc='precurve at each section')
        self.add_input('precurveTip',   val=0.0,                units='m',         desc='precurve at tip')
        self.add_input('presweep',      val=np.zeros(n_span),   units='m',         desc='presweep at each section')
        self.add_input('presweepTip',   val=0.0,                units='m',         desc='presweep at tip')
        self.add_input('rho',           val=1.225,              units='kg/m**3',    desc='density of air')
        self.add_input('mu',            val=1.81e-5,            units='kg/(m*s)',   desc='dynamic viscosity of air')
        self.add_input('shearExp',      val=0.0,                                desc='shear exponent')
        # self.add_discrete_input('airfoils',      val=[0]*naero,                 desc='CCAirfoil instances')
        self.add_input('airfoils_cl', val=np.zeros((n_span, n_aoa, n_Re, n_tab)), desc='lift coefficients, spanwise')
        self.add_input('airfoils_cd', val=np.zeros((n_span, n_aoa, n_Re, n_tab)), desc='drag coefficients, spanwise')
        self.add_input('airfoils_cm', val=np.zeros((n_span, n_aoa, n_Re, n_tab)), desc='moment coefficients, spanwise')
        self.add_input('airfoils_aoa', val=np.zeros((n_aoa)), units='deg', desc='angle of attack grid for polars')
        self.add_input('airfoils_Re', val=np.zeros((n_Re)), desc='Reynolds numbers of polars')
        self.add_discrete_input('nBlades',       val=0,                         desc='number of blades')
        self.add_discrete_input('nSector',       val=4,                         desc='number of sectors to divide rotor face into in computing thrust and power')
        self.add_discrete_input('tiploss',       val=True,                      desc='include Prandtl tip loss model')
        self.add_discrete_input('hubloss',       val=True,                      desc='include Prandtl hub loss model')
        self.add_discrete_input('wakerotation',  val=True,                      desc='include effect of wake rotation (i.e., tangential induction factor is nonzero)')
        self.add_discrete_input('usecd',         val=True,                      desc='use drag coefficient in computing induction factors')
        self.add_input('pitch_vector_in',  val=np.zeros(n_pitch), units='deg',  desc='pitch vector specified by the user')
        self.add_input('tsr_vector_in',    val=np.zeros(n_tsr),                 desc='tsr vector specified by the user')
        self.add_input('U_vector_in',      val=np.zeros(n_U),     units='m/s',  desc='wind vector specified by the user')

        # outputs
        self.add_output('Cp',   val=np.zeros((n_tsr, n_pitch, n_U)), desc='table of aero power coefficient')
        self.add_output('Ct',   val=np.zeros((n_tsr, n_pitch, n_U)), desc='table of aero thrust coefficient')
        self.add_output('Cq',   val=np.zeros((n_tsr, n_pitch, n_U)), desc='table of aero torque coefficient')
        self.add_output('pitch_vector',    val=np.zeros(n_pitch), units='deg',  desc='pitch vector used')
        self.add_output('tsr_vector',      val=np.zeros(n_tsr),                 desc='tsr vector used')
        self.add_output('U_vector',        val=np.zeros(n_U),     units='m/s',  desc='wind vector used')
        
    def compute(self, inputs, outputs, discrete_inputs, discrete_outputs):

        # Create Airfoil class instances
        af = [None]*self.n_span
        for i in range(self.n_span):
            if self.n_tab > 1:
                ref_tab = int(np.floor(self.n_tab/2))
                af[i] = CCAirfoil(inputs['airfoils_aoa'], inputs['airfoils_Re'], inputs['airfoils_cl'][i,:,:,ref_tab], inputs['airfoils_cd'][i,:,:,ref_tab], inputs['airfoils_cm'][i,:,:,ref_tab])
            else:
                af[i] = CCAirfoil(inputs['airfoils_aoa'], inputs['airfoils_Re'], inputs['airfoils_cl'][i,:,:,0], inputs['airfoils_cd'][i,:,:,0], inputs['airfoils_cm'][i,:,:,0])

        n_pitch    = self.n_pitch
        n_tsr      = self.n_tsr
        n_U        = self.n_U
        min_TSR    = self.min_TSR
        max_TSR    = self.max_TSR
        min_pitch  = self.min_pitch
        max_pitch  = self.max_pitch
        U_vector   = inputs['U_vector_in']
        V_in       = inputs['v_min']
        V_out      = inputs['v_max']
        
        tsr_vector = inputs['tsr_vector_in']
        pitch_vector = inputs['pitch_vector_in']
        
        self.ccblade = CCBlade(inputs['r'], inputs['chord'], inputs['theta'], af, inputs['Rhub'], inputs['Rtip'], discrete_inputs['nBlades'], inputs['rho'], inputs['mu'], inputs['precone'], inputs['tilt'], inputs['yaw'], inputs['shearExp'], inputs['hub_height'], discrete_inputs['nSector'], inputs['precurve'], inputs['precurveTip'],inputs['presweep'], inputs['presweepTip'], discrete_inputs['tiploss'], discrete_inputs['hubloss'],discrete_inputs['wakerotation'], discrete_inputs['usecd'])
        
        if max(U_vector) == 0.:
            U_vector    = np.linspace(V_in[0],V_out[0], n_U)
        if max(tsr_vector) == 0.:
            tsr_vector = np.linspace(min_TSR, max_TSR, n_tsr)
        if max(pitch_vector) == 0.:
            pitch_vector = np.linspace(min_pitch, max_pitch, n_pitch)

        outputs['pitch_vector'] = pitch_vector
        outputs['tsr_vector']   = tsr_vector        
        outputs['U_vector']     = U_vector
                
        R = inputs['Rtip']
        k=0
        for i in range(n_U):
            for j in range(n_tsr):
                k +=1
                # if k/2. == int(k/2.) :
                print('Cp-Ct-Cq surfaces completed at ' + str(int(k/(n_U*n_tsr)*100.)) + ' %')
                U     =  U_vector[i] * np.ones(n_pitch)
                Omega = tsr_vector[j] *  U_vector[i] / R * 30. / np.pi * np.ones(n_pitch)
                _, _, _, _, outputs['Cp'][j,:,i], outputs['Ct'][j,:,i], outputs['Cq'][j,:,i], _ = self.ccblade.evaluate(U, Omega, pitch_vector, coefficients=True)

# Class to define a constraint so that the blade cannot operate in stall conditions
class NoStallConstraint(ExplicitComponent):
    def initialize(self):
        
        self.options.declare('analysis_options')
    
    def setup(self):
        
        analysis_options = self.options['analysis_options']
        self.n_span        = n_span    = analysis_options['blade']['n_span']
        self.n_aoa         = n_aoa     = analysis_options['airfoils']['n_aoa']# Number of angle of attacks
        self.n_Re          = n_Re      = analysis_options['airfoils']['n_Re'] # Number of Reynolds, so far hard set at 1
        self.n_tab         = n_tab     = analysis_options['airfoils']['n_tab']# Number of tabulated data. For distributed aerodynamic control this could be > 1
        
        self.add_input('s',                     val=np.zeros(n_span),                 desc='1D array of the non-dimensional spanwise grid defined along blade axis (0-blade root, 1-blade tip)')
        self.add_input('stall_angle_along_span',val=np.zeros(n_span), units = 'deg', desc = 'Stall angle along blade span')
        self.add_input('aoa_along_span',        val=np.zeros(n_span), units = 'deg', desc = 'Angle of attack along blade span')
        self.add_input('stall_margin',          val=3.0,            units = 'deg', desc = 'Minimum margin from the stall angle')
        self.add_input('min_s',                 val=0.25,            desc = 'Minimum nondimensional coordinate along blade span where to define the constraint (blade root typically stalls)')
        self.add_input('airfoils_cl',           val=np.zeros((n_span, n_aoa, n_Re, n_tab)), desc='lift coefficients, spanwise')
        self.add_input('airfoils_cd',           val=np.zeros((n_span, n_aoa, n_Re, n_tab)), desc='drag coefficients, spanwise')
        self.add_input('airfoils_cm',           val=np.zeros((n_span, n_aoa, n_Re, n_tab)), desc='moment coefficients, spanwise')
        self.add_input('airfoils_aoa',          val=np.zeros((n_aoa)), units='deg', desc='angle of attack grid for polars')
        
        self.add_output('no_stall_constraint',  val=np.zeros(n_span), desc = 'Constraint, ratio between angle of attack plus a margin and stall angle')

    def compute(self, inputs, outputs):
        
        verbosity = True
        
        i_min = np.argmin(abs(inputs['min_s'] - inputs['s']))
        
        for i in range(self.n_span):
            unsteady = eval_unsteady(inputs['airfoils_aoa'], inputs['airfoils_cl'][i,:,0,0], inputs['airfoils_cd'][i,:,0,0], inputs['airfoils_cm'][i,:,0,0])
            inputs['stall_angle_along_span'][i] = unsteady['alpha1']
            if inputs['stall_angle_along_span'][i] == 0:
                inputs['stall_angle_along_span'][i] = 1e-6 # To avoid nan
        
        for i in range(i_min, self.n_span):
            outputs['no_stall_constraint'][i] = (inputs['aoa_along_span'][i] + inputs['stall_margin']) / inputs['stall_angle_along_span'][i]
        
            if verbosity == True:
                if outputs['no_stall_constraint'][i] > 1:
                    print('Blade is stalling at span location %.2f %%' % (inputs['s'][i]*100.))


class AEP(ExplicitComponent):
    # def initialize(self):
    #     self.options.declare('n_pc_spline', default = 200)
    
    def setup(self):
        n_pc_spline = 200
        """integrate to find annual energy production"""

        # inputs
        self.add_input('CDF_V', val=np.zeros(n_pc_spline), units='m/s', desc='cumulative distribution function evaluated at each wind speed')
        self.add_input('P', val=np.zeros(n_pc_spline), units='W', desc='power curve (power)')
        self.add_input('lossFactor', val=1.0, desc='multiplicative factor for availability and other losses (soiling, array, etc.)')

        # outputs
        self.add_output('AEP', val=0.0, units='kW*h', desc='annual energy production')

        #self.declare_partials('*', '*', method='fd', form='central', step=1e-6)

    def compute(self, inputs, outputs):

        lossFactor = inputs['lossFactor']
        P = inputs['P']
        CDF_V = inputs['CDF_V']
        
        factor = lossFactor/1e3*365.0*24.0
        outputs['AEP'] = factor*np.trapz(P, CDF_V)  # in kWh
        '''
        dAEP_dP, dAEP_dCDF = trapz_deriv(P, CDF_V)
        dAEP_dP *= factor
        dAEP_dCDF *= factor

        dAEP_dlossFactor = np.array([outputs['AEP']/lossFactor])
        self.J = {}
        self.J['AEP', 'CDF_V'] = np.reshape(dAEP_dCDF, (1, len(dAEP_dCDF)))
        self.J['AEP', 'P'] = np.reshape(dAEP_dP, (1, len(dAEP_dP)))
        self.J['AEP', 'lossFactor'] = dAEP_dlossFactor

    def compute_partials(self, inputs, J):
        J = self.J
        '''

def CSMDrivetrain(aeroPower, ratedPower, drivetrainType, drivetrainEff):

    if drivetrainEff == 0.0:
        drivetrainType = drivetrainType.upper()
        if drivetrainType == 'GEARED':
            constant = 0.01289
            linear = 0.08510
            quadratic = 0.0

        elif drivetrainType == 'SINGLE_STAGE':
            constant = 0.01331
            linear = 0.03655
            quadratic = 0.06107

        elif drivetrainType == 'MULTI_DRIVE':
            constant = 0.01547
            linear = 0.04463
            quadratic = 0.05790

        elif drivetrainType == 'PM_DIRECT_DRIVE':
            constant = 0.01007
            linear = 0.02000
            quadratic = 0.06899
        elif drivetrainType == 'CONSTANT_EFF':
            constant = 0.00
            linear = 0.07
            quadratic = 0.0
        
        Pbar0 = aeroPower / ratedPower

        # handle negative power case (with absolute value)
        Pbar1, dPbar1_dPbar0 = smooth_abs(Pbar0, dx=0.01)

        # truncate idealized power curve for purposes of efficiency calculation
        Pbar, dPbar_dPbar1, _ = smooth_min(Pbar1, 1.0, pct_offset=0.01)

        # compute efficiency
        eff = 1.0 - (constant/Pbar + linear + quadratic*Pbar)
    else:
        eff = drivetrainEff
        
    return aeroPower * eff, eff



# if __name__ = '__main__':
    <|MERGE_RESOLUTION|>--- conflicted
+++ resolved
@@ -200,11 +200,7 @@
             self.analysis_options['servose']['flp_maxpit']  = inputs['delta_max_pos'][0]
         else:
             self.analysis_options['servose']['flp_maxpit']  = None
-<<<<<<< HEAD
-
-=======
         #
->>>>>>> 72b09fdc
         self.analysis_options['servose']['ss_cornerfreq']   = None
         self.analysis_options['servose']['sd_maxpit']       = None
         self.analysis_options['servose']['sd_cornerfreq']   = None
