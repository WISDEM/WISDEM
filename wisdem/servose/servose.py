--- conflicted
+++ resolved
@@ -205,14 +205,10 @@
         self.analysis_options['servose']['ss_vsgain']   = inputs['ss_vsgain'][0]
         self.analysis_options['servose']['ss_pcgain']   = inputs['ss_pcgain'][0]
         self.analysis_options['servose']['ps_percent']  = inputs['ps_percent'][0]
-<<<<<<< HEAD
         if self.analysis_options['servose']['Flp_Mode'] > 0:
             self.analysis_options['servose']['flp_maxpit']  = inputs['delta_max_pos'][0]
         else:
             self.analysis_options['servose']['flp_maxpit']  = None
-=======
-        self.analysis_options['servose']['flp_maxpit']  = inputs['delta_max_pos'][0]
->>>>>>> 64ca5697
         #
         self.analysis_options['servose']['ss_cornerfreq']   = None
         self.analysis_options['servose']['sd_maxpit']       = None
@@ -257,21 +253,12 @@
             af = [None]*self.n_span
             for i in range(self.n_span):
                 if self.n_tab > 1:
-<<<<<<< HEAD
                     ref_tab = int(np.floor(self.n_tab/2))
                     af[i] = CCAirfoil(inputs['airfoils_aoa'], inputs['airfoils_Re'], inputs['airfoils_cl'][i,:,:,ref_tab], inputs['airfoils_cd'][i,:,:,ref_tab], inputs['airfoils_cm'][i,:,:,ref_tab])
                 else:
                     af[i] = CCAirfoil(inputs['airfoils_aoa'], inputs['airfoils_Re'], inputs['airfoils_cl'][i,:,:,0], inputs['airfoils_cd'][i,:,:,0], inputs['airfoils_cm'][i,:,:,0])
             
             # Initialize CCBlade as cc_rotor object 
-=======
-                    ref_tab = int(np.floor(self.n_tab / 2))
-                    af[i] = CCAirfoil(inputs['airfoils_aoa'], inputs['airfoils_Re'],inputs['airfoils_cl'][i, :, :, ref_tab], inputs['airfoils_cd'][i, :, :, ref_tab],inputs['airfoils_cm'][i, :, :, ref_tab])
-                else:
-                    af[i] = CCAirfoil(inputs['airfoils_aoa'], inputs['airfoils_Re'], inputs['airfoils_cl'][i, :, :, 0], inputs['airfoils_cd'][i, :, :, 0], inputs['airfoils_cm'][i, :, :, 0])
-
-            # Initialize CCBlade as cc_rotor object
->>>>>>> 64ca5697
             WISDEM_turbine.cc_rotor = CCBlade(inputs['r'], inputs['chord'], inputs['theta'], af, inputs['Rhub'], inputs['Rtip'], discrete_inputs['nBlades'], inputs['rho'], inputs['mu'], inputs['precone'], inputs['tilt'], inputs['yaw'], inputs['shearExp'], inputs['hub_height'], discrete_inputs['nSector'], inputs['precurve'], inputs['precurveTip'],inputs['presweep'], inputs['presweepTip'], discrete_inputs['tiploss'], discrete_inputs['hubloss'],discrete_inputs['wakerotation'], discrete_inputs['usecd'])
         
             # Load aerodynamic performance data for blades
@@ -351,12 +338,8 @@
         # - turbine
         self.analysis_options['openfast']['fst_vt']['DISCON_in']['WE_BladeRadius'] = WISDEM_turbine.rotor_radius
         self.analysis_options['openfast']['fst_vt']['DISCON_in']['v_rated'] = inputs['v_rated'][0]
-<<<<<<< HEAD
-        self.analysis_options['openfast']['fst_vt']['DISCON_in']['F_FlpCornerFreq']  = [inputs['flap_freq'][0] * 2 * np.pi / 3., 0.7]
-=======
         # self.analysis_options['openfast']['fst_vt']['DISCON_in']['F_FlpCornerFreq']  = [inputs['flap_freq'][0] * 2 * np.pi, 0.7]
         self.analysis_options['openfast']['fst_vt']['DISCON_in']['F_FlpCornerFreq'] = [inputs['flap_freq'][0] * 2 * np.pi / 3.0, 0.7]
->>>>>>> 64ca5697
         self.analysis_options['openfast']['fst_vt']['DISCON_in']['F_LPFCornerFreq']  = inputs['edge_freq'][0] * 2 * np.pi / 4.
         self.analysis_options['openfast']['fst_vt']['DISCON_in']['F_NotchCornerFreq'] = 0.0    # inputs(['twr_freq']) # zero for now, fix when floating introduced to WISDEM
         self.analysis_options['openfast']['fst_vt']['DISCON_in']['F_FlCornerFreq'] = [0.0, 0.0] # inputs(['ptfm_freq']) # zero for now, fix when floating introduced to WISDEM
@@ -488,18 +471,10 @@
         af = [None] * self.n_span
         for i in range(self.n_span):
             if self.n_tab > 1:
-<<<<<<< HEAD
                 ref_tab = int(np.floor(self.n_tab/2))
                 af[i] = CCAirfoil(inputs['airfoils_aoa'], inputs['airfoils_Re'], inputs['airfoils_cl'][i,:,:,ref_tab], inputs['airfoils_cd'][i,:,:,ref_tab], inputs['airfoils_cm'][i,:,:,ref_tab])
             else:
                 af[i] = CCAirfoil(inputs['airfoils_aoa'], inputs['airfoils_Re'], inputs['airfoils_cl'][i,:,:,0], inputs['airfoils_cd'][i,:,:,0], inputs['airfoils_cm'][i,:,:,0])
-=======
-                ref_tab = int(np.floor(self.n_tab / 2))
-                af[i] = CCAirfoil(inputs['airfoils_aoa'], inputs['airfoils_Re'], inputs['airfoils_cl'][i, :, :, ref_tab],inputs['airfoils_cd'][i, :, :, ref_tab], inputs['airfoils_cm'][i, :, :, ref_tab])
-            else:
-                af[i] = CCAirfoil(inputs['airfoils_aoa'], inputs['airfoils_Re'], inputs['airfoils_cl'][i, :, :, 0],inputs['airfoils_cd'][i, :, :, 0], inputs['airfoils_cm'][i, :, :, 0])
-
->>>>>>> 64ca5697
 
         self.ccblade = CCBlade(inputs['r'], inputs['chord'], inputs['theta'], af, inputs['Rhub'], inputs['Rtip'], discrete_inputs['nBlades'], inputs['rho'], inputs['mu'], inputs['precone'], inputs['tilt'], inputs['yaw'], inputs['shearExp'], inputs['hub_height'], discrete_inputs['nSector'], inputs['precurve'], inputs['precurveTip'],inputs['presweep'], inputs['presweepTip'], discrete_inputs['tiploss'], discrete_inputs['hubloss'],discrete_inputs['wakerotation'], discrete_inputs['usecd'])
 
@@ -807,29 +782,10 @@
         af = [None] * self.n_span
         for i in range(self.n_span):
             if self.n_tab > 1:
-<<<<<<< HEAD
                 ref_tab = int(np.floor(self.n_tab/2))
                 af[i] = CCAirfoil(inputs['airfoils_aoa'], inputs['airfoils_Re'], inputs['airfoils_cl'][i,:,:,ref_tab], inputs['airfoils_cd'][i,:,:,ref_tab], inputs['airfoils_cm'][i,:,:,ref_tab])
             else:
                 af[i] = CCAirfoil(inputs['airfoils_aoa'], inputs['airfoils_Re'], inputs['airfoils_cl'][i,:,:,0], inputs['airfoils_cd'][i,:,:,0], inputs['airfoils_cm'][i,:,:,0])
-=======
-                ref_tab = int(np.floor(self.n_tab / 2))
-                af[i] = CCAirfoil(inputs['airfoils_aoa'], inputs['airfoils_Re'], inputs['airfoils_cl'][i, :, :, ref_tab],inputs['airfoils_cd'][i, :, :, ref_tab], inputs['airfoils_cm'][i, :, :, ref_tab])
-            else:
-                af[i] = CCAirfoil(inputs['airfoils_aoa'], inputs['airfoils_Re'], inputs['airfoils_cl'][i, :, :, 0],inputs['airfoils_cd'][i, :, :, 0], inputs['airfoils_cm'][i, :, :, 0])
-
-
-
-
-        # af = [None] * self.n_span
-        # for i in range(self.n_span):
-        #     if self.n_tab > 1:
-        #         ref_tab = int(np.floor(self.n_tab / 2))
-        #         af[i] = CCAirfoil(inputs['airfoils_aoa'], inputs['airfoils_Re'], inputs['airfoils_cl'][i, :, :, ref_tab],inputs['airfoils_cd'][i, :, :, ref_tab], inputs['airfoils_cm'][i, :, :, ref_tab])
-        #     else:
-        #         af[i] = CCAirfoil(inputs['airfoils_aoa'], inputs['airfoils_Re'], inputs['airfoils_cl'][i, :, :, 0],inputs['airfoils_cd'][i, :, :, 0], inputs['airfoils_cm'][i, :, :, 0])
-
->>>>>>> 64ca5697
 
         n_pitch    = self.n_pitch
         n_tsr      = self.n_tsr
