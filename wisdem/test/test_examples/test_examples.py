import os
import unittest
import importlib
from time import time
from pathlib import Path

thisdir = os.path.dirname(os.path.realpath(__file__))
# Find examples directory- outside the module path

root_dir = os.path.dirname(os.path.dirname(os.path.dirname(thisdir)))
examples_dir = os.path.join(root_dir, "examples")
all_examples = Path(examples_dir).rglob("*.py") if os.path.exists(examples_dir) else []

# 02_ref turbines are regression tested in test_gluecode, no need to duplicate runtime
all_scripts = [
    "01_nrel_csm/costs",
    "01_nrel_csm/mass",
    "01_nrel_csm/mass_and_cost",
    "01_nrel_csm/parametric",
    "02_reference_turbines/nrel5mw_driver",
    "02_reference_turbines/iea10mw_driver",
    "02_reference_turbines/iea15mw_driver",
    "02_reference_turbines/iea22mw_driver",
    "02_reference_turbines/iea3p4mw_driver",
    "03_blade/blade_driver",
    "03_blade/load_log",
    "04_openmdao/betz_limit",
    "04_openmdao/sellar",
    "05_tower_monopile/monopile_direct",
    "05_tower_monopile/monopile_driver",
    "05_tower_monopile/tower_direct",
    "05_tower_monopile/tower_driver",
    "06_drivetrain/drivetrain_direct",
    "06_drivetrain/drivetrain_geared",
    "07_generator/dfig",
    "07_generator/eesg",
    "07_generator/pmsg_arms",
    "07_generator/pmsg_disc",
    "07_generator/pmsg_outer",
    "07_generator/scig",
    "08_plant_finance/example",
    "09_floating/mooring_opt",
    "09_floating/semi_only_driver",
    "09_floating/spar_only_driver",
    "09_floating/spar_opt",
    "09_floating/tlp_example",
    "09_floating/nrel5mw-spar_oc3_driver",
    "09_floating/nrel5mw-semi_oc4_driver",
    "09_floating/iea15mw_driver",
<<<<<<< HEAD
    "09_floating/rm1_driver",
=======
    "09_floating/iea22mw_driver",
>>>>>>> d2b5176a
    "10_ccblade/example",
    "10_ccblade/gradients",
    "10_ccblade/precurve",
    "11_user_custom/user_custom_opt",
    "12_pyframe3dd/exB",
    "13_design_of_experiments/doe_with_openmdao",
    "13_design_of_experiments/doe_custom",
    "14_overridden_values/driver",
    "15_step_size_study/driver",
    "16_inverse_design/inverse_spar_design",
    "16_inverse_design/inverse_rotor_design",
    "17_jacket/jacket_driver",
    "18_rotor_tower_monopile/design_run",
    "19_rotor_drivetrain_tower/wisdem_driver"
]


def execute_script(fscript):
    # Go to location due to relative path use for airfoil files
    print("\n\n")
    print("NOW RUNNING:", fscript)
    print()
    fullpath = os.path.join(examples_dir, fscript + ".py")
    basepath = os.path.join(examples_dir, fscript.split("/")[0])
    os.chdir(basepath)

    # Get script/module name
    froot = fscript.split("/")[-1]

    # Use dynamic import capabilities
    # https://www.blog.pythonlibrary.org/2016/05/27/python-201-an-intro-to-importlib/
    print(froot, os.path.realpath(fullpath))
    spec = importlib.util.spec_from_file_location(froot, os.path.realpath(fullpath))
    mod = importlib.util.module_from_spec(spec)
    s = time()
    spec.loader.exec_module(mod)
    print(time() - s, "seconds to run")


class TestExamples(unittest.TestCase):
    def test_all_scripts(self):
        for ks, s in enumerate(all_scripts):
            with self.subTest(f"Running: {s}", i=ks):
                try:
                    execute_script(s)
                    self.assertTrue(True)
                except Exception:
                    self.assertEqual(s, "Success")


def suite():
    suite = [
        unittest.TestLoader().loadTestsFromTestCase(TestExamples),
    ]
    return unittest.TestSuite(suite)


if __name__ == "__main__":
    result = unittest.TextTestRunner().run(suite())

    if result.wasSuccessful():
        exit(0)
    else:
        exit(1)<|MERGE_RESOLUTION|>--- conflicted
+++ resolved
@@ -47,11 +47,7 @@
     "09_floating/nrel5mw-spar_oc3_driver",
     "09_floating/nrel5mw-semi_oc4_driver",
     "09_floating/iea15mw_driver",
-<<<<<<< HEAD
     "09_floating/rm1_driver",
-=======
-    "09_floating/iea22mw_driver",
->>>>>>> d2b5176a
     "10_ccblade/example",
     "10_ccblade/gradients",
     "10_ccblade/precurve",
