import numpy as np
import numpy.testing as npt
import unittest
from openmdao.api import Problem
from wisdem.floatingse.floating import FloatingSE
import pytest

npts = 5
nsection = npts - 1

class TestOC3Mass(unittest.TestCase):
    def testMassPropertiesSpar(self):
    
        opt = {}
        opt['platform'] = {}
        opt['platform']['columns'] = {}
        opt['platform']['columns']['main'] = {}
        opt['platform']['columns']['offset'] = {}
        opt['platform']['columns']['main']['n_height'] = npts
        opt['platform']['columns']['main']['n_layers'] = 1
        opt['platform']['columns']['main']['n_bulkhead'] = 4
        opt['platform']['columns']['main']['buckling_length'] = 30.0
        opt['platform']['columns']['offset']['n_height'] = npts
        opt['platform']['columns']['offset']['n_layers'] = 1
        opt['platform']['columns']['offset']['n_bulkhead'] = 4
        opt['platform']['columns']['offset']['buckling_length'] = 30.0
        opt['platform']['tower'] = {}
        opt['platform']['tower']['buckling_length'] = 30.0
        opt['platform']['frame3dd']            = {}
        opt['platform']['frame3dd']['shear']   = True
        opt['platform']['frame3dd']['geom']    = False
        opt['platform']['frame3dd']['dx']      = -1
        #opt['platform']['frame3dd']['nM']      = 2
        opt['platform']['frame3dd']['Mmethod'] = 1
        opt['platform']['frame3dd']['lump']    = 0
        opt['platform']['frame3dd']['tol']     = 1e-6
        #opt['platform']['frame3dd']['shift']   = 0.0
        opt['platform']['gamma_f'] = 1.35  # Safety factor on loads
        opt['platform']['gamma_m'] = 1.3   # Safety factor on materials
        opt['platform']['gamma_n'] = 1.0   # Safety factor on consequence of failure
        opt['platform']['gamma_b'] = 1.1   # Safety factor on buckling
        opt['platform']['gamma_fatigue'] = 1.755 # Not used
        opt['platform']['run_modal'] = True # Not used

        opt['tower'] = {}
        opt['tower']['n_height'] = npts
        opt['tower']['n_layers'] = 1
        opt['materials'] = {}
        opt['materials']['n_mat'] = 1

        opt['flags'] = {}
        opt['flags']['monopile'] = False
        
        prob = Problem()
        prob.model=FloatingSE(modeling_options=opt)
        prob.setup()

        # Remove all offset columns
        prob['number_of_offset_columns'] = 0
        prob['cross_attachment_pontoons_int']   = 0
        prob['lower_attachment_pontoons_int']   = 0
        prob['upper_attachment_pontoons_int']   = 0
        prob['lower_ring_pontoons_int']         = 0
        prob['upper_ring_pontoons_int']         = 0
        prob['outer_cross_pontoons_int']        = 0

        # Wind and water properties
        prob['rho_air'] = 1.226   # Density of air [kg/m^3]
        prob['mu_air']  = 1.78e-5 # Viscosity of air [kg/m/s]
        prob['rho_water']      = 1025.0  # Density of water [kg/m^3]
        prob['mu_water']  = 1.08e-3 # Viscosity of water [kg/m/s]

        # Material properties
        prob['rho_mat']     = np.array([7850.0])          # Steel [kg/m^3]
        prob['E_mat']       = 200e9*np.ones((1,3))           # Young's modulus [N/m^2]
        prob['G_mat']       = 79.3e9*np.ones((1,3))          # Shear modulus [N/m^2]
        prob['sigma_y_mat'] = np.array([3.45e8])          # Elastic yield stress [N/m^2]
        prob['permanent_ballast_density'] = 5000.0 # [kg/m^3]

        # Mass and cost scaling factors
        prob['outfitting_factor'] = 0.0    # Fraction of additional outfitting mass for each column
        prob['ballast_cost_rate']        = 0.1   # Cost factor for ballast mass [$/kg]
        prob['material_cost_rate']       = 1.1  # Cost factor for column mass [$/kg]
        prob['labor_cost_rate']          = 1.0  # Cost factor for labor time [$/min]
        prob['painting_cost_rate']       = 14.4  # Cost factor for column surface finishing [$/m^2]
        prob['outfitting_cost_rate']     = 1.5*1.1  # Cost factor for outfitting mass [$/kg]
        prob['mooring_cost_factor']        = 1.1     # Cost factor for mooring mass [$/kg]

        # Column geometry
        prob['main.permanent_ballast_height'] = 0.0 # Height above keel for permanent ballast [m]
        prob['main_freeboard']                = 10.0 # Height extension above waterline [m]

        prob['main.height'] = np.sum([49.0, 59.0, 8.0, 14.0])  # Length of each section [m]
        prob['main.s'] = np.cumsum([0.0, 49.0, 59.0, 8.0, 14.0]) / prob['main.height']
        prob['main.outer_diameter_in'] = np.array([9.4, 9.4, 9.4, 6.5, 6.5]) # Diameter at each section node (linear lofting between) [m]
        prob['main.layer_thickness'] = 0.05 * np.ones((1,nsection))               # Shell thickness at each section node (linear lofting between) [m]
        
        prob['main.bulkhead_thickness'] = 0.05*np.ones(4) # Locations/thickness of internal bulkheads at section interfaces [m]
        prob['main.bulkhead_locations'] = np.array([0.0, 0.37692308, 0.89230769, 1.0]) # Locations/thickness of internal bulkheads at section interfaces [m]

        prob['main.buoyancy_tank_diameter'] = 0.0
        prob['main.buoyancy_tank_height'] = 0.0

        # Column ring stiffener parameters
        prob['main.stiffener_web_height']       = 0.10 * np.ones(nsection) # (by section) [m]
        prob['main.stiffener_web_thickness']    = 0.04 * np.ones(nsection) # (by section) [m]
        prob['main.stiffener_flange_width']     = 0.10 * np.ones(nsection) # (by section) [m]
        prob['main.stiffener_flange_thickness'] = 0.02 * np.ones(nsection) # (by section) [m]
        prob['main.stiffener_spacing']          = np.array([1.5, 2.8, 3.0, 5.0]) # (by section) [m]

        # Mooring parameters
        prob['number_of_mooring_connections']    = 3             # Evenly spaced around structure
        prob['mooring_lines_per_connection']    = 1             # Evenly spaced around structure
        prob['mooring_type']               = 'chain'       # Options are chain, nylon, polyester, fiber, or iwrc
        prob['anchor_type']                = 'suctionpile' # Options are SUCTIONPILE or DRAGEMBEDMENT
        prob['mooring_diameter']           = 0.09          # Diameter of mooring line/chain [m]
        prob['fairlead_location']          = 0.384615 # Want 70.0          # Distance below waterline for attachment [m]
        prob['fairlead_offset_from_shell'] = 0.5           # Offset from shell surface for mooring attachment [m]
        prob['mooring_line_length']        = 300+902.2         # Unstretched mooring line length
        prob['anchor_radius']              = 853.87        # Distance from centerline to sea floor landing [m]
        prob['fairlead_support_outer_diameter'] = 3.2    # Diameter of all fairlead support elements [m]
        prob['fairlead_support_wall_thickness'] = 0.0175 # Thickness of all fairlead support elements [m]

        # Mooring constraints
        prob['max_offset'] = 0.1*prob['water_depth'] # Max surge/sway offset [m]      
        prob['max_survival_heel']   = 10.0 # Max heel (pitching) angle [deg]
        prob['operational_heel']   = 5.0 # Max heel (pitching) angle [deg]

        # Design constraints
        prob['max_draft'] = 200.0                # For manufacturability of rolling steel
        prob['max_taper'] = 0.4                # For manufacturability of rolling steel
        prob['min_d_to_t'] = 120.0 # For weld-ability

        # API 2U flag
        prob['loading'] = 'axial' #'hydrostatic'

        # Other variables to avoid divide by zeros, even though it won't matter
        prob['radius_to_offset_column'] = 15.0
        prob['off.height'] = 1.0
        prob['off.s'] = np.linspace(0,1,nsection+1)
        prob['off.outer_diameter_in'] = 5.0 * np.ones(nsection+1)
        prob['off.layer_thickness'] = 0.1 * np.ones((1,nsection))
        prob['off.permanent_ballast_height'] = 0.1
        prob['off.stiffener_web_height'] = 0.1 * np.ones(nsection)
        prob['off.stiffener_web_thickness'] =  0.1 * np.ones(nsection)
        prob['off.stiffener_flange_width'] =  0.1 * np.ones(nsection)
        prob['off.stiffener_flange_thickness'] =  0.1 * np.ones(nsection)
        prob['off.stiffener_spacing'] =  0.1 * np.ones(nsection)
        prob['offset_freeboard'] =  0.1
        prob['pontoon_outer_diameter'] = 1.0
        prob['pontoon_wall_thickness'] = 0.1

        # Set environment to that used in OC3 testing campaign
        prob['water_depth']           = 320.0  # Distance to sea floor [m]
        prob['hsig_wave']             = 0.0    # Significant wave height [m]
        prob['Tsig_wave']             = 1e3    # Wave period [s]
        prob['shearExp']              = 0.11   # Shear exponent in wind power law
        prob['cm']                    = 2.0    # Added mass coefficient
        prob['Uc']                    = 0.0    # Mean current speed
        prob['yaw']                   = 0.0    # Turbine yaw angle
        prob['beta_wind']             = prob['beta_wave'] = 0.0
        prob['cd_usr']                = -1.0 # Compute drag coefficient
<<<<<<< HEAD
        prob['wind_reference_speed']  = 0.0   # Wind reference speed [m/s]
        prob['wind_reference_height'] = 100.0  # Wind reference height [m]
=======
        prob['Uref'] = 10.0
        prob['zref'] = 100.0
>>>>>>> 06da6ab5

        # Porperties of turbine tower
        nTower = prob.model.options['modeling_options']['tower']['n_height']-1
        prob['tower_height']            = prob['hub_height'] = 77.6
        prob['tower_s']                 = np.linspace(0.0, 1.0, nTower+1)
        prob['tower_outer_diameter_in'] = np.linspace(6.5, 3.87, nTower+1)
        prob['tower_layer_thickness']   = np.linspace(0.027, 0.019, nTower).reshape((1,nTower))
        prob['tower_outfitting_factor'] = 1.07

        # Materials
        prob['material_names'] = ['steel']
        prob['main.layer_materials'] = prob['off.layer_materials'] = prob['tow.tower_layer_materials'] = ['steel']

        # Properties of rotor-nacelle-assembly (RNA)
        prob['rna_mass']   = 350e3 # Mass [kg]
        prob['rna_I']      = 1e5*np.array([1.0, 1.0, 1.0, 0.0, 0.0, 0.0])
        prob['rna_cg']     = np.zeros(3)
        prob['rna_force']  = np.zeros(3)
        prob['rna_moment'] = np.zeros(3)
        
        
        prob.run_model()

        m_top = np.pi*3.2**2.0*0.05*7850.0
        ansys_m_bulk  = 13204.0 + 2.0*27239.0 + m_top
        ansys_m_shell = 80150.0 + 32060.0 + 79701.0 + 1251800.0
        ansys_m_stiff = 1390.9*52 + 1282.2 + 1121.2 + 951.44*3
        ansys_m_spar = ansys_m_bulk + ansys_m_shell + ansys_m_stiff
        ansys_cg     = -58.926
        ansys_Ixx    = 2178400000.0 + m_top*(0.25*3.2**2.0 + (10-ansys_cg)**2)
        ansys_Iyy    = 2178400000.0 + m_top*(0.25*3.2**2.0 + (10-ansys_cg)**2)
        ansys_Izz    = 32297000.0 + 0.5*m_top*3.2**2.0
        ansys_I      = np.array([ansys_Ixx, ansys_Iyy, ansys_Izz, 0.0, 0.0, 0.0])

        npt.assert_allclose(ansys_m_bulk, prob['main.bulkhead_mass'].sum(), rtol=0.03) # ANSYS uses R_od, we use R_id, top cover seems unaccounted for
        npt.assert_allclose(ansys_m_shell, prob['main.cyl_mass.mass'].sum(), rtol=0.01)
        npt.assert_allclose(ansys_m_stiff, prob['main.stiffener_mass'].sum(), rtol=0.01)
        npt.assert_allclose(ansys_m_spar, prob['main.column_total_mass'].sum(), rtol=0.01)
        npt.assert_allclose(ansys_cg, prob['main.z_center_of_mass'], rtol=0.01)
        npt.assert_allclose(ansys_I, prob['main.I_column'], rtol=0.02)

        
def suite():
    suite = unittest.TestSuite()
    suite.addTest(unittest.makeSuite(TestOC3Mass))
    return suite

if __name__ == '__main__':
    unittest.TextTestRunner().run(suite())
    
    <|MERGE_RESOLUTION|>--- conflicted
+++ resolved
@@ -160,13 +160,8 @@
         prob['yaw']                   = 0.0    # Turbine yaw angle
         prob['beta_wind']             = prob['beta_wave'] = 0.0
         prob['cd_usr']                = -1.0 # Compute drag coefficient
-<<<<<<< HEAD
-        prob['wind_reference_speed']  = 0.0   # Wind reference speed [m/s]
-        prob['wind_reference_height'] = 100.0  # Wind reference height [m]
-=======
         prob['Uref'] = 10.0
         prob['zref'] = 100.0
->>>>>>> 06da6ab5
 
         # Porperties of turbine tower
         nTower = prob.model.options['modeling_options']['tower']['n_height']-1
