--- conflicted
+++ resolved
@@ -29,13 +29,8 @@
         )
 
         self.assertAlmostEqual(wt_opt["rotorse.rp.AEP"][0] * 1.0e-6, 77.8888558791, 1)
-<<<<<<< HEAD
         self.assertAlmostEqual(wt_opt["rotorse.blade_mass"][0], 68206.4068005262, -1) # new value: improved interpolation
-        self.assertAlmostEqual(wt_opt["financese.lcoe"][0] * 1.0e3, 94.358359845164, 1)
-=======
-        self.assertAlmostEqual(wt_opt["rotorse.blade_mass"][0], 68206.4068005262, 1) # new value: improved interpolation
         self.assertAlmostEqual(wt_opt["financese.lcoe"][0] * 1.0e3, 94.29792690850104, 1)
->>>>>>> b522f827
         self.assertAlmostEqual(wt_opt["rotorse.rs.tip_pos.tip_deflection"][0], 25.8310690720, 1)
 
 
