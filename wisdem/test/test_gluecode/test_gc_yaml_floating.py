"""
A test where we can modify different parts of the modeling_options to ensure
they work with a top-to-bottom WISDEM run.
"""

import os
import unittest

from wisdem.glue_code.runWISDEM import run_wisdem

test_dir = (
    os.path.dirname(os.path.dirname(os.path.dirname(os.path.dirname(os.path.realpath(__file__)))))
    + os.sep
    + "examples"
    + os.sep
    + "09_floating"
    + os.sep
)
fname_analysis_options = test_dir + "analysis_options.yaml"
fname_modeling_options = test_dir + "modeling_options.yaml"


class TestRegression(unittest.TestCase):
    def test15MW(self):
        ## IEA 15MW
        fname_wt_input = test_dir + "IEA-15-240-RWT_VolturnUS-S.yaml"
        wt_opt, modeling_options, opt_options = run_wisdem(
            fname_wt_input, fname_modeling_options, fname_analysis_options
        )

        self.assertAlmostEqual(wt_opt["rotorse.re.precomp.blade_mass"][0], 73564.20303054206, 1)
        self.assertAlmostEqual(wt_opt["rotorse.rp.AEP"][0] * 1.0e-6, 77.9964610969, 1)
<<<<<<< HEAD
        self.assertAlmostEqual(wt_opt["financese.lcoe"][0] * 1.0e3, 89.30212400341387, 1)
        self.assertAlmostEqual(wt_opt["rotorse.rs.tip_pos.tip_deflection"][0], 25.470019800938854, 1)
=======
        self.assertAlmostEqual(wt_opt["financese.lcoe"][0] * 1.0e3, 90.1286937270, 1)
        self.assertAlmostEqual(wt_opt["rotorse.rs.tip_pos.tip_deflection"][0], 25.5240282692, 1)
>>>>>>> 7ff28095


def suite():
    suite = unittest.TestSuite()
    suite.addTest(unittest.makeSuite(TestRegression))
    return suite


if __name__ == "__main__":
    result = unittest.TextTestRunner().run(suite())

    if result.wasSuccessful():
        exit(0)
    else:
        exit(1)<|MERGE_RESOLUTION|>--- conflicted
+++ resolved
@@ -30,13 +30,8 @@
 
         self.assertAlmostEqual(wt_opt["rotorse.re.precomp.blade_mass"][0], 73564.20303054206, 1)
         self.assertAlmostEqual(wt_opt["rotorse.rp.AEP"][0] * 1.0e-6, 77.9964610969, 1)
-<<<<<<< HEAD
-        self.assertAlmostEqual(wt_opt["financese.lcoe"][0] * 1.0e3, 89.30212400341387, 1)
-        self.assertAlmostEqual(wt_opt["rotorse.rs.tip_pos.tip_deflection"][0], 25.470019800938854, 1)
-=======
         self.assertAlmostEqual(wt_opt["financese.lcoe"][0] * 1.0e3, 90.1286937270, 1)
         self.assertAlmostEqual(wt_opt["rotorse.rs.tip_pos.tip_deflection"][0], 25.5240282692, 1)
->>>>>>> 7ff28095
 
 
 def suite():
