import os
import unittest

from wisdem.glue_code.runWISDEM import run_wisdem

test_dir = (
    os.path.dirname(os.path.dirname(os.path.dirname(os.path.dirname(os.path.realpath(__file__)))))
    + os.sep
    + "examples"
    + os.sep
    + "02_reference_turbines"
    + os.sep
)
fname_modeling_options = test_dir + "modeling_options.yaml"
fname_analysis_options = test_dir + "analysis_options.yaml"


class TestRegression(unittest.TestCase):
    def test5MW(self):
        ## NREL 5MW
        fname_wt_input = test_dir + "nrel5mw.yaml"

        wt_opt, _, _ = run_wisdem(fname_wt_input, fname_modeling_options, fname_analysis_options)

        self.assertAlmostEqual(
            wt_opt["rotorse.blade_mass"][0], 16469.892550688553, 2
        )  # new value: improved interpolation
        self.assertAlmostEqual(wt_opt["rotorse.rp.AEP"][0] * 1.0e-6, 23.9127972556, 2)
        self.assertAlmostEqual(wt_opt["financese.lcoe"][0] * 1.0e3, 52.9061880706, 1)
        self.assertAlmostEqual(wt_opt["rotorse.rs.tip_pos.tip_deflection"][0], 4.6471021375, 1)
        self.assertAlmostEqual(wt_opt["towerse.z_param"][-1], 87.7, 2)

    def test15MW(self):
        ## IEA 15MW
        fname_wt_input = test_dir + "IEA-15-240-RWT.yaml"
        wt_opt, _, _ = run_wisdem(fname_wt_input, fname_modeling_options, fname_analysis_options)

        self.assertAlmostEqual(
            wt_opt["rotorse.blade_mass"][0], 68638.59685256994, 1
        )  # new value: improved interpolation
        self.assertAlmostEqual(wt_opt["rotorse.rp.AEP"][0] * 1.0e-6, 77.9037806931, 1)
        self.assertAlmostEqual(wt_opt["financese.lcoe"][0] * 1.0e3, 84.3376325268, 1)
        self.assertAlmostEqual(wt_opt["rotorse.rs.tip_pos.tip_deflection"][0], 26.0641882371, 1)
        self.assertAlmostEqual(wt_opt["towerse.z_param"][-1], 144.386, 3)

    def test3p4MW(self):
        ## IEA 3.4MW
        fname_wt_input = test_dir + "IEA-3p4-130-RWT.yaml"
        wt_opt, _, _ = run_wisdem(fname_wt_input, fname_modeling_options, fname_analysis_options)

        self.assertAlmostEqual(
            wt_opt["rotorse.blade_mass"][0], 14563.4133964110, 1
        )  # new value: improved interpolation
<<<<<<< HEAD
        self.assertAlmostEqual(wt_opt["rotorse.rp.AEP"][0] * 1.0e-6, 13.6039870967, 1)
        self.assertAlmostEqual(wt_opt["financese.lcoe"][0] * 1.0e3, 39.3902375402, 1)
        self.assertAlmostEqual(wt_opt["rotorse.rs.tip_pos.tip_deflection"][0], 7.2224979776, 1)
=======
        self.assertAlmostEqual(wt_opt["rotorse.rp.AEP"][0] * 1.0e-6, 13.6224907440, 1)
        self.assertAlmostEqual(wt_opt["financese.lcoe"][0] * 1.0e3, 39.3341150071, 1)
        self.assertAlmostEqual(wt_opt["rotorse.rs.tip_pos.tip_deflection"][0], 6.5577831500, 1)
>>>>>>> 8c344dc8
        self.assertAlmostEqual(wt_opt["towerse.z_param"][-1], 108.0, 3)


def suite():
    suite = unittest.TestSuite()
    suite.addTest(unittest.makeSuite(TestRegression))
    return suite


if __name__ == "__main__":
    result = unittest.TextTestRunner().run(suite())

    if result.wasSuccessful():
        exit(0)
    else:
        exit(1)<|MERGE_RESOLUTION|>--- conflicted
+++ resolved
@@ -51,15 +51,9 @@
         self.assertAlmostEqual(
             wt_opt["rotorse.blade_mass"][0], 14563.4133964110, 1
         )  # new value: improved interpolation
-<<<<<<< HEAD
-        self.assertAlmostEqual(wt_opt["rotorse.rp.AEP"][0] * 1.0e-6, 13.6039870967, 1)
-        self.assertAlmostEqual(wt_opt["financese.lcoe"][0] * 1.0e3, 39.3902375402, 1)
-        self.assertAlmostEqual(wt_opt["rotorse.rs.tip_pos.tip_deflection"][0], 7.2224979776, 1)
-=======
-        self.assertAlmostEqual(wt_opt["rotorse.rp.AEP"][0] * 1.0e-6, 13.6224907440, 1)
-        self.assertAlmostEqual(wt_opt["financese.lcoe"][0] * 1.0e3, 39.3341150071, 1)
-        self.assertAlmostEqual(wt_opt["rotorse.rs.tip_pos.tip_deflection"][0], 6.5577831500, 1)
->>>>>>> 8c344dc8
+        self.assertAlmostEqual(wt_opt["rotorse.rp.AEP"][0] * 1.0e-6, 13.6216930312, 1)
+        self.assertAlmostEqual(wt_opt["financese.lcoe"][0] * 1.0e3, 39.3493148968, 1)
+        self.assertAlmostEqual(wt_opt["rotorse.rs.tip_pos.tip_deflection"][0], 7.2620359970, 1)
         self.assertAlmostEqual(wt_opt["towerse.z_param"][-1], 108.0, 3)
 
 
