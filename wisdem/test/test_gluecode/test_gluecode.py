--- conflicted
+++ resolved
@@ -34,17 +34,10 @@
         fname_wt_input = test_dir + "IEA-15-240-RWT.yaml"
         wt_opt, _, _ = run_wisdem(fname_wt_input, fname_modeling_options, fname_analysis_options)
 
-<<<<<<< HEAD
-        self.assertAlmostEqual(wt_opt["rotorse.re.precomp.blade_mass"][0], 69911.6542917299, 1)
-        self.assertAlmostEqual(wt_opt["rotorse.rp.AEP"][0] * 1.0e-6, 77.9972672525, 1)
-        self.assertAlmostEqual(wt_opt["financese.lcoe"][0] * 1.0e3, 82.5736432987, 1)
-        self.assertAlmostEqual(wt_opt["rotorse.rs.tip_pos.tip_deflection"][0], 25.5240274418, 1)
-=======
         self.assertAlmostEqual(wt_opt["rotorse.re.precomp.blade_mass"][0], 73564.203030542, 1)
         self.assertAlmostEqual(wt_opt["rotorse.rp.AEP"][0] * 1.0e-6, 77.9923500907, 1)
         self.assertAlmostEqual(wt_opt["financese.lcoe"][0] * 1.0e3, 82.6426316709, 1)
         self.assertAlmostEqual(wt_opt["rotorse.rs.tip_pos.tip_deflection"][0], 25.4701009225, 1)
->>>>>>> 6413e757
         self.assertAlmostEqual(wt_opt["towerse.z_param"][-1], 144.386, 3)
 
     def test3p4MW(self):
