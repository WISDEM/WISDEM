--- conflicted
+++ resolved
@@ -1884,16 +1884,6 @@
                                     type: number
                                     default: 0.0
                                 Cd: &cd
-<<<<<<< HEAD
-                                    description: User-defined drag coefficient
-                                    type: number
-                                    default: 0.0
-                                    minimum: 0.0
-                                no_intersect:
-                                    description: This member is parallel to another and intersecting "ghost nodes" should not be calculated.  An example is a heave plate.
-                                    type: boolean
-                                    default: False
-=======
                                     description: User-defined drag coefficient if axi-symmetric or user-defined drag coefficient in x-direction
                                     type: array
                                     default: [-1.0]
@@ -1903,7 +1893,10 @@
                                 Cdy:
                                     <<: *cd
                                     description: User-defined drag coefficient in y-direction
->>>>>>> 527f7fa9
+                                no_intersect:
+                                    description: This member is parallel to another and intersecting "ghost nodes" should not be calculated.  An example is a heave plate.
+                                    type: boolean
+                                    default: False
                     rigid_bodies:
                         type: array
                         descriptions: Additional point masses at joints with user-customized properties
