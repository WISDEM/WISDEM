# Author: Pietro Bortolotti
# Organization: National Renewable Energy Laboratory, Golden, CO
# Date: 2020-04-28



$schema: "http://json-schema.org/draft-07/schema#"
$id: WISDEM_ontology_v00
title: WISDEM wind turbine ontology
description: Ontology definition for wind turbines as defined in WP1 of IEA Wind Task 37 - Phase II
type: object
required:
    - name
    - components
    - materials
    - assembly
optional:
    - comments
    - environment
    - airfoils
    - control
    - bos
    - costs
# additionalProperties: true
properties:
    comments:
        description: Description of the model
        type: string
    name:
        description: Name of the turbine
        type: string
    assembly:
        type: object
        default: {}
        optional:
            - turbine_type
            - turbine_class
            - turbulence_class
            - drivetrain
            - rotor_orientation
            - number_of_blades
            - rotor_diameter
            - hub_height
            - rated_power
            - lifetime
            - marine_hydro
        properties:
            turbine_type:
                type: string
                default: Horizontal
                description: Wind turbine type, including horizontrol and vertical axial turbines
                enum: [Horizontal, horizontal, Vertical, vertical]
            turbine_class:
                type: string
                default: I
                description: IEC wind class of the wind turbine. The options are "I", "II", "III", and 'IV'
                enum: [I, II, III, IV, i, ii, iii, iv, 1, 2, 3, 4]
            turbulence_class:
                type: string
                default: B
                description: IEC turbulence class of the wind turbine. The options are "A", "B", and "C"
                enum: [A, B, C, D, a, b, c, d]
            drivetrain:
                type: string
                default: geared
                enum: [Geared, geared, Direct_drive, Direct_Drive, Direct, direct_drive, direct, pm_direct_drive, Constant_eff]
                description: String characterizing the drivetrain configuration
            rotor_orientation:
                type: string
                default: Upwind
                description: Orientation of the horizontal-axis rotor. The options are "Upwind" and "Downwind"
                enum: [Upwind, upwind, UPWIND, downwind, Downwind, DOWNWIND]
            number_of_blades:
                type: integer
                default: 3
                description: Number of blades of the rotor
                unit: none
                minimum: 0
                maximum: 10
            rotor_diameter:
                type: number
                default: 0
                description: Diameter of the rotor, defined as two times the projected blade length plus the hub diameter
                unit: m
                minimum: 0
                maximum: 1000
            hub_height:
                type: number
                default: 0
                description: Height of the hub center over the ground (land-based) or the mean sea level (offshore, marine HKT)
                unit: m
                minimum: -1000
                maximum: 1000
            rated_power:
                type: number
                description: Nameplate power of the turbine, i.e. the rated electrical output of the generator.
                unit: W
                minimum: 0
            lifetime:
                type: number
                description: Turbine design lifetime in years.
                unit: years
                minimum: 0
                default: 25.0
<<<<<<< HEAD
            marine_hydro:
                type: boolean
                description: Is this a marine hydrokinetic turbine assembly?
                default: False
=======

>>>>>>> d2b5176a
    components:
        type: object
        default: {}
        optional:
            - blade
            - hub
            - nacelle
            - tower
            - monopile
            - floating_platform
            - mooring
            - RNA
            - struts
        properties:
            blade:
                type: object
                properties:
                    outer_shape_bem:
                        type: object
                        required:
                            - airfoil_position
                            - chord
                            - twist
                            - pitch_axis
                            - reference_axis
                        optional:
                            - blade_mountpoint
                        properties:
                            airfoil_position:
                                type: object
                                required:
                                    - grid
                                    - labels
                                properties:
                                    grid:
                                        $ref: "#/definitions/distributed_data/grid_nd"
                                    labels:
                                        $ref: "#/definitions/distributed_data/strings"
                            chord:
                                type: object
                                required:
                                    - grid
                                    - values
                                properties:
                                    grid:
                                        $ref: "#/definitions/distributed_data/grid_nd"
                                    values:
                                        $ref: "#/definitions/distributed_data/length"
                            twist:
                                type: object
                                required:
                                    - grid
                                    - values
                                properties:
                                    grid:
                                        $ref: "#/definitions/distributed_data/grid_nd"
                                    values:
                                        $ref: "#/definitions/distributed_data/angle"
                            pitch_axis:
                                type: object
                                required:
                                    - grid
                                    - values
                                properties:
                                    grid:
                                        $ref: "#/definitions/distributed_data/grid_nd"
                                    values:
                                        $ref: "#/definitions/distributed_data/grid_nd"
                            rthick:
                                type: object
                                required:
                                    - grid
                                    - values
                                properties:
                                    grid:
                                        $ref: "#/definitions/distributed_data/grid_nd"
                                    values:
                                        $ref: "#/definitions/distributed_data/grid_nd"
                            L/D:
                                type: object
                                required:
                                    - grid
                                    - values
                                properties:
                                    grid:
                                        $ref: "#/definitions/distributed_data/grid_nd"
                                    values:
                                        $ref: "#/definitions/distributed_data/nd"
                            c_d:
                                type: object
                                required:
                                    - grid
                                    - values
                                properties:
                                    grid:
                                        $ref: "#/definitions/distributed_data/grid_nd"
                                    values:
                                        $ref: "#/definitions/distributed_data/nd"
                            stall_margin:
                                type: object
                                required:
                                    - grid
                                    - values
                                properties:
                                    grid:
                                        $ref: "#/definitions/distributed_data/grid_nd"
                                    values:
                                        $ref: "#/definitions/distributed_data/angle"
                            reference_axis:
                                $ref: "#/definitions/distributed_data/axis_coordinates"
                            blade_mountpoint:
                                type: number
                                default: 0.5
                                description: Blade mount point ratio, 0.5 is the blade half chord is perpendicular with the axis of rotation, 0.25 is the quarter chord, etc
                            blade_radius:
                                type: number
                                required:
                                    - grid
                                    - values
                                description: Radius distribution along the blade height direction.
                            blade_height:
                                type: number
                                default: 0
                                description: Blade height for verical axial turbines
                            
                            # coordinates:
                                    # description: Coordinates expressed in the blade root coordinate system.
                                    # $ref: "#/definitions/distributed_data/coordinates"
                    elastic_properties_mb:
                        type: object
                        properties:
                            timoschenko_hawc:
                                $ref: "#/definitions/beam/timoschenko_hawc"
                            cp_lambda_beam:
                                $ref: "#/definitions/beam/cp_lambda_beam"
                            six_x_six:
                                $ref: "#/definitions/beam/six_x_six"

                    internal_structure_2d_fem:
                        type: object
                        default: {}
                        required:
                            - reference_axis
                            - layers
                        properties:
                            root:
                                type: object
                                default: {}
                                properties:
                                    d_f:
                                        type: number
                                        default: 0.03
                                        minimum: 0.01
                                        maximum: 0.2
                                        unit: m
                                        description: Diameter of the fastener, default is M30, so 0.03 meters
                                    sigma_max:
                                        type: number
                                        default: 675.e+6
                                        minimum: 1.e+5
                                        maximum: 1.e+10
                                        unit: Pa
                                        description: Max stress on bolt
                            reference_axis:
                                $ref: "#/definitions/distributed_data/axis_coordinates"
                            webs:
                                type: array
                                description: ...
                                items:
                                    type: object
                                    required:
                                        - name
                                    properties:
                                        name:
                                            type: string
                                            description: structural component identifier
                                        start_nd_arc:
                                            $ref: "#/definitions/distributed_data/nd_arc_position"
                                        end_nd_arc:
                                            $ref: "#/definitions/distributed_data/nd_arc_position"
                                        rotation:
                                            $ref: "#/definitions/distributed_data/rotation"
                                        offset_y_pa:
                                            $ref: "#/definitions/distributed_data/offset"
                            layers:
                                type: array
                                description: ...
                                items:
                                    type: object
                                    required:
                                        - name
                                        - material
                                        - thickness
                                    properties:
                                        name:
                                            type: string
                                            description: structural component identifier
                                        material:
                                            type: string
                                            description: material identifier
                                        web:
                                            type: string
                                            description: web to which the layer is associated to, only to be defined for web layers
                                        thickness:
                                            type: object
                                            description: thickness of the laminate
                                            required:
                                                - grid
                                                - values
                                            properties:
                                                grid:
                                                    $ref: "#/definitions/distributed_data/grid_nd"
                                                values:
                                                    $ref: "#/definitions/distributed_data/length"
                                        n_plies:
                                            type: object
                                            description: number of plies of the laminate
                                            required:
                                                - grid
                                                - values
                                            properties:
                                                grid:
                                                    $ref: "#/definitions/distributed_data/grid_nd"
                                                values:
                                                    $ref: "#/definitions/distributed_data/nd"
                                        fiber_orientation:
                                            type: object
                                            description: orientation of the fibers
                                            default: {'grid':[0.0, 1.0], 'values':[0.0, 0.0]}
                                            required:
                                                - grid
                                                - values
                                            properties:
                                                grid:
                                                    $ref: "#/definitions/distributed_data/grid_nd"
                                                values:
                                                    $ref: "#/definitions/distributed_data/angle"
                                        width:
                                            type: object
                                            description: dimensional width of the component along the arc
                                            required:
                                                - grid
                                                - values
                                            properties:
                                                grid:
                                                    $ref: "#/definitions/distributed_data/grid_nd"
                                                values:
                                                    $ref: "#/definitions/distributed_data/length"
                                        midpoint_nd_arc:
                                            $ref: "#/definitions/distributed_data/nd_arc_position"
                                        start_nd_arc:
                                            $ref: "#/definitions/distributed_data/nd_arc_position"
                                        end_nd_arc:
                                            $ref: "#/definitions/distributed_data/nd_arc_position"
                                        rotation:
                                            $ref: "#/definitions/distributed_data/rotation"
                                        offset_y_pa:
                                            $ref: "#/definitions/distributed_data/offset"
                            joint:
                                type: object
                                default: {}
                                description: This is a spanwise joint along the blade, usually adopted to ease transportation constraints. WISDEM currently supports a single joint.
                                properties:
                                    position:
                                        type: number
                                        description: Spanwise position of the segmentation joint.
                                        unit: none
                                        default: 0.0
                                        minimum: 0.0
                                        maximum: 1.0
                                    mass:
                                        type: number
                                        description: Mass of the joint.
                                        unit: kg
                                        default: 0.0
                                        minimum: 0.0
                                        maximum: 1.e+6
                                    cost:
                                        type: number
                                        description: Cost of the joint.
                                        unit: USD
                                        default: 0.0
                                        minimum: 0.0
                                        maximum: 1.e+6
                                    bolt:
                                        type: string
                                        default: M30
                                        enum: [M18, M24, M30, M36, M42, M48, M52]
                                        description: Bolt size for the blade bolted joint
                                    nonmaterial_cost:
                                        type: number
                                        description: Cost of the joint not from materials.
                                        default: 0.0
                                        minimum: 0.0
                                        unit: USD
                                        maximum: 1.e+6
                                    reinforcement_layer_ss:
                                        type: string
                                        description: Layer identifier for the joint reinforcement on the suction side
                                        default: joint_reinf_ss
                                    reinforcement_layer_ps:
                                        type: string
                                        description: Layer identifier for the joint reinforcement on the pressure side
                                        default: joint_reinf_ps
                    # cfd_geometry:
                        # type: object
                        # TODO
                    # 3D_fem:
                        # type: object
                        # TODO
            hub:
                type: object
                required:
                    - diameter
                    - cone_angle
                properties:
                    diameter:
                        type: number
                        description: Diameter of the hub measured at the blade root positions.
                        unit: meter
                        minimum: 0.
                        maximum: 20.
                    cone_angle:
                        type: number
                        description: Rotor precone angle, defined positive for both upwind and downwind rotors.
                        unit: rad
                        minimum: 0
                        maximum: 0.4
                    drag_coefficient:
                        type: number
                        description: Equivalent drag coefficient to compute the aerodynamic forces generated on the hub.
                        default: 0.5
                        unit: none
                        minimum: 0
                        maximum: 2.
                    flange_t2shell_t:
                        type: number
                        description: Ratio of flange thickness to shell thickness
                        default: 6.
                        unit: none
                        minimum: 0
                        maximum: 20.
                    flange_OD2hub_D:
                        type: number
                        description: Ratio of flange outer diameter to hub diameter
                        default: 0.6
                        unit: none
                        minimum: 0
                        maximum: 10.
                    flange_ID2OD:
                        type: number
                        description: Check this
                        unit: none
                        default: 0.8
                        minimum: 0
                        maximum: 10.
                    hub_blade_spacing_margin:
                        type: number
                        description: Ratio of flange thickness to shell thickness
                        default: 1.2
                        unit: none
                        minimum: 0
                        maximum: 20.
                    hub_stress_concentration:
                        type: number
                        description: Stress concentration factor. Stress concentration occurs at all fillets,notches, lifting lugs, hatches and are accounted for by assigning a stress concentration factor
                        unit: none
                        default: 3.
                        minimum: 0
                        maximum: 20.
                    n_front_brackets:
                        type: integer
                        description: Number of front spinner brackets
                        unit: none
                        default: 5
                        minimum: 0
                        maximum: 20
                    n_rear_brackets:
                        type: integer
                        description: Number of rear spinner brackets
                        unit: none
                        default: 5
                        minimum: 0
                        maximum: 20
                    clearance_hub_spinner:
                        type: number
                        description: Clearance between spinner and hub
                        default: 0.5
                        unit: m
                        minimum: 0
                        maximum: 20.
                    spin_hole_incr:
                        type: number
                        description: Ratio between access hole diameter in the spinner and blade root diameter. Typical value 1.2
                        unit: none
                        default: 1.2
                        minimum: 0
                        maximum: 20.
                    pitch_system_scaling_factor:
                        type: number
                        description: Scaling factor to tune the total mass (0.54 is recommended for modern designs)
                        unit: none
                        default: 0.54
                        minimum: 0
                        maximum: 2.
                    hub_material:
                        type: string
                        description: Material of the shell of the hub
                    spinner_material:
                        type: string
                        description: Material of the spinner
                    hub_shell_mass_user:
                        type: number
                        description: User input override of hub shell mass calculation
                        unit: kg
                        minimum: 0.
                        default: 0.0
                    spinner_mass_user:
                        type: number
                        description: User input override of hub shell mass calculation
                        unit: kg
                        minimum: 0.
                        default: 0.0
                    pitch_system_mass_user:
                        type: number
                        default: 0.0
                        units: kg
                        description: Override regular regression-based calculation of pitch system mass with this value
                        minimum: 0.0
                    elastic_properties_mb:
                        type: object
                        default: {}
                        properties:
                            system_mass:
                                type: number
                                description: Mass of the hub system, which includes the hub, the spinner, the blade bearings, the pitch actuators, the cabling, ....
                                unit: kg
                                minimum: 0
                            system_inertia:
                                type: array
                                description: Inertia of the hub system, on the hub reference system, which has the x aligned with the rotor axis, and y and z perpendicular to it.
                                items:
                                    type: number
                                    unit: kgm2
                                    minItems: 6
                                    maxItems: 6
                                    uniqueItems: false
                            system_center_mass:
                                type: array
                                description: Center of mass of the hub system. Work in progress.
                                items:
                                    type: number
                                    unit: m
                                    minItems: 3
                                    maxItems: 3
                                    uniqueItems: false
            nacelle:
                type: object
                properties:
                    drivetrain:
                        type: object
                        description: Inputs to WISDEM specific drivetrain sizing tool, DrivetrainSE
                        properties:
                            uptilt:
                                type: number
                                description: Tilt angle of the nacelle, always defined positive.
                                unit: rad
                                minimum: 0.
                                maximum: 0.2
                                default: 0.08726 # 5 deg
                            distance_tt_hub:
                                type: number
                                description: Vertical distance between the tower top and the hub center.
                                unit: meter
                                minimum: 0.
                                maximum: 20.
                                default: 2.0
                            distance_hub_mb:
                                type: number
                                description: Distance from hub flange to first main bearing along shaft.
                                unit: meter
                                minimum: 0.
                                maximum: 20.
                                default: 2.0
                            distance_mb_mb:
                                type: number
                                description: Distance from first to second main bearing along shaft.
                                unit: meter
                                minimum: 0.
                                maximum: 20.
                                default: 1.0
                            overhang:
                                type: number
                                description: Horizontal distance between the tower axis and the rotor apex.
                                unit: meter
                                minimum: 0.
                                maximum: 20.
                                default: 5.0
                            generator_length:
                                type: number
                                description: Length of generator along the shaft
                                unit: meter
                                minimum: 0.
                                maximum: 20.
                                default: 2.0
                            generator_radius_user:
                                type: number
                                description: User input override of generator radius, only used when using simple generator scaling
                                unit: m
                                minimum: 0.
                                maximum: 20.0
                                default: 0.0
                            generator_mass_user:
                                type: number
                                description: User input override of generator mass, only used when using simple generator mass scaling
                                unit: kg
                                minimum: 0.
                                maximum: 1.e+9
                                default: 0.0
                            generator_rpm_efficiency_user:
                                type: object
                                description: User input override of generator rpm-efficiency values, with rpm as grid input and eff as values input
                                default: {'grid':[0.0], 'values':[0.0]}
                                required:
                                    - grid
                                    - values
                                properties:
                                    grid:
                                        $ref: "#/definitions/distributed_data/length"
                                    values:
                                        $ref: "#/definitions/distributed_data/length"
                            gear_ratio:
                                type: number
                                description: Gear ratio of the drivetrain. Set it to 1 for direct drive machines.
                                unit: none
                                minimum: 1
                                maximum: 1000
                                default: 1.0
                            gearbox_length_user:
                                type: number
                                description: User input override of gearbox length along shaft, only used when using gearbox_mass_user is > 0
                                unit: meter
                                minimum: 0.
                                maximum: 20.
                                default: 0.0
                            gearbox_radius_user:
                                type: number
                                description: User input override of gearbox radius, only used when using gearbox_mass_user is > 0
                                unit: m
                                minimum: 0.
                                maximum: 20.0
                                default: 0.0
                            gearbox_mass_user:
                                type: number
                                description: User input override of gearbox mass
                                unit: kg
                                minimum: 0.
                                maximum: 1.e+9
                                default: 0.0
                            gearbox_torque_density:
                                type: number
                                minimum: 0.
                                maximum: 1.e+4
                                default: 200.
                                units: N*m/kg
                                desc: Torque density of the gearbox. This can be used to set gearbox mass with a top-down approach
                            gearbox_efficiency:
                                type: number
                                description: Efficiency of the gearbox system.
                                unit: none
                                minimum: 0.8
                                maximum: 1.
                                default: 1.0
                            damping_ratio:
                                type: number
                                description: Damping ratio for the drivetrain system
                                unit: none
                                minimum: 0.0
                                maximum: 1.
                                default: 0.005
                            lss_diameter:
                                type: array
                                description: Diameter of the low speed shaft at beginning (generator/gearbox) and end (hub) points
                                default: [0.3, 0.3]
                                items:
                                    type: number
                                    unit: m
                                    minItems: 2
                                    maxItems: 2
                                    default: 0.3
                            lss_wall_thickness:
                                type: array
                                description: Thickness of the low speed shaft at beginning (generator/gearbox) and end (hub) points
                                default: [0.1, 0.1]
                                items:
                                    type: number
                                    unit: m
                                    minItems: 2
                                    maxItems: 2
                                    default: 0.1
                            lss_material:
                                type: string
                                description: Material name identifier
                                default: steel
                            hss_length:
                                type: number
                                description: Length of the high speed shaft
                                unit: meter
                                minimum: 0.
                                maximum: 10.
                                default: 1.5
                            hss_diameter:
                                type: array
                                description: Diameter of the high speed shaft at beginning (generator) and end (generator) points
                                default: [0.3, 0.3]
                                items:
                                    type: number
                                    unit: m
                                    minItems: 2
                                    maxItems: 2
                                    default: 0.3
                            hss_wall_thickness:
                                type: array
                                description: Thickness of the high speed shaft at beginning (generator) and end (generator) points
                                default: [0.1, 0.1]
                                items:
                                    type: number
                                    unit: m
                                    minItems: 2
                                    maxItems: 2
                                    default: 0.1
                            hss_material:
                                type: string
                                description: Material name identifier
                                default: steel
                            nose_diameter:
                                type: array
                                description: Diameter of the nose/turret at beginning (bedplate) and end (main bearing) points
                                default: [0.3, 0.3]
                                items:
                                    type: number
                                    unit: m
                                    minItems: 2
                                    maxItems: 2
                                    default: 0.3
                            nose_wall_thickness:
                                type: array
                                description: Thickness of the nose/turret at beginning (bedplate) and end (main bearing) points
                                default: [0.1, 0.1]
                                items:
                                    type: number
                                    unit: m
                                    minItems: 2
                                    maxItems: 2
                                    default: 0.1
                            bedplate_wall_thickness:
                                type: object
                                description: Thickness of the hollow elliptical bedplate used in direct drive configurations
                                default: {'grid':[0.0, 1.0], 'values':[0.05, 0.05]}
                                required:
                                    - grid
                                    - values
                                properties:
                                    grid:
                                        $ref: "#/definitions/distributed_data/grid_nd"
                                    values:
                                        $ref: "#/definitions/distributed_data/length"
                            bedplate_flange_width:
                                type: number
                                description: Bedplate I-beam flange width used in geared configurations
                                unit: meter
                                minimum: 0.
                                maximum: 3.
                                default: 1.0
                            bedplate_flange_thickness:
                                type: number
                                description: Bedplate I-beam flange thickness used in geared configurations
                                unit: meter
                                minimum: 0.
                                maximum: 1.
                                default: 0.05
                            bedplate_web_thickness:
                                type: number
                                description: Bedplate I-beam web thickness used in geared configurations
                                unit: meter
                                minimum: 0.
                                maximum: 1.
                                default: 0.05
                            bedplate_mass_user:
                                type: number
                                default: 0.0
                                units: kg
                                description: Override regular calculation of bedplate mass with this value
                                minimum: 0.0
                            brake_mass_user:
                                type: number
                                default: 0.0
                                units: kg
                                description: Override regular regression-based calculation of brake mass with this value
                                minimum: 0.0
                            hvac_mass_coefficient:
                                type: number
                                default: 0.025
                                units: kg/kW
                                description: Regression-based scaling coefficient on machine rating to get HVAC system mass
                                minimum: 0.0
                            converter_mass_user:
                                type: number
                                default: 0.0
                                units: kg
                                description: Override regular regression-based calculation of converter mass with this value
                                minimum: 0.0
                            transformer_mass_user:
                                type: number
                                default: 0.0
                                units: kg
                                description: Override regular regression-based calculation of transformer mass with this value
                                minimum: 0.0
                            bedplate_material:
                                type: string
                                description: Material name identifier
                                default: steel
                            mb1Type:
                                type: string
                                description: Type of bearing for first main bearing
                                default: CARB
                                enum: [CARB, CRB, SRB, TRB]
                            mb2Type:
                                type: string
                                description: Type of bearing for second main bearing
                                default: SRB
                                enum: [CARB, CRB, SRB, TRB]
                            mb1_mass_user:
                                type: number
                                default: 0.0
                                units: kg
                                description: Override regular regression-based calculation of first main bearing mass with this value
                                minimum: 0.0
                            mb2_mass_user:
                                type: number
                                default: 0.0
                                units: kg
                                description: Override regular regression-based calculation of second main bearing mass with this value
                                minimum: 0.0
                            uptower:
                                type: boolean
                                description: If power electronics are located uptower (True) or at tower base (False)
                                default: True
                            gear_configuration:
                                type: string
                                description: 3-letter string of Es or Ps to denote epicyclic or parallel gear configuration
                                default: EEP
                            planet_numbers:
                                type: array
                                default: [3, 3, 0]
                                description: Number of planets for epicyclic stages (use 0 for parallel)
                                items:
                                    type: integer
                                    unit: none
                                    minItems: 3
                                    maxItems: 3
                                    uniqueItems: false
                                    minimum: 0
                                    maximum: 6
                    generator:
                      properties:
                        mass_coefficient:
                          type: number
                          default: 0.0
                          units: none
                          description: When not doing a detailed generator design, use a simplified approach to generator scaling. This input allows for overriding of the regression-based scaling coefficient to obtain generator mass
                          minimum: 0.0
                        generator_type:
                          type: string
                          default: DFIG
                          enum: [DFIG, dfig, EESG, eesg, SCIG, scig, PMSG_Arms, PMSG_ARMS, pmsg_arms, PMSG_Disc, PMSG_Disk, PMSG_DISC, PMSG_DISK, pmsg_disk, pmsg_disc, PMSG_Outer, PMSG_OUTER, pmsg_outer]
                        B_r:
                          type: number
                          default: 1.2
                          units: Tesla
                          description: Words
                          minimum: 0.0
                        P_Fe0e:
                          type: number
                          default: 1.0
                          units: W/kg
                          minimum: 0.0
                          maximum: 1000.0
                          description: Words
                        P_Fe0h:
                          type: number
                          default: 4.0
                          units: W/kg
                          minimum: 0.0
                          maximum: 1000.0
                          description: Words
                        S_N:
                          type: number
                          default: -0.002
                          units: none
                          minimum: -100.0
                          maximum: 0.0
                          description: Words
                        S_Nmax:
                          type: number
                          default: -0.2
                          units: none
                          minimum: -100.0
                          maximum: 0.0
                          description: Words
                        alpha_p:
                          type: number
                          default: 1.0995574287564276
                          units: none
                          minimum: 0.0
                          maximum: 100.0
                          description: Words
                        b_r_tau_r:
                          type: number
                          default: 0.45
                          units: none
                          minimum: 0.0
                          maximum: 100.0
                          description: Words
                        b_ro:
                          type: number
                          default: 0.004
                          units: m
                          minimum: 0.0
                          maximum: 100.0
                          description: Words
                        b_s_tau_s:
                          type: number
                          default: 0.45
                          units: none
                          minimum: 0.0
                          maximum: 100.0
                          description: Words
                        b_so:
                          type: number
                          default: 0.004
                          units: m
                          minimum: 0.0
                          maximum: 100.0
                          description: Words
                        cofi:
                          type: number
                          default: 0.85
                          units: none
                          minimum: 0.0
                          maximum: 100.0
                          description: Words
                        freq:
                          type: number
                          default: 60.0
                          units: Hz
                          minimum: 1.0
                          maximum: 1000.0
                          description: Words
                        h_i:
                          type: number
                          default: 0.001
                          units: m
                          minimum: 0.0
                          maximum: 1.0
                          description: Words
                        h_sy0:
                          type: number
                          default: 0.0
                          units: none
                          minimum: 0.0
                          maximum: 100.0
                          description: Words
                        h_w:
                          type: number
                          default: 0.005
                          units: m
                          minimum: 0.0
                          maximum: 1.0
                          description: Words
                        k_fes:
                          type: number
                          default: 0.9
                          units: none
                          minimum: 0.0
                          maximum: 100.0
                          description: Words
                        k_fillr:
                          type: number
                          default: 0.7
                          units: none
                          minimum: 0.0
                          maximum: 100.0
                          description: Words
                        k_fills:
                          type: number
                          default: 0.65
                          units: none
                          minimum: 0.0
                          maximum: 100.0
                          description: Words
                        k_s:
                          type: number
                          default: 0.2
                          units: none
                          minimum: 0.0
                          maximum: 100.0
                          description: Words
                        m:
                          type: integer
                          default: 3
                          minimum: 0
                          maximum: 100
                          description: Words
                        mu_0:
                          type: number
                          default: 1.2566370614359173e-06
                          units: m*kg/s^2/A^2
                          minimum: 0.0
                          maximum: 1.0
                          description: Permittivity of free space
                        mu_r:
                          type: number
                          default: 1.06
                          units: m*kg/s^2/A^2
                          minimum: 0.0
                          maximum: 100.0
                          description: Words
                        p:
                          type: number
                          default: 3.0
                          units: none
                          minimum: 0.0
                          maximum: 100.0
                          description: Words
                        phi:
                          type: number
                          default: 1.5707963267948966 #90deg
                          units: rad
                          minimum: 0.0
                          maximum: 7.0
                          description: Words
                        q1:
                          type: integer
                          default: 6
                          minimum: 0
                          maximum: 100
                          description: Words
                        q3:
                          type: integer
                          default: 4
                          minimum: 0
                          maximum: 100
                          description: Words
                        ratio_mw2pp:
                          type: number
                          default: 0.7
                          units: none
                          minimum: 0.0
                          maximum: 100.0
                          description: Words
                        resist_Cu:
                          type: number
                          default: 2.52
                          units: ohm/m
                          minimum: 0.0
                          maximum: 100.0
                          description: Resistivity of copper
                        sigma:
                          type: number
                          default: 40.e+3
                          units: kg/s^2/m
                          minimum: 0.0
                          maximum: 100.e+6
                          description: Maximum allowable shear stress
                        y_tau_p:
                          type: number
                          default: 1.0
                          units: none
                          minimum: 0.0
                          maximum: 100.0
                          description: Words
                        y_tau_pr:
                          type: number
                          default: 0.83333333
                          units: none
                          minimum: 0.0
                          maximum: 100.0
                          description: Words
                        I_0:
                          type: number
                          default: 0.0
                          units: A
                          minimum: 0.0
                          maximum: 100.0
                          description: Words
                        d_r:
                          type: number
                          default: 0.0
                          units: m
                          minimum: 0.0
                          maximum: 100.0
                          description: Words
                        h_m:
                          type: number
                          default: 0.0
                          units: m
                          minimum: 0.0
                          maximum: 100.0
                          description: Words
                        h_0:
                          type: number
                          default: 0.0
                          units: m
                          minimum: 0.0
                          maximum: 100.0
                          description: Words
                        h_s:
                          type: number
                          default: 0.0
                          units: m
                          minimum: 0.0
                          maximum: 100.0
                          description: Words
                        len_s:
                          type: number
                          default: 0.0
                          units: m
                          minimum: 0.0
                          maximum: 100.0
                          description: Words
                        n_r:
                          type: number
                          default: 0.0
                          units: none
                          minimum: 0.0
                          maximum: 100.0
                          description: Words
                        rad_ag:
                          type: number
                          default: 0.0
                          units: m
                          minimum: 0.0
                          maximum: 100.0
                          description: Words
                        t_wr:
                          type: number
                          default: 0.0
                          units: m
                          minimum: 0.0
                          maximum: 100.0
                          description: Words
                        n_s:
                          type: number
                          default: 0.0
                          units: none
                          minimum: 0.0
                          maximum: 100.0
                          description: Words
                        b_st:
                          type: number
                          default: 0.0
                          units: m
                          minimum: 0.0
                          maximum: 100.0
                          description: Words
                        d_s:
                          type: number
                          default: 0.0
                          units: m
                          minimum: 0.0
                          maximum: 100.0
                          description: Words
                        t_ws:
                          type: number
                          default: 0.0
                          units: m
                          minimum: 0.0
                          maximum: 100.0
                          description: Words
                        rho_Copper:
                          type: number
                          default: 8900.0
                          units: kg/m^3
                          minimum: 0.0
                          maximum: 1.e+5
                          description: Copper density
                        rho_Fe:
                          type: number
                          default: 7700.0
                          units: kg/m^3
                          minimum: 0.0
                          maximum: 1.e+5
                          description: Structural steel density
                        rho_Fes:
                          type: number
                          default: 7850.0
                          units: kg/m^3
                          minimum: 0.0
                          maximum: 1.e+5
                          description: Electrical steel density
                        rho_PM:
                          type: number
                          default: 7450.0
                          units: kg/m^3
                          minimum: 0.0
                          maximum: 1.e+5
                          description: Permanent magnet density
                        C_Cu:
                          type: number
                          default: 4.786
                          units: USD/kg
                          minimum: 0.0
                          maximum: 100.0
                          description: Copper cost
                        C_Fe:
                          type: number
                          default: 0.556
                          units: USD/kg
                          minimum: 0.0
                          maximum: 100.0
                          description: Structural steel cost
                        C_Fes:
                          type: number
                          default: 0.50139
                          units: USD/kg
                          minimum: 0.0
                          maximum: 100.0
                          description: Electrical steel cost
                        C_PM:
                          type: number
                          default: 50.0
                          units: USD/kg
                          minimum: 0.0
                          maximum: 100.0
                          description: Permanent magnet cost
                    elastic_properties_mb:
                        type: object
                        default: {}
                        properties:
                            system_mass:
                                type: number
                                description: Mass of the nacelle system, including the entire drivetrain system (shafts, gearbox if present, break, bearings, generator). It excludes the turbine rotor, the hub, and the yaw system.
                                unit: kg
                                minimum: 0
                            yaw_mass:
                                type: number
                                description: Mass of the yaw system.
                                unit: kg
                                minimum: 0
                            system_inertia:
                                type: array
                                description: Inertia of the nacelle system with respect to the center of mass. The sum includes the entire drivetrain system (shafts, gearbox if present, break, bearings, generator). It excludes the turbine rotor, the hub, and the yaw system.
                                items:
                                    type: number
                                    unit: kgm2
                                    minItems: 6
                                    maxItems: 6
                                    uniqueItems: false
                            system_inertia_tt:
                                type: array
                                description: Inertia of the nacelle system with respect to the tower top. The sum includes the entire drivetrain system (shafts, gearbox if present, break, bearings, generator). It excludes the turbine rotor, the hub, and the yaw system.
                                items:
                                    type: number
                                    unit: kgm2
                                    minItems: 6
                                    maxItems: 6
                                    uniqueItems: false
                            system_center_mass:
                                type: array
                                description: Center of mass of the nacelle system, including the entire drivetrain system (shafts, gearbox if present, break, bearings, generator). It excludes the turbine rotor, the hub, and the yaw system.
                                items:
                                    type: number
                                    unit: m
                                    minItems: 3
                                    maxItems: 3
                                    uniqueItems: false
            tower:
                type: object
                required:
                    - outer_shape_bem
                    - internal_structure_2d_fem
                optional:
                    - tower_mass_user
                    - elastic_properties_mb
                properties:
                    outer_shape_bem:
                        type: object
                        required:
                            - reference_axis
                            - outer_diameter
                            - drag_coefficient
                        properties:
                            reference_axis:
                                $ref: "#/definitions/distributed_data/axis_coordinates"
                            outer_diameter:
                                type: object
                                required:
                                    - grid
                                    - values
                                properties:
                                    grid:
                                        $ref: "#/definitions/distributed_data/grid_nd"
                                    values:
                                        $ref: "#/definitions/distributed_data/length"
                            drag_coefficient:
                                type: object
                                required:
                                    - grid
                                    - values
                                properties:
                                    grid:
                                        $ref: "#/definitions/distributed_data/grid_nd"
                                    values:
                                        $ref: "#/definitions/distributed_data/grid_nd"
                    elastic_properties_mb:
                        type: object
                        properties:
                            timoschenko_hawc:
                                $ref: "#/definitions/beam/timoschenko_hawc"
                            cp_lambda_beam:
                                $ref: "#/definitions/beam/cp_lambda_beam"
                            six_x_six:
                                $ref: "#/definitions/beam/six_x_six"
                    tower_mass_user:
                        type: number
                        default: 0.0
                        units: kg
                        description: Override bottom-up calculation of total tower mass with this value
                        minimum: 0.0
                    internal_structure_2d_fem:
                        type: object
                        required:
                            - reference_axis
                            - layers
                        optional:
                            - outfitting_factor
                        properties:
                            outfitting_factor:
                                type: number
                                description: Scaling factor for the tower mass to account for auxiliary structures, such as elevator, ladders, cables, platforms, etc
                                unit: none
                                minimum: 1.0
                                maximum: 2.0
                                default: 1.0
                            reference_axis:
                                $ref: "#/definitions/distributed_data/axis_coordinates"
                            layers:
                                type: array
                                description: ...
                                items:
                                    type: object
                                    required:
                                        - name
                                        - material
                                        - thickness
                                    properties:
                                        name:
                                            type: string
                                            description: structural component identifier
                                        material:
                                            type: string
                                            description: material identifier
                                        thickness:
                                            type: object
                                            description: thickness of the laminate
                                            required:
                                                - grid
                                                - values
                                            properties:
                                                grid:
                                                    $ref: "#/definitions/distributed_data/grid_nd"
                                                values:
                                                    $ref: "#/definitions/distributed_data/length"
                    tower_height:
                        type: number
                        default: 0
                        description: Tower extension height below blades for vertical axis turbines
                        
            monopile:
                type: object
                required:
                    - outer_shape_bem
                    - internal_structure_2d_fem
                optional:
                    - transition_piece_mass
                    - transition_piece_cost
                    - gravity_foundation_mass
                    - monopile_mass_user
                properties:
                    transition_piece_mass: &m_tp
                        type: number
                        description: Total mass of transition piece
                        unit: kg
                        minimum: 0.0
                        default: 0.0
                    transition_piece_cost: &c_tp
                        type: number
                        description: Total cost of transition piece
                        unit: USD
                        minimum: 0.0
                        default: 0.0
                    gravity_foundation_mass: &g_fm
                        type: number
                        description: Total mass of gravity foundation addition onto monopile
                        unit: kg
                        minimum: 0.0
                        default: 0.0
                    monopile_mass_user:
                        type: number
                        default: 0.0
                        units: kg
                        description: Override bottom-up calculation of total monopile mass with this value
                        minimum: 0.0
                    outer_shape:
                        type: object
                        required:
                            - reference_axis
                            - outer_diameter
                            - drag_coefficient
                        properties:
                            reference_axis:
                                $ref: "#/definitions/distributed_data/axis_coordinates"
                            outer_diameter:
                                type: object
                                required:
                                    - grid
                                    - values
                                properties:
                                    grid:
                                        $ref: "#/definitions/distributed_data/grid_nd"
                                    values:
                                        $ref: "#/definitions/distributed_data/length"
                            drag_coefficient:
                                type: object
                                required:
                                    - grid
                                    - values
                                properties:
                                    grid:
                                        $ref: "#/definitions/distributed_data/grid_nd"
                                    values:
                                        $ref: "#/definitions/distributed_data/grid_nd"
                    elastic_properties_mb:
                        type: object
                        properties:
                            timoschenko_hawc:
                                $ref: "#/definitions/beam/timoschenko_hawc"
                            cp_lambda_beam:
                                $ref: "#/definitions/beam/cp_lambda_beam"
                            six_x_six:
                                $ref: "#/definitions/beam/six_x_six"
                    internal_structure_2d_fem:
                        type: object
                        required:
                            - reference_axis
                            - layers
                        optional:
                            - outfitting_factor
                        properties:
                            outfitting_factor:
                                type: number
                                description: Scaling factor for the tower mass to account for auxiliary structures, such as elevator, ladders, cables, platforms, etc
                                unit: none
                                minimum: 1.0
                                maximum: 2.0
                                default: 1.0
                            reference_axis:
                                $ref: "#/definitions/distributed_data/axis_coordinates"
                            layers:
                                type: array
                                description: ...
                                items:
                                    type: object
                                    required:
                                        - name
                                        - material
                                        - thickness
                                    properties:
                                        name:
                                            type: string
                                            description: structural component identifier
                                        material:
                                            type: string
                                            description: material identifier
                                        thickness:
                                            type: object
                                            description: thickness of the laminate
                                            required:
                                                - grid
                                                - values
                                            properties:
                                                grid:
                                                    $ref: "#/definitions/distributed_data/grid_nd"
                                                values:
                                                    $ref: "#/definitions/distributed_data/length"
            jacket:
                type: object
                required:
                    - n_bays
                    - n_legs
                    - r_foot
                    - r_head
                    - height
                    - leg_diameter
                    - leg_thickness
                    - brace_diameters
                    - brace_thicknesses
                optional:
                    - material
                    - transition_piece_mass
                    - transition_piece_cost
                    - gravity_foundation_mass
                    - jacket_mass_user
                properties:
                    transition_piece_mass: *m_tp
                    transition_piece_cost: *c_tp
                    gravity_foundation_mass: *g_fm
                    jacket_mass_user:
                        type: number
                        default: 0.0
                        units: kg
                        description: Override bottom-up calculation of total jacket mass with this value
                        minimum: 0.0
                    material:
                        type: string
                        description: Material of jacket members
                        default: steel
                    n_bays:
                        type: integer
                        description: Number of bays (x-joints) in the vertical direction for jackets.
                    n_legs:
                        type: integer
                        description: Number of legs for jacket.
                    r_foot:
                        type: number
                        description: Radius of foot (bottom) of jacket, in meters.
                    r_head:
                        type: number
                        description: Radius of head (top) of jacket, in meters.
                    height:
                        type: number
                        description: Overall jacket height, meters.
                    leg_thickness:
                        type: number
                        description: Leg thickness, meters. Constant throughout each leg.
                    brace_diameters:
                        $ref: "#/definitions/distributed_data/length"
                    brace_thicknesses:
                        $ref: "#/definitions/distributed_data/length"
                    bay_spacing:
                        $ref: "#/definitions/distributed_data/grid_nd"
                    leg_spacing:
                        $ref: "#/definitions/distributed_data/grid_nd"
                    x_mb:
                        type: boolean
                        description: Mud brace included if true.
                    leg_diameter:
                        type: number
                        description: Leg diameter, meters. Constant throughout each leg.
            floating_platform:
                description: Ontology definition for floating platforms (substructures) suitable for use with the WEIS co-design analysis tool
                type: object
                required:
                    - joints
                    - members
                optional:
                    - rigid_bodies
                    - transition_piece_mass
                    - transition_piece_cost
                properties:
                    joints:
                        type: array
                        items:
                            type: object
                            required:
                                - name
                                - location
                            optional:
                                - reactions
                                - transition
                                - cylindrical
                                - relative
                                - axial_coeffs
                            properties:
                                name:
                                    description: Unique name of the joint (node)
                                    type: string
                                location:
                                    description: Coordinates (x,y,z or r,θ,z) of the joint in the global coordinate system.
                                    type: array
                                    items:
                                        type: number
                                        minItems: 3
                                        maxItems: 3
                                        unit: m
                                transition:
                                    description: Whether the transition piece and turbine tower attach at this node
                                    type: boolean
                                    default: False
                                cylindrical:
                                    description: Whether to use cylindrical coordinates (r,θ,z), with (r,θ) lying in the x/y-plane, instead of Cartesian coordinates.
                                    type: boolean
                                    default: False
                                relative:
                                    description: Make this joint relative to the stated joint, non-cylindrical only
                                    default: origin
                                    type: string
                                relative_dims:
                                    description: Three dimensional boolean array denoting which dimensions are relative
                                    default: [True, True, True]
                                    type: array
                                    items:
                                        type: boolean
                                axial_coeffs:
                                    description: Axial hydrodynamic coefficients used in OpenFAST, unused in WISDEM
                                    type: object
                                    default: {}
                                    optional:
                                        - Ca
                                        - Cd
                                        - Cp
                                    properties:
                                        Ca:
                                            description: Coefficient of added mass
                                            type: number
                                            default: 0.0
                                        Cd:
                                            description: Coefficient of drag
                                            type: number
                                            default: 0.0
                                        Cp:
                                            description: Coefficient of dynamic pressure
                                            type: number
                                            default: 0.0
                                reactions:
                                    # TODO: How to do carabiner type joints that only support tension and not compression?
                                    type: object
                                    description: If this joint is compliant is certain DOFs, then specify which are compliant (True) in the member/element coordinate system).  If not specified, default is all entries are False (completely rigid).  For instance, a ball joint would be Rx=Ry=Rz=False, Rxx=Ryy=Rzz=True
                                    required:
                                        - Rx
                                        - Ry
                                        - Rz
                                        - Rxx
                                        - Ryy
                                        - Rzz
                                    optional:
                                        - Euler
                                    properties:
                                        Rx: &rxn_loc
                                            type: boolean
                                            default: False
                                        Ry: *rxn_loc
                                        Rz: *rxn_loc
                                        Rxx: *rxn_loc
                                        Ryy: *rxn_loc
                                        Rzz: *rxn_loc
                                        Euler:
                                            description: Euler angles [alpha, beta, gamma] that describe the rotation of the Reaction coordinate system relative to the global coordinate system α is a rotation around the z axis, β is a rotation around the x' axis, γ is a rotation around the z" axis.
                                            type: array
                                            items:
                                                type: number
                                                minItems: 3
                                                maxItems: 3
                    members:
                        type: array
                        items:
                            type: object
                            required:
                                - name
                                - joint1
                                - joint2
                                - outer_shape
                                - internal_structure
                            optional:
                                # TODO: Move these to the modeling file?
                                - hydrodynamic_approach
                                - Ca
                                - Cay
                                - Cp
                                - Cd
                                - Cdy
                                - member_mass_user
                            properties:
                                name:
                                    description: Name of the member
                                    type: string
                                joint1: &jointid
                                    type: string
                                    description: Name of joint/node connection
                                joint2: *jointid
                                member_mass_user:
                                    type: number
                                    default: 0.0
                                    units: kg
                                    description: Override bottom-up calculation of total member mass with this value
                                    minimum: 0.0
                                outer_shape:
                                    type: object
                                    required:
                                        - shape
                                    if:
                                        # If shape == circular, then we need to specify the outer diameter
                                        properties:
                                            shape:
                                                const: circular
                                    then:
                                        required:
                                            - outer_diameter
                                    else:
                                        if:
                                            # If shape == rectangular, then we need to specify the two side lengths
                                            properties:
                                                shape:
                                                    const: rectangular
                                        then:
                                            required:
                                                - side_length_a
                                                - side_length_b
                                            # TODO: Might add rotation in the future, ignore for now
                                        else:
                                            if:
                                                # If shape == polygonal, then we need to specify the side lengths
                                                properties:
                                                    shape:
                                                        const: polygonal
                                            then:
                                                required:
                                                    - side_lengths1
                                                    - side_lengths2
                                                optional:
                                                    - rotation
                                                    - angles
                                    properties:
                                        shape:
                                            type: string
                                            description: Specifies cross-sectional shape of the member.  If circular, then the outer_diameter field is required.  If polygonal, then the side_lengths, angles, and rotation fields are required
                                            enum:
                                                - circular
                                                - rectangular
                                                - polygonal
                                        outer_diameter:
                                            description: Gridded values describing diameter at non-dimensional axis from joint1 to joint2
                                            type: object
                                            required:
                                                - grid
                                                - values
                                            properties:
                                                grid:
                                                    $ref: "#/definitions/distributed_data/grid_nd"
                                                values:
                                                    $ref: "#/definitions/distributed_data/length"
                                        side_length_a:
                                            description: Gridded values describing side length a for rectangular members at non-dimensional axis from joint1 to joint2
                                            type: object
                                            required:
                                                - grid
                                                - values
                                            properties:
                                                grid:
                                                    $ref: "#/definitions/distributed_data/grid_nd"
                                                values:
                                                    $ref: "#/definitions/distributed_data/length"
                                        side_length_b:
                                            description: Gridded values describing side length b for rectangular members at non-dimensional axis from joint1 to joint2
                                            type: object
                                            required:
                                                - grid
                                                - values
                                            properties:
                                                grid:
                                                    $ref: "#/definitions/distributed_data/grid_nd"
                                                values:
                                                    $ref: "#/definitions/distributed_data/length"
                                        side_lengths1: &sl
                                            description: Polygon side lengths at joint1
                                            type: array
                                            items:
                                                type: number
                                                minItems: 3
                                                unit: m
                                                minimum: 0
                                        side_lengths2: *sl
                                            # description: Polygon side lengths at joint2
                                        angles:
                                            description: Polygon angles with the ordering such that angle[i] is between side_length[i] and side_length[i+1]
                                            type: array
                                            items:
                                                type: number
                                                minItems: 3
                                                unit: rad
                                                minimum: 0
                                        rotation:
                                            type: number
                                            description: Angle between principle axes of the cross-section and the member coordinate system.  Essentially the rotation of the member if both joints were placed on the global x-y axis with the first side length along the z-axis
                                            unit: rad
                                internal_structure:
                                    type: object
                                    required:
                                        - layers
                                    optional:
                                        - outfitting_factor
                                        - ring_stiffeners
                                        - longitudinal_stiffeners
                                        - bulkhead
                                        - ballast
                                    properties:
                                        outfitting_factor:
                                            type: number
                                            description: Scaling factor for the member mass to account for auxiliary structures, such as elevator, ladders, cables, platforms, fasteners, etc
                                            unit: none
                                            minimum: 1.0
                                            default: 1.0
                                        layers:
                                            type: array
                                            description: Material layer properties
                                            items:
                                                type: object
                                                required:
                                                    - name
                                                    - material
                                                    - thickness
                                                properties:
                                                    name:
                                                        type: string
                                                        description: structural component identifier
                                                    material: &material
                                                        type: string
                                                        description: material identifier
                                                    thickness:
                                                        description: Gridded values describing thickness along non-dimensional axis from joint1 to joint2
                                                        type: object
                                                        required:
                                                            - grid
                                                            - values
                                                        properties:
                                                            grid:
                                                                $ref: "#/definitions/distributed_data/grid_nd"
                                                            values:
                                                                $ref: "#/definitions/distributed_data/length"
                                        ring_stiffeners:
                                            type: object
                                            required:
                                                - material
                                                - flange_thickness
                                                - flange_width
                                                - web_height
                                                - web_thickness
                                                - spacing
                                            properties:
                                                material: *material
                                                flange_thickness: &stiff_ft
                                                    type: number
                                                    unit: m
                                                    minimum: 0
                                                flange_width: &stiff_fw
                                                    type: number
                                                    unit: m
                                                    minimum: 0
                                                web_height: &stiff_wh
                                                    type: number
                                                    unit: m
                                                    minimum: 0
                                                web_thickness: &stiff_wt
                                                    type: number
                                                    unit: m
                                                    minimum: 0
                                                spacing:
                                                    description: Spacing between stiffeners in non-dimensional grid coordinates. Value of 0.0 means no stiffeners
                                                    unit: none
                                                    minimum: 0.0
                                                    maximum: 1.0
                                                    default: 0.0
                                        longitudinal_stiffeners:
                                            type: object
                                            required:
                                                - material
                                                - flange_thickness
                                                - flange_width
                                                - web_height
                                                - web_thickness
                                                - spacing
                                            properties:
                                                material: *material
                                                flange_thickness: *stiff_ft
                                                flange_width: *stiff_fw
                                                web_height: *stiff_wh
                                                web_thickness: *stiff_wt
                                                spacing:
                                                    description: Spacing between stiffeners in angle (radians). Value of 0.0 means no stiffeners
                                                    unit: radians
                                                    default: 1.5707963267948966 # 90 deg
                                                    minimum: 0.0
                                                    maximum: 6.283185307179586 # 360 deg
                                        bulkhead:
                                            type: object
                                            required:
                                                - material
                                                - thickness
                                            properties:
                                                material: *material
                                                thickness:
                                                    type: object
                                                    description: thickness of the bulkhead at non-dimensional locations of the member [0..1]
                                                    required:
                                                        - grid
                                                        - values
                                                    properties:
                                                        grid:
                                                            $ref: "#/definitions/distributed_data/grid_nd"
                                                        values:
                                                            $ref: "#/definitions/distributed_data/length"
                                        ballast:
                                            type: array
                                            description: Different types of permanent and/or variable ballast
                                            items:
                                                type: object
                                                required:
                                                    - variable_flag
                                                    - grid
                                                if:
                                                    # If permanent ballast, then need to specify total volume
                                                    properties:
                                                        variable_flag:
                                                            const: False
                                                then:
                                                    required:
                                                        - material
                                                        - volume
                                                properties:
                                                    variable_flag:
                                                        type: boolean
                                                        description: If true, then this ballast is variable and adjusted by control system.  If false, then considered permanent
                                                    material: *material
                                                    grid:
                                                        $ref: "#/definitions/distributed_data/grid_nd"
                                                    volume:
                                                        type: number
                                                        description: Total volume of ballast (permanent ballast only)
                                                        unit: m^3
                                                        minimum: 0
                                axial_joints:
                                    description: Define joints along non-dimensional axis of this member
                                    type: array
                                    items:
                                        type: object
                                        required:
                                            - grid
                                            - name
                                        properties:
                                            name:
                                                type: string
                                                description: Unique name of joint
                                            grid:
                                                type: number
                                                minimum: 0.0
                                                maximum: 1.0
                                                description: Non-dimensional value along member axis
                                Ca: &ca
                                    description: User-defined added mass coefficient if axi-symmetric or user-defined added mass coefficient in x-direction
                                    oneOf:
                                        - type: number
                                          default: -1.0
                                          minimum: 0
                                        - type: array
                                          default: [-1.0] # default -1.0 so it will be deactivated when defaulting to -1.0
                                          items:
                                            type: number
                                            minimum: -1.0
                                    default: [-1.0]

                                Cay:
                                    <<: *ca
                                    description: User-defined added mass coefficient in y-direction
                                Cp: &cp
                                    description: User-defined pressure coefficient
                                    type: number
                                    default: 0.0
                                Cd: &cd
                                    <<: *ca
                                    description: User-defined drag coefficient if axi-symmetric or user-defined drag coefficient in x-direction
                                Cdy:
                                    <<: *cd
                                    description: User-defined drag coefficient in y-direction
                                no_intersect:
                                    description: This member is parallel to another and intersecting "ghost nodes" should not be calculated.  An example is a heave plate.
                                    type: boolean
                                    default: False
                    rigid_bodies:
                        type: array
                        descriptions: Additional point masses at joints with user-customized properties
                        items:
                            type: object
                            required:
                                - joint1
                                - mass
                                - cost
                                - cm_offset
                                - moments_of_inertia
                            optional:
                                - hydrodynamic_approach
                                - Ca
                                - Cp
                                - Cd
                            properties:
                                joint1: *jointid
                                mass:
                                    description: Mass of this rigid body
                                    unit: kg
                                    type: number
                                    minimum: 0
                                cost:
                                    description: Cost of this rigid body
                                    unit: USD
                                    type: number
                                    minimum: 0
                                cm_offset:
                                    description: Offset from joint location to center of mass (CM) of body in dx, dy, dz
                                    type: array
                                    items:
                                        type: number
                                        unit: m
                                        maxItems: 3
                                        minItems: 3
                                moments_of_inertia:
                                    description: Moments of inertia around body CM in Ixx, Iyy, Izz
                                    type: array
                                    items:
                                        type: number
                                        unit: kg*m^2
                                        maxItems: 3
                                        minItems: 3
                                        minimum: 0
                                Ca: *ca
                                Cp: *cp
                                Cd: *cd
                    transition_piece_mass: *m_tp
                    transition_piece_cost: *c_tp
            mooring:
                # Will insert mooring schema that we agreed to here or will keep as separate file
                description: Ontology definition for mooring systems suitable for use with the WEIS co-design analysis tool
                type: object
                required:
                    - nodes
                    - lines
                    - line_types
                    - anchor_types
                properties:
                    nodes:
                        type: array
                        description: List of nodes in the mooring system
                        items:
                            type: object
                            required:
                                - name
                                - node_type
                            optional:
                                - node_mass
                                - node_volume
                                - drag_area
                                - added_mass
                            if:
                                # If node_type == fixed, then we need to specify the anchor_type
                                properties:
                                    node_type:
                                        const: fixed
                            then:
                                required:
                                    - anchor_type
                                    - joint
                            else:
                                if:
                                    # If node_type == vessel, then we need to specify the fairlead_type
                                    properties:
                                        node_type:
                                            const: vessel
                                then:
                                    required:
                                        - fairlead_type
                                        - joint
                                else:
                                    required:
                                        - location
                            properties:
                                name:
                                    type: string
                                    description: Name or ID of this node for use in line segment
                                node_type:
                                    type: string
                                    enum:
                                        - fixed
                                        - fix
                                        - connection
                                        - connect
                                        - free
                                        - vessel
                                location:
                                    type: array
                                    description: – Coordinates x, y, and z of the connection (relative to inertial reference frame if Fixed or Connect, relative to platform reference frame if Vessel). In the case of Connect nodes, it is simply an initial guess for position before MoorDyn calculates the equilibrium initial position.
                                    items:
                                        type: number
                                        unit: meter
                                        minItems: 3
                                        maxItems: 3
                                joint:
                                    type: string
                                    description: For anchor positions and fairlead attachments, reference a joint name from the "joints" section or an "axial_joint" on a member
                                    default: none
                                anchor_type:
                                    type: string
                                    description: Name of anchor type from anchor_type list
                                    default: none
                                fairlead_type:
                                    type: string
                                    enum:
                                        - rigid
                                        - actuated
                                        - ball
                                    default: rigid
                                node_mass:
                                    type: number
                                    units: kilogram
                                    description: Clump weight mass
                                    minimum: 0.0
                                    default: 0.0
                                node_volume:
                                    type: number
                                    units: meter^3
                                    description: Floater volume
                                    minimum: 0.0
                                    default: 0.0
                                drag_area:
                                    type: number
                                    units: meter^2
                                    description: Product of drag coefficient and projected area (assumed constant in all directions) to calculate a drag force for the node
                                    minimum: 0.0
                                    default: 0.0
                                added_mass:
                                    type: number
                                    description: Added mass coefficient used along with node volume to calculate added mass on node
                                    default: 0.0
                    lines:
                        type: array
                        description: List of all mooring line properties in the mooring system
                        items:
                            type: object
                            required:
                                - name
                                - line_type
                                - unstretched_length
                                - node1
                                - node2
                            properties:
                                name:
                                    type: string
                                    description: ID of this line
                                line_type:
                                    type: string
                                    description: Reference to line type database # PB: is this a material? if so I'd call it simply material #GB: I tried to get the group to just add mooring line types to the materials database, but they pushed back.  Mooring line properties from manufacturers and for analysis are usually reported per unit length.  Both Matt Hall and Jason really like the current MoorDyn/MAP input file and don't want to change that on the users.
                                unstretched_length:
                                    type: number
                                    units: meter
                                    description: length of line segment prior to tensioning
                                    minimum: 0.0
                                node1:
                                    type: string
                                    description: node id of first line connection
                                node2:
                                    type: string
                                    description: node id of second line connection
                    line_types:
                        type: array
                        description: List of mooring line properties used in the system
                        items:
                            type: object
                            required:
                                - name
                                - diameter
                                - type
                            optional:
                                - damping
                                - transverse_added_mass
                                - tangential_added_mass
                                - transverse_drag
                                - tangential_drag
                            if:
                                # If type == custom, then we need all of the details
                                properties:
                                    type:
                                        const: custom
                            then:
                                required:
                                    - mass_density
                                    - stiffness
                                    - breaking_load
                                    - cost
                            properties:
                                name:
                                    type: string
                                    description: Name of material or line type to be referenced by line segments
                                diameter:
                                    type: number
                                    units: meter
                                    description: the volume-equivalent diameter of the line – the diameter of a cylinder having the same displacement per unit length
                                    minimum: 0.0
                                type:
                                    type: string
                                    enum: [chain, chain_stud, nylon, polyester, polypropylene, wire_fiber, fiber, wire, wire_wire, iwrc, Chain, Chain_Stud, Nylon, Polyester, Polypropylene, Wire, Wire_Fiber, Fiber, Wire, Wire_Wire, IWRC, CHAIN, CHAIN_STUD, NYLON, POLYESTER, POLYPROPYLENE, WIRE, WIRE_FIBER, FIBER, WIRE, WIRE_WIRE, custom, Custom, CUSTOM]
                                    description: Type of material for property lookup
                                mass_density:
                                    type: number
                                    unit: kilogram/meter
                                    description: mass per unit length (in air)
                                    minimum: 0.0
                                stiffness:
                                    type: number
                                    unit: Newton
                                    description: axial line stiffness, product of elasticity modulus and cross-sectional area
                                    minimum: 0.0
                                cost:
                                    type: number
                                    unit: USD/meter
                                    description: cost per unit length
                                    minimum: 0.0
                                breaking_load:
                                    type: number
                                    unit: Newton
                                    description: line break tension
                                    minimum: 0.0
                                damping:
                                    type: number
                                    unit: Newton * second
                                    description: internal damping (BA)
                                    default: 0.0
                                transverse_added_mass:
                                    type: number
                                    description: transverse added mass coefficient (with respect to line displacement)
                                    minimum: 0.0
                                    default: 0.0
                                tangential_added_mass:
                                    type: number
                                    description: tangential added mass coefficient (with respect to line displacement)
                                    minimum: 0.0
                                    default: 0.0
                                transverse_drag:
                                    type: number
                                    description: transverse drag coefficient (with respect to frontal area, d*l)
                                    minimum: 0.0
                                    default: 0.0
                                tangential_drag:
                                    type: number
                                    description: tangential drag coefficient (with respect to surface area, π*d*l)
                                    minimum: 0.0
                                    default: 0.0
                    anchor_types:
                        type: array
                        description: List of anchor properties used in the system
                        items:
                            type: object
                            required:
                                - name
                                - type
                            if:
                                # If type == custom, then we need all of the details
                                properties:
                                    type:
                                        const: custom
                            then:
                                required:
                                    - mass
                                    - cost
                                    - max_lateral_load
                                    - max_vertical_load
                            properties:
                                name:
                                    type: string
                                    description: Name of anchor to be referenced by anchor_id in Nodes section
                                type:
                                    type: string
                                    enum: [drag_embedment, suction, plate, micropile, sepla, Drag_Embedment, Suction, Plate, Micropile, Sepla, DRAG_EMBEDMENT, SUCTION, PLATE, MICROPILE, SEPLA, custom, Custom, CUSTOM]
                                    description: Type of anchor for property lookup
                                mass:
                                    type: number
                                    unit: kilogram
                                    description: mass of the anchor
                                    minimum: 0.0
                                cost:
                                    type: number
                                    unit: USD
                                    description: cost of the anchor
                                    minimum: 0.0
                                max_lateral_load:
                                    type: number
                                    unit: Newton
                                    description: Maximum lateral load (parallel to the sea floor) that the anchor can support
                                    minimum: 0.0
                                max_vertical_load:
                                    type: number
                                    unit: Newton
                                    description: Maximum vertical load (perpendicular to the sea floor) that the anchor can support
                                    minimum: 0.0

            struts:
                type: object
                properties:
                    mountfraction_blade:
                        type: array
                        default: [0.11, 0.89]
                    mountfraction_tower:
                        type: array
                        default: [0.11, 0.89]                        
                    outer_shape_bem:
                        type: object
                        required:
                            - airfoil_position
                            - chord
                            - twist
                            - pitch_axis
                            - reference_axis
                        properties:
                            airfoil_position:
                                type: object
                                required:
                                    - grid
                                    - labels
                                properties:
                                    grid:
                                        $ref: "#/definitions/distributed_data/grid_nd"
                                    labels:
                                        $ref: "#/definitions/distributed_data/strings"
                            chord:
                                type: object
                                required:
                                    - grid
                                    - values
                                properties:
                                    grid:
                                        $ref: "#/definitions/distributed_data/grid_nd"
                                    values:
                                        $ref: "#/definitions/distributed_data/length"
                            twist:
                                type: object
                                required:
                                    - grid
                                    - values
                                properties:
                                    grid:
                                        $ref: "#/definitions/distributed_data/grid_nd"
                                    values:
                                        $ref: "#/definitions/distributed_data/angle"
                            pitch_axis:
                                type: object
                                required:
                                    - grid
                                    - values
                                properties:
                                    grid:
                                        $ref: "#/definitions/distributed_data/grid_nd"
                                    values:
                                        $ref: "#/definitions/distributed_data/grid_nd"
                            reference_axis:
                                $ref: "#/definitions/distributed_data/axis_coordinates"
                    internal_structure_2d_fem: 
                        type: object
                        default: {}
                        required:
                            - reference_axis
                            - webs
                            - layers
                        properties:
                            root:
                                type: object
                                default: {}
                                properties:
                                    d_f:
                                        type: number
                                        default: 0.03
                                        minimum: 0.01
                                        maximum: 0.2
                                        unit: m
                                        description: Diameter of the fastener, default is M30, so 0.03 meters
                                    sigma_max:
                                        type: number
                                        default: 675.e+6
                                        minimum: 1.e+5
                                        maximum: 1.e+10
                                        unit: Pa
                                        description: Max stress on bolt
                            reference_axis: # TODO-YL: Do we need this? They are all zeroes in current owens yaml
                                $ref: "#/definitions/distributed_data/axis_coordinates"
                            webs:
                                type: array
                                description: ...
                                items:
                                    type: object
                                    required:
                                        - name
                                    properties:
                                        name:
                                            type: string
                                            description: structural component identifier
                                        start_nd_arc:
                                            $ref: "#/definitions/distributed_data/nd_arc_position"
                                        end_nd_arc:
                                            $ref: "#/definitions/distributed_data/nd_arc_position"
                                        # rotation: # Not used in owens yaml
                                        #     $ref: "#/definitions/distributed_data/rotation"
                                        # offset_y_pa:
                                        #     $ref: "#/definitions/distributed_data/offset"
                            layers:
                                type: array
                                description: ...
                                items:
                                    type: object
                                    required:
                                        - name
                                        - material
                                        - thickness
                                    properties:
                                        name:
                                            type: string
                                            description: structural component identifier
                                        material:
                                            type: string
                                            description: material identifier
                                        web:
                                            type: string
                                            description: web to which the layer is associated to, only to be defined for web layers
                                        thickness:
                                            type: object
                                            description: thickness of the laminate
                                            required:
                                                - grid
                                                - values
                                            properties:
                                                grid:
                                                    $ref: "#/definitions/distributed_data/grid_nd"
                                                values:
                                                    $ref: "#/definitions/distributed_data/length"
                                        n_plies:
                                            type: object
                                            description: number of plies of the laminate
                                            required:
                                                - grid
                                                - values
                                            properties:
                                                grid:
                                                    $ref: "#/definitions/distributed_data/grid_nd"
                                                values:
                                                    $ref: "#/definitions/distributed_data/nd"
                                        fiber_orientation:
                                            type: object
                                            description: orientation of the fibers
                                            default: {'grid':[0.0, 1.0], 'values':[0.0, 0.0]}
                                            required:
                                                - grid
                                                - values
                                            properties:
                                                grid:
                                                    $ref: "#/definitions/distributed_data/grid_nd"
                                                values:
                                                    $ref: "#/definitions/distributed_data/angle"
                                        # width:
                                        #     type: object
                                        #     description: dimensional width of the component along the arc
                                        #     required:
                                        #         - grid
                                        #         - values
                                        #     properties:
                                        #         grid:
                                        #             $ref: "#/definitions/distributed_data/grid_nd"
                                        #         values:
                                        #             $ref: "#/definitions/distributed_data/length"
                                        # midpoint_nd_arc:
                                        #     $ref: "#/definitions/distributed_data/nd_arc_position"
                                        # start_nd_arc:
                                        #     $ref: "#/definitions/distributed_data/nd_arc_position"
                                        # end_nd_arc:
                                        #     $ref: "#/definitions/distributed_data/nd_arc_position"
                                        # rotation:
                                        #     $ref: "#/definitions/distributed_data/rotation"
                                        # offset_y_pa:
                                        #     $ref: "#/definitions/distributed_data/offset"
                            joint:
                                type: object
                                default: {}
                                description: This is a spanwise joint along the struct, usually adopted to ease transportation constraints. WISDEM currently supports a single joint.
                                properties:
                                    position:
                                        type: number
                                        description: Spanwise position of the segmentation joint.
                                        unit: none
                                        default: 0.0
                                        minimum: 0.0
                                        maximum: 1.0
                                    mass:
                                        type: number
                                        description: Mass of the joint.
                                        unit: kg
                                        default: 0.0
                                        minimum: 0.0
                                        maximum: 1.e+6
                                    cost:
                                        type: number
                                        description: Cost of the joint.
                                        unit: USD
                                        default: 0.0
                                        minimum: 0.0
                                        maximum: 1.e+6
                                    bolt:
                                        type: string
                                        default: M30
                                        enum: [M18, M24, M30, M36, M42, M48, M52]
                                        description: Bolt size for the blade bolted joint
                                    nonmaterial_cost:
                                        type: number
                                        description: Cost of the joint not from materials.
                                        default: 0.0
                                        minimum: 0.0
                                        unit: USD
                                        maximum: 1.e+6
                                    reinforcement_layer_ss:
                                        type: string
                                        description: Layer identifier for the joint reinforcement on the suction side
                                        default: joint_reinf_ss
                                    reinforcement_layer_ps:
                                        type: string
                                        description: Layer identifier for the joint reinforcement on the pressure side
                                        default: joint_reinf_ps
    airfoils:
        type: array
        description: Database of airfoils
        items:
            type: object
            properties:
                name:
                    type: string
                    description: Name of the airfoil
                coordinates:
                    type: object
                    description: Airfoil coordinates described from trailing edge (x=1) along the suction side (y>0) to leading edge (x=0) back to trailing edge (x=1) along the pressure side (y<0)
                    required:
                        - x
                        - y
                    properties:
                        x:
                            type: array
                            items:
                                type: number
                                unit: none
                                minItems: 3
                                minimum: 0.0
                                maximum: 1.0
                                uniqueItems: false
                        y:
                            type: array
                            items:
                                type: number
                                unit: none
                                minItems: 3
                                minimum: -1.0
                                maximum: 1.0
                                uniqueItems: false
                relative_thickness:
                    type: number
                    unit: none
                    minimum: 0
                    maximum: 1
                    description: Thickness of the airfoil expressed non-dimensional
                aerodynamic_center:
                    type: number
                    unit: none
                    minimum: 0
                    maximum: 1
                    description: Non-dimensional chordwise coordinate of the aerodynamic center
                polars:
                    type: array
                    description: Different sets of polars at varying conditions
                    items:
                        type: object
                        description: Lift, drag and moment coefficients expressed in terms of angles of attack
                        required:
                            - configuration
                            - re
                            - c_l
                            - c_d
                            - c_m
                        properties:
                            configuration:
                                type: string
                                description: Text to identify the setup for the definition of the polars
                            re:
                                type: number
                                description: Reynolds number of the polars
                            c_l:
                                type: object
                                required:
                                    - grid
                                    - values
                                properties:
                                    grid:
                                        $ref: "#/definitions/distributed_data/grid_aoa"
                                    values:
                                        $ref: "#/definitions/distributed_data/polar_coeff"
                            c_d:
                                type: object
                                required:
                                    - grid
                                    - values
                                properties:
                                    grid:
                                        $ref: "#/definitions/distributed_data/grid_aoa"
                                    values:
                                        $ref: "#/definitions/distributed_data/polar_coeff"
                            c_m:
                                type: object
                                required:
                                    - grid
                                    - values
                                properties:
                                    grid:
                                        $ref: "#/definitions/distributed_data/grid_aoa"
                                    values:
                                        $ref: "#/definitions/distributed_data/polar_coeff"
    materials:
        type: array
        description: Database of the materials
        items:
            type: object
            required:
                - name
                - orth
                - rho
                - E
                - nu
            properties:
                name:
                    type: string
                    description: Name of the material
                description:
                    type: string
                    description: Optional field describing the material
                source:
                    type: string
                    description: Optional field describing where the data come from
                orth:
                    type: integer
                    description: Flag to switch between isotropic (0) and orthotropic (1) materials
                rho:
                    description: Density of the material. For composites, this is the density of the laminate once cured
                    type: number
                    unit: kg/m3
                    minimum: 0
                    maximum: 20000
                E:
                    description: Stiffness modulus. For orthotropic materials, it consists of an array with E11, E22 and E33.
                    oneOf:
                        - type: number
                          unit: Pa
                          minimum: 0
                        - type: array
                          items:
                            type: number
                            unit: Pa
                            minItems: 3
                            maxItems: 3
                            uniqueItems: false
                            minimum: 0
                G:
                    description: Shear stiffness modulus. For orthotropic materials, it consists of an array with G12, G13 and G23
                    oneOf:
                        - type: number
                          unit: Pa
                          minimum: 0
                        - type: array
                          items:
                            type: number
                            unit: Pa
                            minItems: 3
                            maxItems: 3
                            uniqueItems: false
                            minimum: 0
                nu:
                    description: Poisson ratio. For orthotropic materials, it consists of an array with nu12, nu13 and nu23. For isotropic materials, a minimum of -1 and a maximum of 0.5 are imposed. No limits are imposed to anisotropic materials.
                    oneOf:
                        - type: number
                          unit: none
                          minimum: -1.
                          maximum: 0.5
                        - type: array
                          items:
                            type: number
                            unit: none
                            minItems: 3
                            maxItems: 3
                            uniqueItems: false
                alpha:
                    description: Thermal coefficient of expansion
                    oneOf:
                        - type: number
                          unit: 1/K
                        - type: array
                          items:
                            type: number
                            unit: 1/K
                            minItems: 3
                            maxItems: 3
                            uniqueItems: false
                Xt:
                    description: Ultimate tensile strength. For orthotropic materials, it consists of an array with the strength in directions 11, 22 and 33. The values must be positive
                    oneOf:
                        - type: number
                          unit: Pa
                          minimum: 0
                        - type: array
                          items:
                            type: number
                            unit: Pa
                            minItems: 3
                            maxItems: 3
                            uniqueItems: false
                            minimum: 0
                Xc:
                    description: Ultimate compressive strength. For orthotropic materials, it consists of an array with the strength in directions 11, 22 and 33. The values must be positive
                    oneOf:
                        - type: number
                          unit: Pa
                          minimum: 0
                        - type: array
                          items:
                            type: number
                            unit: Pa
                            minItems: 3
                            maxItems: 3
                            uniqueItems: false
                            minimum: 0
                Xy:
                    description: Ultimate yield strength for metals. For orthotropic materials, it consists of an array with the strength in directions 12, 13 and 23
                    oneOf:
                        - type: number
                          unit: Pa
                          minimum: 0
                        - type: array
                          items:
                            type: number
                            unit: Pa
                            minItems: 3
                            maxItems: 3
                            uniqueItems: false
                            minimum: 0
                S:
                    description: Ultimate shear strength. For orthotropic materials, it consists of an array with the strength in directions 12, 13 and 23
                    oneOf:
                        - type: number
                          unit: Pa
                          minimum: 0
                        - type: array
                          items:
                            type: number
                            unit: Pa
                            minItems: 3
                            maxItems: 3
                            uniqueItems: false
                            minimum: 0
                ply_t:
                    type: number
                    description: Ply thickness of the composite material
                    unit: m
                    minimum : 0
                    maximum: 0.1
                unit_cost:
                    type: number
                    description: Unit cost of the material. For composites, this is the unit cost of the dry fabric.
                    unit: USD/kg
                    minimum : 0
                    maximum: 1000
                fvf:
                    type: number
                    description: Fiber volume fraction of the composite material
                    unit: none
                    minimum : 0
                    maximum: 1
                fwf:
                    type: number
                    description: Fiber weight fraction of the composite material
                    unit: none
                    minimum : 0
                    maximum: 1
                fiber_density:
                    type: number
                    description: Density of the fibers of a composite material.
                    unit: kg/m3
                    minimum : 0
                    maximum: 10000
                area_density_dry:
                    type: number
                    description: Aerial density of a fabric of a composite material.
                    unit: kg/m2
                    minimum : 0
                    maximum: 10000
                component_id:
                    type: integer
                    description: Flag used by the NREL blade cost model https://www.nrel.gov/docs/fy19osti/73585.pdf to define the manufacturing process behind the laminate. 0 - coating, 1 - sandwich filler , 2 - shell skin, 3 - shear webs, 4 - spar caps, 5 - TE reinf.
                    unit: none
                    enum: [0,1,2,3,4,5]
                waste:
                    type: number
                    description: Fraction of material that ends up wasted during manufacturing. This quantity is used in the NREL blade cost model https://www.nrel.gov/docs/fy19osti/73585.pdf
                    unit: none
                    minimum : 0
                    maximum: 1
                roll_mass:
                    type: number
                    description: Mass of a fabric roll. This quantity is used in the NREL blade cost model https://www.nrel.gov/docs/fy19osti/73585.pdf
                    unit: kg
                    minimum : 0
                    maximum: 10000
                GIc:
                    type: number
                    description: Mode 1 critical energy-release rate. It is used by NuMAD from Sandia National Laboratories
                    unit: J/m^2
                GIIc:
                    type: number
                    description: Mode 2 critical energy-release rate. It is used by NuMAD from Sandia National Laboratories
                    unit: J/m^2
                alp0:
                    type: number
                    description: Fracture angle under pure transverse compression. It is used by NuMAD from Sandia National Laboratories
                    unit: rad
                A:
                    description: Fatigue S/N curve fitting parameter S=A*N^(-1/m)
                    oneOf:
                        - type: number
                          unit: none
                          minimum: 0
                          default: 0.0
                        - type: array
                          items:
                            type: number
                            unit: none
                            minItems: 3
                            maxItems: 3
                            uniqueItems: false
                            minimum: 0
                            default: 0.0
                m:
                    description: Fatigue S/N curve fitting parameter S=A*N^(-1/m)
                    oneOf:
                        - type: number
                          unit: none
                          minimum: 0
                          default: 1.0
                        - type: array
                          items:
                            type: number
                            unit: none
                            minItems: 3
                            maxItems: 3
                            uniqueItems: false
                            minimum: 0
                            maximum: 1000
                            default: 1.0
                R:
                    description: Fatigue stress ratio
                    oneOf:
                        - type: number
                          unit: none
                          default: -1.0
                        - type: array
                          items:
                            type: number
                            unit: none
                            minItems: 3
                            maxItems: 3
                            uniqueItems: false
                            minimum: -100
                            maximum: 100
                            default: -1.0
    control:
        type: object
        required:
            - supervisory
            - torque
            - pitch
        properties:
            supervisory:
                type: object
                required:
                    - Vin
                    - Vout
                    - maxTS
                properties:
                    Vin:
                        type: number
                        description: Cut-in wind speed of the wind turbine.
                        unit: m/s
                        minimum: 0
                        maximum: 10
                    Vout:
                        type: number
                        description: Cut-out wind speed of the wind turbine.
                        unit: m/s
                        minimum: 0
                        maximum: 50
                    maxTS:
                        type: number
                        description: Maximum allowable blade tip speed.
                        unit: m/s
                        minimum: 60
                        maximum: 120
            pitch:
                type: object
                required:
                    - max_pitch_rate
                properties:
                    min_pitch:
                        type: number
                        description: Minimum pitch angle, where the default is 0 degrees. It is used by the ROSCO controller (https://github.com/NREL/ROSCO)
                        unit: rad
                        minimum: -0.5
                        maximum: 1.
                        default: 0
                    max_pitch_rate:
                        type: number
                        description: Maximum pitch rate of the rotor blades.
                        unit: rad/s
                        minimum: 0
                        maximum: 0.2
                    ps_percent:
                        type: number
                        default: 1.
                        description: Scalar applied to the max thrust within RotorSE for peak thrust shaving
                    fix_pitch_regI12:
                        type: boolean
                        default: False
                        description: If True, pitch is fixed in region I1/2, i.e. when min rpm is enforced.
            torque:
                type: object
                required:
                    - tsr
                    - VS_minspd
                properties:
                    max_torque_rate:
                        type: number
                        description: Maximum torque rate of the wind turbine generator.
                        unit: Nm/s
                        minimum: 1000
                        maximum: 100000000
                    tsr:
                        type: number
                        description: Rated tip speed ratio of the wind turbine. As default, it is maintained constant in region II.
                        unit: none
                        minimum: 0
                        maximum: 15
                    VS_minspd:
                        type: number
                        description: Minimum rotor speed. It is used by the ROSCO controller (https://github.com/NREL/ROSCO)
                        unit: rad/s
                        minimum: 0
                        maximum: 5
                    VS_maxspd:
                        type: number
                        description: Maximum rotor speed. It is used by the ROSCO controller (https://github.com/NREL/ROSCO)
                        unit: rad/s
                        minimum: 0
                        default: 10.
    environment:
        type: object
        required:
            - air_density
            - air_dyn_viscosity
            - air_speed_sound
            - shear_exp
        optional:
            - gravity
            - weib_shape_parameter
            - water_density
            - water_dyn_viscosity
            - water_depth
            - soil_shear_modulus
            - soil_poisson
            - air_pressure
            - air_vapor_pressure
        properties:
            gravity:
                type: number
                description: Gravitational acceleration
                unit: m/s/s
                minimum: 0
                maximum: 100.0
                default: 9.80665
            air_density:
                type: number
                description: Density of air.
                unit: kg/m3
                minimum: 0
                maximum: 1.5
                default: 1.225
            air_dyn_viscosity:
                type: number
                description: Dynamic viscosity of air.
                unit: kg/(ms)
                minimum: 0
                maximum: 2.e-5
                default: 1.81e-5
            air_pressure:
                type: number
                description: Atmospheric pressure of air
                unit: kg/(ms^2)
                minimum: 0
                maximum: 1.e+6
                default: 1.035e+5
            air_vapor_pressure:
                type: number
                description: Vapor pressure of fluid
                unit: kg/(ms^2)
                minimum: 0
                maximum: 1.e+6
                default: 1.7e+3
            weib_shape_parameter:
                type: number
                description: Shape factor of the Weibull wind distribution.
                unit: none
                minimum: 1
                maximum: 3
                default: 2.
            air_speed_sound:
                type: number
                description: Speed of sound in working fluid.
                unit: m/s
                minimum: 330.
                maximum: 1600.
                default: 340.
            shear_exp:
                type: number
                description: Shear exponent of the atmospheric boundary layer.
                unit: none
                minimum: 0
                maximum: 1
                default: 0.2
            water_density:
                type: number
                description: Density of water.
                unit: kg/m3
                minimum: 950
                maximum: 1100
                default: 1025.0
            water_dyn_viscosity:
                type: number
                description: Dynamic viscosity of water.
                unit: kg/(ms)
                minimum: 1.e-3
                maximum: 2.e-3
                default: 1.3351e-3
            water_depth:
                type: number
                description: Water depth for offshore environment.
                unit: m
                minimum: 0.0
                maximum: 1.e+4
                default: 0.0
            soil_shear_modulus:
                type: number
                description: Shear modulus of the soil.
                unit: Pa
                minimum: 10.e+6
                maximum: 500.e+6
                default: 140.e+6
            soil_poisson:
                type: number
                description: Poisson ratio of the soil.
                unit: none
                minimum: 0
                maximum: 0.6
                default: 0.4
            V_mean:
                type: number
                default: 0.
                minimum: 0.
                maximum: 2.e+1
                description: Average inflow wind speed. If different than 0, this will overwrite the V mean of the IEC wind class
    bos:
        type: object
        default: {}
        properties:
            plant_turbine_spacing:
                type: number
                description: Distance between turbines in the primary grid streamwise direction in rotor diameters
                unit: none
                minimum: 1
                maximum: 100
                default: 7
            plant_row_spacing:
                type: number
                description: Distance between turbine rows in the cross-wind direction in rotor diameters
                unit: none
                minimum: 1
                maximum: 100
                default: 7
            distance_to_substation:
                type: number
                description: Distance from centroid of plant to substation in km
                unit: km
                minimum: 0
                maximum: 1000
                default: 2
            distance_to_interconnection:
                type: number
                description: Distance from substation to grid connection in km
                unit: km
                minimum: 0
                maximum: 1000
                default: 50
            distance_to_landfall:
                type: number
                description: Distance from plant centroid to export cable landfall for offshore plants
                unit: km
                minimum: 0
                maximum: 1000
                default: 100
            distance_to_site:
                type: number
                description: Distance from port to plant centroid for offshore plants
                unit: km
                minimum: 0
                maximum: 1000
                default: 100
            interconnect_voltage:
                type: number
                description: Voltage of cabling to grid interconnection
                unit: kV
                minimum: 0
                maximum: 1000
                default: 130
            contingency:
                type: number
                description: Additional contingency cost during project construction
                unit: USD/kW
                minimum: 0
                maximum: 1e4
                default: 316.0
            construction_insurance:
                type: number
                description: Additional insurance cost during project construction
                unit: USD/kW
                minimum: 0
                maximum: 1e4
                default: 44.0
            construction_financing:
                type: number
                description: Additional financing cost during project construction
                unit: USD/kW
                minimum: 0
                maximum: 1e4
                default: 183.0
            commissioning_cost_kW:
                type: number
                description: Additional BOS cost to commission the turbines and wind farm
                unit: USD/kW
                minimum: 0
                maximum: 1e4
                default: 44.0
            decommissioning_cost_kW:
                type: number
                description: Additional BOS cost to decommission the turbines and wind farm
                unit: USD/kW
                minimum: 0
                maximum: 1e4
                default: 58.0
            port_cost_per_month:
                type: number
                description: Monthly port rental fees
                unit: USD
                minimum: 0
                maximum: 1.e+9
                default: 2.e+6
            site_auction_price:
                type: number
                description: Cost to secure site lease
                unit: USD
                minimum: 0
                maximum: 1.e+9
                default: 100e6
            site_assessment_cost:
                type: number
                description: Cost to do engineering site assessment
                unit: USD
                minimum: 0
                maximum: 1.e+9
                default: 50e6
            boem_review_cost:
                type: number
                description: Cost for additional review by U.S. Dept of Interior Bureau of Ocean Energy Management (BOEM)
                unit: USD
                minimum: 0
                maximum: 1.e+9
                default: 0.0
            construction_plan_cost:
                type: number
                description: Cost to do construction planning
                unit: USD
                minimum: 0
                maximum: 1.e+9
                default: 1e6
            installation_plan_cost:
                type: number
                description: Cost to do installation planning
                unit: USD
                minimum: 0
                maximum: 1.e+9
                default: 2.5e5
    costs:
        type: object
        properties:
            wake_loss_factor:
                type: number
                description: Factor to model losses in annual energy production in a wind farm compared to the annual energy production at the turbine level (wakes mostly).
                unit: none
                minimum: 0
                maximum: 1
                default: 0.15
            fixed_charge_rate:
                type: number
                description: Fixed charge rate to compute the levelized cost of energy. See this for inspiration https://www.nrel.gov/docs/fy20osti/74598.pdf
                unit: none
                minimum: 0
                maximum: 1
                default: 0.075
            bos_per_kW:
                type: number
                description: Balance of stations costs expressed in USD per kW. See this for inspiration https://www.nrel.gov/docs/fy20osti/74598.pdf
                unit: USD/kW
                minimum: 0
                maximum: 10000
                default: 0.0
            opex_per_kW:
                type: number
                description: Operational expenditures expressed in USD per kW. See this for inspiration https://www.nrel.gov/docs/fy20osti/74598.pdf
                unit: USD/kW
                minimum: 0
                maximum: 1000
                default: 0.0
            turbine_number:
                type: integer
                description: Number of turbines in the park, used to compute levelized cost of energy. Often wind parks are assumed of 600 MW. See this for inspiration https://www.nrel.gov/docs/fy20osti/74598.pdf
                unit: none
                minimum: 0
                maximum: 10000
                default: 50
            labor_rate:
                type: number
                description: Hourly loaded wage per worker including all benefits and overhead.  This is currently only applied to steel, column structures.
                unit: USD/h
                minimum: 0.0
                maximum: 1000.0
                default: 58.8
            painting_rate:
                type: number
                description: Cost per unit area for finishing and surface treatments.  This is currently only applied to steel, column structures.
                unit: USD/m^2
                minimum: 0.0
                maximum: 1000.0
                default: 30.0
            blade_mass_cost_coeff:
                type: number
                description: Regression-based blade cost/mass ratio
                unit: USD/kg
                minimum: 0.0
                maximum: 1.e+6
                default: 14.6
            hub_mass_cost_coeff:
                type: number
                description: Regression-based hub cost/mass ratio
                unit: USD/kg
                minimum: 0.0
                maximum: 1.e+6
                default: 3.9
            pitch_system_mass_cost_coeff:
                type: number
                description: Regression-based pitch system cost/mass ratio
                unit: USD/kg
                minimum: 0.0
                maximum: 1.e+6
                default: 22.1
            spinner_mass_cost_coeff:
                type: number
                description: Regression-based spinner cost/mass ratio
                unit: USD/kg
                minimum: 0.0
                maximum: 1.e+6
                default: 11.1
            lss_mass_cost_coeff:
                type: number
                description: Regression-based low speed shaft cost/mass ratio
                unit: USD/kg
                minimum: 0.0
                maximum: 1.e+6
                default: 11.9
            bearing_mass_cost_coeff:
                type: number
                description: Regression-based bearing cost/mass ratio
                unit: USD/kg
                minimum: 0.0
                maximum: 1.e+6
                default: 4.5
            gearbox_torque_cost:
                type: number
                description: Regression-based cost of gearboxes based on torque, tuned in 2024
                unit: USD/kNm
                minimum: 0.0
                maximum: 1.e+3
                default: 50.
            hss_mass_cost_coeff:
                type: number
                description: Regression-based high speed side cost/mass ratio
                unit: USD/kg
                minimum: 0.0
                maximum: 1.e+6
                default: 6.8
            generator_mass_cost_coeff:
                type: number
                description: Regression-based generator cost/mass ratio
                unit: USD/kg
                minimum: 0.0
                maximum: 1.e+6
                default: 12.4
            bedplate_mass_cost_coeff:
                type: number
                description: Regression-based bedplate cost/mass ratio
                unit: USD/kg
                minimum: 0.0
                maximum: 1.e+6
                default: 2.9
            yaw_mass_cost_coeff:
                type: number
                description: Regression-based yaw system cost/mass ratio
                unit: USD/kg
                minimum: 0.0
                maximum: 1.e+6
                default: 8.3
            converter_mass_cost_coeff:
                type: number
                description: Regression-based converter cost/mass ratio
                unit: USD/kg
                minimum: 0.0
                maximum: 1.e+6
                default: 18.8
            transformer_mass_cost_coeff:
                type: number
                description: Regression-based transformer cost/mass ratio
                unit: USD/kg
                minimum: 0.0
                maximum: 1.e+6
                default: 18.8
            hvac_mass_cost_coeff:
                type: number
                description: Regression-based HVAC system cost/mass ratio
                unit: USD/kg
                minimum: 0.0
                maximum: 1.e+6
                default: 124.0
            cover_mass_cost_coeff:
                type: number
                description: Regression-based nacelle cover cost/mass ratio
                unit: USD/kg
                minimum: 0.0
                maximum: 1.e+6
                default: 5.7
            elec_connec_machine_rating_cost_coeff:
                type: number
                description: Regression-based electrical plant connection cost/rating ratio
                unit: USD/kW
                minimum: 0.0
                maximum: 1.e+6
                default: 41.85
            platforms_mass_cost_coeff:
                type: number
                description: Regression-based nacelle platform cost/mass ratio
                unit: USD/kg
                minimum: 0.0
                maximum: 1.e+6
                default: 17.1
            tower_mass_cost_coeff:
                type: number
                description: Regression-based tower cost/mass ratio
                unit: USD/kg
                minimum: 0.0
                maximum: 1.e+6
                default: 2.9
            controls_machine_rating_cost_coeff:
                type: number
                description: Regression-based controller and sensor system cost/rating ratio
                unit: USD/kW
                minimum: 0.0
                maximum: 1.e+6
                default: 21.15
            crane_cost:
                type: number
                description: crane cost if present
                unit: USD
                minimum: 0.0
                maximum: 1.e+6
                default: 12.e+3
            electricity_price:
                type: number
                description: Electricity price used to compute value in beyond lcoe metrics
                unit: USD/kW/h
                minimum: 0.
                maximum: 1.
                default: 0.04
            reserve_margin_price:
                type: number
                description: Reserve margin price used to compute value in beyond lcoe metrics
                unit: USD/kW/yr
                minimum: 0.
                maximum: 1.e+4
                default: 120.
            capacity_credit:
                type: number
                description: Capacity credit used to compute value in beyond lcoe metrics
                minimum: 0.
                maximum: 1.
                default: 1.
            benchmark_price:
                type: number
                description: Benchmark price used to nondimensionalize value in beyond lcoe metrics
                unit: USD/kW/h
                minimum: 0.
                maximum: 1.
                default: 0.071
definitions:
    distributed_data:
        grid_nd:
            type: array
            description: Grid along a beam expressed non-dimensional from 0 to 1
            default: [0.0, 1.0]
            items:
                type: number
                unit: none
                minItems: 2
                minimum: 0.0
                maximum: 1.0
                uniqueItems: true
        grid_al:
            type: array
            description: Grid along an arc length, expressed non dimensionally where 0 is the leading edge, -1 is the trailing edge on the pressure side and +1 the trailing edge on the pressure side
            items:
                type: number
                unit: none
                minItems: 2
                minimum: -1.0
                maximum: 1.0
                uniqueItems: true
        grid_aoa:
            type: array
            description: Grid of angles of attack to describe polars
            default: [-3.14159265359, 3.14159265359]
            items:
                type: number
                unit: radians
                minItems: 2
                minimum: -3.14159265359
                maximum:  3.14159265359
                uniqueItems: true
        polar_coeff:
            type: array
            description: Lift, drag and moment coefficients
            items:
                type: number
                unit: none
                minItems: 2
                uniqueItems: false
        strings:
            type: array
            items:
                type: string
                minItems: 2
                uniqueItems: false
        nd:
            type: array
            description: Non dimensional quantity described along a beam and expressed non-dimensional
            default: [0.0, 0.0]
            items:
                type: number
                unit: none
                minItems: 2
                uniqueItems: false
        length:
            type: array
            description: Length quantity described along a beam, expressed in meter
            default: [0.0, 0.0]
            items:
                type: number
                unit: meter
                minItems: 2
                uniqueItems: false
        angle:
            type: array
            description: Angle quantity along a beam, expressed in radians
            default: [0.0, 0.0]
            items:
                type: number
                unit: radians
                minItems: 2
                uniqueItems: false
        mass_length:
            type: array
            description: Mass per unit length along a beam, expressed in kilogram per meter
            default: [0.0, 0.0]
            items:
                type: number
                unit: kg/m
                minItems: 2
                uniqueItems: false
        area:
            type: array
            description: Cross sectional area along a beam, expressed in meter squared
            default: [0.0, 0.0]
            items:
                type: number
                unit: m2
                minItems: 2
                uniqueItems: false
                description: Cross sectional area
        elast_mod:
            type: array
            description: Modulus of elasticity of a material along a beam, expressed in Newton over meter squared
            default: [0.0, 0.0]
            items:
                type: number
                unit: N m2
                minItems: 2
                uniqueItems: false
                description: Modulus of elasticity
        shear_mod:
            type: array
            description: Shear modulus of elasticity of a material along a beam, expressed in Newton over meter squared
            default: [0.0, 0.0]
            items:
                type: number
                unit: N/m2
                minItems: 2
                uniqueItems: false
                description: Shear modulus of elasticity
        area_moment:
            type: array
            description: Area moment of inertia of a section along a beam, expressed in meter to the power of four
            default: [0.0, 0.0]
            items:
                type: number
                unit: m4
                minItems: 2
                uniqueItems: false
                description: Area moment of inertia
        mass_moment:
            type: array
            description: Mass moment of inertia of a section along a beam, expressed in kilogram times meter squared per meter
            default: [0.0, 0.0]
            items:
                type: number
                unit: kg*m2/m
                minItems: 2
                uniqueItems: false
                description: Mass moment of inertia per unit span
        tors_stiff_const:
            type: array
            description: Torsional stiffness constant with respect to ze axis at the shear center [m4/rad]. For a circular section only this is identical to the polar moment of inertia
            default: [0.0, 0.0]
            items:
                type: number
                unit: m4/rad
                minItems: 2
                uniqueItems: false
        shear_stiff:
            type: array
            description: Shearing stiffness along the beam
            default: [0.0, 0.0]
            items:
                type: number
                unit: N
                minItems: 2
                uniqueItems: false
        axial_stiff:
            type: array
            description: Axial stiffness EA along the beam
            default: [0.0, 0.0]
            items:
                type: number
                unit: N
                minItems: 2
                uniqueItems: false
        bending_stiff:
            type: array
            description: Bending stiffness E11-E22 along the beam
            default: [0.0, 0.0]
            items:
                type: number
                unit: N/m2
                minItems: 2
                uniqueItems: false
        tors_stiff:
            type: array
            description: Torsional stiffness GJ along the beam
            default: [0.0, 0.0]
            items:
                type: number
                unit: N/m2
                minItems: 2
                uniqueItems: false
        nd_arc_position:
            type: object
            description: non-dimensional location of the point along the non-dimensional arc length
            properties:
                grid:
                    $ref: "#/definitions/distributed_data/grid_nd"
                values:
                    $ref: "#/definitions/distributed_data/grid_al"
                fixed:
                    type: string
                    description: Name of the layer to lock the edge
        offset:
            type: object
            description: dimensional offset in respect to the pitch axis along the x axis, which is the chord line rotated by a user-defined angle. Negative values move the midpoint towards the leading edge, positive towards the trailing edge
            required:
                - grid
                - values
            properties:
                grid:
                    $ref: "#/definitions/distributed_data/grid_nd"
                values:
                    $ref: "#/definitions/distributed_data/length"
        rotation:
            type: object
            description: rotation of the chord axis around the pitch axis
            properties:
                grid:
                    $ref: "#/definitions/distributed_data/grid_nd"
                values:
                    $ref: "#/definitions/distributed_data/angle"
                fixed:
                    type: string
                    description: Name of the layer to lock the edge
        axis_coordinates:
            type: object
            description: The reference system is used across wind turbine components. For the blade, the reference system is located at blade root, with z aligned with the pitch axis, x pointing towards the suction sides of the airfoils (standard prebend will be negative) and y pointing to the trailing edge (standard sweep will be positive). For tower and monopile, the reference system is located at tower/monopile base, with z aligned along the height pointing upwards, x aligned with the main wind direction, and y pointing to the side following the right hand rule.
            required:
                - x
                - y
                - z
            properties:
                x:
                    type: object
                    required:
                        - grid
                        - values
                    properties:
                        grid:
                            $ref: "#/definitions/distributed_data/grid_nd"
                        values:
                            $ref: "#/definitions/distributed_data/length"
                y:
                    type: object
                    required:
                        - grid
                        - values
                    properties:
                        grid:
                            $ref: "#/definitions/distributed_data/grid_nd"
                        values:
                            $ref: "#/definitions/distributed_data/length"
                z:
                    type: object
                    required:
                        - grid
                        - values
                    properties:
                        grid:
                            $ref: "#/definitions/distributed_data/grid_nd"
                        values:
                            $ref: "#/definitions/distributed_data/length"
    beam:
        timoschenko_hawc:
            type: object
            description: Timoschenko beam as in HAWC2
            required:
                - reference_axis
                - A
                - E
                - G
                - I_x
                - I_y
                - K
                - dm
                - k_x
                - k_y
                - pitch
                - ri_x
                - ri_y
                - x_cg
                - x_e
                - x_sh
                - y_cg
                - y_e
                - y_sh
            properties:
                reference_axis:
                    $ref: "#/definitions/distributed_data/axis_coordinates"
                A:
                    type: object
                    required:
                        - grid
                        - values
                    properties:
                        grid:
                            $ref: "#/definitions/distributed_data/grid_nd"
                        values:
                            $ref: "#/definitions/distributed_data/area"
                E:
                    type: object
                    required:
                        - grid
                        - values
                    properties:
                        grid:
                            $ref: "#/definitions/distributed_data/grid_nd"
                        values:
                            $ref: "#/definitions/distributed_data/elast_mod"
                G:
                    type: object
                    required:
                        - grid
                        - values
                    properties:
                        grid:
                            $ref: "#/definitions/distributed_data/grid_nd"
                        values:
                            $ref: "#/definitions/distributed_data/shear_mod"
                I_x:
                    type: object
                    required:
                        - grid
                        - values
                    properties:
                        grid:
                            $ref: "#/definitions/distributed_data/grid_nd"
                        values:
                            $ref: "#/definitions/distributed_data/area_moment"
                I_y:
                    type: object
                    required:
                        - grid
                        - values
                    properties:
                        grid:
                            $ref: "#/definitions/distributed_data/grid_nd"
                        values:
                            $ref: "#/definitions/distributed_data/area_moment"
                K:
                    type: object
                    required:
                        - grid
                        - values
                    properties:
                        grid:
                            $ref: "#/definitions/distributed_data/grid_nd"
                        values:
                            $ref: "#/definitions/distributed_data/tors_stiff_const"
                dm:
                    type: object
                    required:
                        - grid
                        - values
                    properties:
                        grid:
                            $ref: "#/definitions/distributed_data/grid_nd"
                        values:
                            $ref: "#/definitions/distributed_data/mass_length"
                k_x:
                    type: object
                    required:
                        - grid
                        - values
                    properties:
                        grid:
                            $ref: "#/definitions/distributed_data/grid_nd"
                        values:
                            $ref: "#/definitions/distributed_data/nd"
                k_y:
                    type: object
                    required:
                        - grid
                        - values
                    properties:
                        grid:
                            $ref: "#/definitions/distributed_data/grid_nd"
                        values:
                            $ref: "#/definitions/distributed_data/nd"
                pitch:
                    type: object
                    required:
                        - grid
                        - values
                    properties:
                        grid:
                            $ref: "#/definitions/distributed_data/grid_nd"
                        values:
                            $ref: "#/definitions/distributed_data/angle"
                ri_x:
                    type: object
                    required:
                        - grid
                        - values
                    properties:
                        grid:
                            $ref: "#/definitions/distributed_data/grid_nd"
                        values:
                            $ref: "#/definitions/distributed_data/length"
                ri_y:
                    type: object
                    required:
                        - grid
                        - values
                    properties:
                        grid:
                            $ref: "#/definitions/distributed_data/grid_nd"
                        values:
                            $ref: "#/definitions/distributed_data/length"
                x_cg:
                    type: object
                    required:
                        - grid
                        - values
                    properties:
                        grid:
                            $ref: "#/definitions/distributed_data/grid_nd"
                        values:
                            $ref: "#/definitions/distributed_data/length"
                x_e:
                    type: object
                    required:
                        - grid
                        - values
                    properties:
                        grid:
                            $ref: "#/definitions/distributed_data/grid_nd"
                        values:
                            $ref: "#/definitions/distributed_data/length"
                x_sh:
                    type: object
                    required:
                        - grid
                        - values
                    properties:
                        grid:
                            $ref: "#/definitions/distributed_data/grid_nd"
                        values:
                            $ref: "#/definitions/distributed_data/length"
                y_cg:
                    type: object
                    required:
                        - grid
                        - values
                    properties:
                        grid:
                            $ref: "#/definitions/distributed_data/grid_nd"
                        values:
                            $ref: "#/definitions/distributed_data/length"
                y_e:
                    type: object
                    required:
                        - grid
                        - values
                    properties:
                        grid:
                            $ref: "#/definitions/distributed_data/grid_nd"
                        values:
                            $ref: "#/definitions/distributed_data/length"
                y_sh:
                    type: object
                    required:
                        - grid
                        - values
                    properties:
                        grid:
                            $ref: "#/definitions/distributed_data/grid_nd"
                        values:
                            $ref: "#/definitions/distributed_data/length"
        cp_lambda_beam:
            type: object
            description: Geometrically exact beams with simplified properties
            required:
                - reference_axis
                - T11
                - T22
                - EA
                - E11
                - E22
                - GJ
                - x_ce
                - y_ce
                - dm
                - delta_theta
                - x_sh
                - y_sh
                - J1
                - J2
                - J3
                - x_cg
                - y_cg
            properties:
                reference_axis:
                    $ref: "#/definitions/distributed_data/axis_coordinates"
                T11:
                    type: object
                    required:
                        - grid
                        - values
                    properties:
                        grid:
                            $ref: "#/definitions/distributed_data/grid_nd"
                        values:
                            $ref: "#/definitions/distributed_data/shear_stiff"
                T22:
                    type: object
                    required:
                        - grid
                        - values
                    properties:
                        grid:
                            $ref: "#/definitions/distributed_data/grid_nd"
                        values:
                            $ref: "#/definitions/distributed_data/shear_stiff"
                EA:
                    type: object
                    required:
                        - grid
                        - values
                    properties:
                        grid:
                            $ref: "#/definitions/distributed_data/grid_nd"
                        values:
                            $ref: "#/definitions/distributed_data/axial_stiff"
                E11:
                    type: object
                    required:
                        - grid
                        - values
                    properties:
                        grid:
                            $ref: "#/definitions/distributed_data/grid_nd"
                        values:
                            $ref: "#/definitions/distributed_data/bending_stiff"
                E22:
                    type: object
                    required:
                        - grid
                        - values
                    properties:
                        grid:
                            $ref: "#/definitions/distributed_data/grid_nd"
                        values:
                            $ref: "#/definitions/distributed_data/bending_stiff"
                GJ:
                    type: object
                    required:
                        - grid
                        - values
                    properties:
                        grid:
                            $ref: "#/definitions/distributed_data/grid_nd"
                        values:
                            $ref: "#/definitions/distributed_data/tors_stiff"
                x_ce:
                    type: object
                    required:
                        - grid
                        - values
                    properties:
                        grid:
                            $ref: "#/definitions/distributed_data/grid_nd"
                        values:
                            $ref: "#/definitions/distributed_data/length"
                y_ce:
                    type: object
                    required:
                        - grid
                        - values
                    properties:
                        grid:
                            $ref: "#/definitions/distributed_data/grid_nd"
                        values:
                            $ref: "#/definitions/distributed_data/length"
                dm:
                    type: object
                    required:
                        - grid
                        - values
                    properties:
                        grid:
                            $ref: "#/definitions/distributed_data/grid_nd"
                        values:
                            $ref: "#/definitions/distributed_data/mass_length"
                delta_theta:
                    type: object
                    required:
                        - grid
                        - values
                    properties:
                        grid:
                            $ref: "#/definitions/distributed_data/grid_nd"
                        values:
                            $ref: "#/definitions/distributed_data/angle"
                x_sh:
                    type: object
                    required:
                        - grid
                        - values
                    properties:
                        grid:
                            $ref: "#/definitions/distributed_data/grid_nd"
                        values:
                            $ref: "#/definitions/distributed_data/length"
                y_sh:
                    type: object
                    required:
                        - grid
                        - values
                    properties:
                        grid:
                            $ref: "#/definitions/distributed_data/grid_nd"
                        values:
                            $ref: "#/definitions/distributed_data/length"
                J1:
                    type: object
                    required:
                        - grid
                        - values
                    properties:
                        grid:
                            $ref: "#/definitions/distributed_data/grid_nd"
                        values:
                            $ref: "#/definitions/distributed_data/mass_moment"
                J2:
                    type: object
                    required:
                        - grid
                        - values
                    properties:
                        grid:
                            $ref: "#/definitions/distributed_data/grid_nd"
                        values:
                            $ref: "#/definitions/distributed_data/mass_moment"
                J3:
                    type: object
                    required:
                        - grid
                        - values
                    properties:
                        grid:
                            $ref: "#/definitions/distributed_data/grid_nd"
                        values:
                            $ref: "#/definitions/distributed_data/mass_moment"
                x_cg:
                    type: object
                    required:
                        - grid
                        - values
                    properties:
                        grid:
                            $ref: "#/definitions/distributed_data/grid_nd"
                        values:
                            $ref: "#/definitions/distributed_data/length"
                y_cg:
                    type: object
                    required:
                        - grid
                        - values
                    properties:
                        grid:
                            $ref: "#/definitions/distributed_data/grid_nd"
                        values:
                            $ref: "#/definitions/distributed_data/length"
        six_x_six:
            type: object
            required:
                - reference_axis
                - stiff_matrix
            properties:
                reference_axis:
                    $ref: "#/definitions/distributed_data/axis_coordinates"
                stiff_matrix:
                    type: object
                    required:
                        - grid
                        - values
                    properties:
                        grid:
                            $ref: "#/definitions/distributed_data/grid_nd"
                        values:
                            type: array
                            items:
                                type: array
                                description: Stiffness matrix 6x6, only upper diagonal reported line by line (21 elements), specified at each grid point
                                minItems: 21
                                maxItems: 21
                                uniqueItems: false
    filter:
        type: object
        description: Linear filter, could be a LPF, HPF, NF, INF, or user_defined
        required:
            - filt_type
            - filt_def
        filt_type:
            type: string
            description: Type of filter used, could be a LPF, HPF, NF, INF, or user_defined
            enum:
                - LPF
                - HPF
                - NF
                - INF
                - user_defined
        filt_def:
            LPF:
                type: object
                description: Low pass filter
                required:
                    - omega
                    - order
                optional:
                    - damping
            HPF:
            NF:
            INF:
            user_defined:
                type: object
                description: User defined filter
                required:
                    - num
                    - den
                optional:
                    - dt
                num:
                    type: array
                    description: Numerator coefficients of linear filter
                    items:
                        type: number
                        unit: none
                        minItems: 0
                        uniqueItems: false
                den:
                    type: array
                    description: Numerator coefficients of linear filter
                    items:
                        type: number
                        unit: none
                        minItems: 1
                        uniqueItems: false
                dt:
                    type: number
                    description: Sampling rate of filter, -1 for continuous   # DZ: will probably convert all to dt of simulation... not sure how to handle this
                    minimum: -1

    state_space:
        type: object
        description: Linear state space model
        required:
            - ss_A
            - ss_B
            - ss_C
            - ss_D
        ss_A:
            type: array
            description: A matrix of linear state space model, flattened with n_states^2 elements
            items:
                type: number
                unit: none
                minItems: 1
                uniqueItems: false
        ss_B:
            type: array
            description: B matrix of linear state space model, flattened with n_states x n_inputs elements
            items:
                type: number
                unit: none
                minItems: 1
                uniqueItems: false
        ss_C:
            type: array
            description: C matrix of linear state space model, flattened with n_outputs x n_states elements
            items:
                type: number
                unit: none
                minItems: 1
                uniqueItems: false
        ss_D:
            type: array
            description: D matrix of linear state space model, flattened with n_outputs x n_inputs elements
            items:
                type: number
                unit: none
                minItems: 1
                uniqueItems: false
        # DZ: might be a good idea to check the number of states
        ss_dt:
            type: number
            description: Sampling rate of filter, -1 for continuous   # DZ: will probably convert all to dt of simulation... not sure how to handle this
            minimum: -1

    timeseries:
        type: object
        description: Array of time, value pairs  # DZ: can we check that the number of elements are equal?
        required:
            - time
            - value
        optional:
            - filename
        time:
            type: array
            description: Time in timeseries
            items:
                type: number
                unit: seconds
                minItems: 1
                uniqueItems: true   # probably?
        value:
            type: array
            description: Value in timeseries
            items:
                type: number
                unit: none  #any
                minItems: 1
                uniqueItems: false
                # can we check that number of elements are equal?
        filename:
            type: string
            description: Name of file with timeseries data

    activator:
        type: object
        description: Gain used to enable/disable control elements, can be used partially
        required:
            - wind_speeds
            - act_gain
        wind_speeds:
            type: array
            description: Array of wind speed breakpoints for activators
            items:
                type: number
                unit: m/s
                minItems: 1
                uniqueItems: true
        act_gain:
            type: array
            description: Array of gains from 0 to 1, enabling/disabling control element
            items:
                type: number
                unit: none
                minItems: 1
                uniqueItems: false
                minimum: 0
                maximum: 1<|MERGE_RESOLUTION|>--- conflicted
+++ resolved
@@ -102,14 +102,10 @@
                 unit: years
                 minimum: 0
                 default: 25.0
-<<<<<<< HEAD
             marine_hydro:
                 type: boolean
                 description: Is this a marine hydrokinetic turbine assembly?
                 default: False
-=======
-
->>>>>>> d2b5176a
     components:
         type: object
         default: {}
