# Author: Pietro Bortolotti
# Organization: National Renewable Energy Laboratory, Golden, CO
# Date: 2020-04-28



$schema: "http://json-schema.org/draft-07/schema#"
$id: WISDEM_model_options_schema_v00
title: WISDEM wind turbine modeling options schema
description: Schema that describes the modeling options for WISDEM
type: object
properties:
    General:
        type: object
        default: {}
        properties:
            verbosity:
                type: boolean
                default: False
                description: Prints additional outputs to screen (and to a file log in the future)
            solver_maxiter:
                type: integer
                default: 5
                description: Number of iterations for the top-level coupling solver
    WISDEM:
        type: object
        default: {}
        properties:
            n_dlc:
                type: integer
                default: 1
                description: Number of load cases
                minimum: 0
            RotorSE:
                type: object
                default: {}
                properties:
                    flag: &flag
                        type: boolean
                        default: False
                        description: Whether or not to run this module
                    n_aoa:
                        type: integer
                        default: 200
                        description: Number of angles of attack in a common grid to define polars
                    n_xy:
                        type: integer
                        default: 200
                        description: Number of coordinate point used to define airfoils #GB: This should depend on the airfoil. We are not resampling if the airfoils come inwith different numbers of points.  PreComp doesn't care if different airfoils have different numbers of points, right?
                    n_span:
                        type: integer
                        default: 30
                        description: Number of spanwise stations in a common grid used to define blade properties
                    n_pc:
                        type: integer
                        default: 20
                        description: Number of wind speeds to compute the power curve
                    n_pc_spline:
                        type: integer
                        default: 200
                        description: Number of wind speeds to spline the power curve
                    n_pitch_perf_surfaces:
                        type: integer
                        default: 20
                        description: Number of pitch angles to determine the Cp-Ct-Cq-surfaces
                    min_pitch_perf_surfaces:
                        type: number
                        default: -5.
                        description: Min pitch angle of the Cp-Ct-Cq-surfaces
                    max_pitch_perf_surfaces:
                        type: number
                        default: 30.
                        description: Max pitch angle of the Cp-Ct-Cq-surfaces
                    n_tsr_perf_surfaces:
                        type: integer
                        default: 20
                        description: Number of tsr values to determine the Cp-Ct-Cq-surfaces
                    min_tsr_perf_surfaces:
                        type: number
                        default: 2.
                        description: Min TSR of the Cp-Ct-Cq-surfaces
                    max_tsr_perf_surfaces:
                        type: number
                        default: 12.
                        description: Max TSR of the Cp-Ct-Cq-surfaces
                    n_U_perf_surfaces:
                        type: integer
                        default: 1
                        description: Number of wind speeds to determine the Cp-Ct-Cq-surfaces
                    regulation_reg_III:
                        type: boolean
                        default: True
                        description: Flag to derive the regulation trajectory in region III in terms of pitch and TSR
                    spar_cap_ss:
                        type: string
                        default: 'none'
                        description: Composite layer modeling the spar cap on the suction side in the geometry yaml. This entry is used to compute ultimate strains.
                    spar_cap_ps:
                        type: string
                        default: 'none'
                        description: Composite layer modeling the spar cap on the pressure side in the geometry yaml. This entry is used to compute ultimate strains.
                    te_ss:
                        type: string
                        default: 'none'
                        description: Composite layer modeling the trailing edge reinforcement on the suction side in the geometry yaml. This entry is used to compute ultimate strains.
                    te_ps:
                        type: string
                        default: 'none'
                        description: Composite layer modeling the trailing edge reinforcement on the pressure side in the geometry yaml. This entry is used to compute ultimate strains.
                    gamma_freq: &gamma_freq
                        type: number
                        description: Partial safety factor on modal frequencies
                        minimum: 1.0
                        maximum: 5.0
                        default: 1.1
                        unit: none
                    gust_std:
                        type: number
                        description: Number of standard deviations for strength of gust
                        minimum: 0.0
                        maximum: 15.0
                        default: 3.0
                        unit: none
                    root_fastener_s_f:
                        type: number
                        default: 2.5
                        minimum: 0.1
                        maximum: 1.e+2
                        description: Safety factor for the max stress of blade root fasteners
                    hubloss:
                        type: boolean
                        default: True
                        description: Include Prandtl hub loss model in CCBlade calls
                    tiploss:
                        type: boolean
                        default: True
                        description: Include Prandtl tip loss model in CCBlade calls
                    wakerotation:
                        type: boolean
                        default: True
                        description: Include effect of wake rotation (i.e., tangential induction factor is nonzero) in CCBlade calls
                    usecd:
                        type: boolean
                        default: True
                        description: Use drag coefficient in computing induction factors in CCBlade calls
                    n_sector:
                        type: integer
                        default: 4
                        minimum: 1
                        maximum: 10
                        description: Number of sectors to divide rotor face into in computing thrust and power.
                    3d_af_correction:
                        type: boolean
                        default: True
                        description: Flag switching on and off the 3d DU-Selig airfoil correction implemented in Polar.py
                    inn_af:
                        type: boolean
                        default: False
                        description: Flag switching on and off the inverted neural network for airfoil design
                    inn_af_max_rthick:
                        type: number
                        default: 0.4
                        minimum: 0.
                        maximum: 1.
                        description: Maximum airfoil thickness supported by the INN for airfoil design
                    inn_af_min_rthick:
                        type: number
                        default: 0.15
                        minimum: 0.
                        maximum: 1.
                        description: Minimum airfoil thickness supported by the INN for airfoil design
<<<<<<< HEAD
                    rail_transport:
                        type: boolean
                        default: False
                        description: Flag switching on and off the rail transport module of RotorSE
                    frame3dd: &frame3dd # adding first frame3dd option here
                        type: object
                        description: Set of Frame3DD options used for structural analysis
                        default: {}
                        properties:
                            flag: 
                                <<: *flag
                                default: True   # Normal flag default is false, but default in WISDEM is to run frame3dd
                            shear:
                                type: boolean
                                default: True
                                description: Inclusion of shear area for symmetric sections
                            geom:
                                type: boolean
                                default: True
                                description: Inclusion of shear stiffening through axial loading
                            modal_method:
                                type: number
                                enum: [1, 2]
                                default: 1
                                description: Eigenvalue solver 1=Subspace-Jacobi iteration, 2=Stodola (matrix iteration)
                            tol:
                                type: number
                                minimum: 1e-12
                                maximum: 1e-1
                                default: 1e-9
                                description: Convergence tolerance for modal eigenvalue solution
=======
>>>>>>> d2b5176a
            DriveSE:
                type: object
                default: {}
                properties:
                    flag: *flag
                    model_generator:
                        type: boolean
                        default: False
                        description: Whether or not to do detailed generator modeling using tools formerly in GeneratorSE
                    gamma_f: &gamma_f
                        type: number
                        description: Partial safety factor on loads
                        minimum: 1.0
                        maximum: 5.0
                        default: 1.35
                        unit: none
                    gamma_m: &gamma_m
                        type: number
                        description: Partial safety factor for materials
                        minimum: 1.0
                        maximum: 5.0
                        default: 1.3
                        unit: none
                    gamma_n: &gamma_n
                        type: number
                        description: Partial safety factor for consequence of failure
                        minimum: 1.0
                        maximum: 5.0
                        default: 1.0
                        unit: none
                    frame3dd: *frame3dd
                    use_gb_torque_density:
                        type: boolean
                        default: True
                        description: Flag switching between running to gearbox sizing of DrivetrainSE (False) or the simple sizing given a value of torque density expressed in Nm/kg
                    hub:
                        type: object
                        default: {}
                        properties:
                            hub_gamma:
                                type: number
                                description: Partial safety factor for hub sizing
                                minimum: 1.0
                                maximum: 7.0
                                default: 2.0
                                unit: none
                            spinner_gamma:
                                type: number
                                description: Partial safety factor for spinner sizing
                                minimum: 1.0
                                maximum: 5.0
                                default: 1.5
                                unit: none
            TowerSE:
                type: object
                default: {}
                properties:
                    flag: *flag
                    wind: &wind
                        type: string
                        enum: [PowerWind, LogisticWind]
                        default: PowerWind
                        description: Wind scaling relationship with height
                    gamma_f: *gamma_f
                    gamma_m: *gamma_m
                    gamma_n: *gamma_n
                    gamma_b: &gamma_b
                        type: number
                        description: Partial safety factor for buckling
                        minimum: 1.0
                        maximum: 5.0
                        default: 1.1
                        unit: none
                    gamma_freq: *gamma_freq
                    gamma_fatigue: &gamma_fatigue
                        type: number
                        description: Partial safety factor for fatigue failure
                        minimum: 1.0
                        maximum: 5.0
                        default: 1.0
                        unit: none
                    buckling_method: &buck_meth
                        type: string
                        enum: [Eurocode, Euro-code, eurocode, euro-code, DNVGL, dnvgl, DNV-GL, dnv-gl]
                        description: Buckling utilization calculation method- Eurocode 1994 or DNVGL RP-C202
                        default: dnvgl
                    buckling_length: &buck_L
                        type: number
                        description: Buckling length factor in Eurocode safety check
                        minimum: 1.0
                        maximum: 100.0
                        default: 10.0
                        unit: m
                    frame3dd: *frame3dd
                    n_refine: &nref
                        type: integer
                        default: 3
                        description: Number of Frame3DD element refinements for every specified section along tower/member
            FixedBottomSE:
                type: object
                default: {}
                properties:
                    type:
                        type: string
                        default: monopile
                        description: Can be `monopile` or `jacket`.
                    flag: *flag
                    wind: *wind
                    gamma_f: *gamma_f
                    gamma_m: *gamma_m
                    gamma_n: *gamma_n
                    gamma_b: *gamma_b
                    gamma_freq: *gamma_freq
                    gamma_fatigue: *gamma_fatigue
                    buckling_method: *buck_meth
                    buckling_length: *buck_L
                    frame3dd: *frame3dd
                    soil_springs:
                        type: boolean
                        default: False
                        description: If False, then a monopile is modeled with a perfectly clamped foundation.  If True, then spring-stiffness equivalents are computed from soil properties for all DOF.
                    gravity_foundation:
                        type: boolean
                        default: False
                        description: Model the monopile base as a gravity-based foundation with no pile embedment
                    n_refine: *nref
                    n_legs:
                        type: integer
                        default: 4
                        description: Number of legs for the jacket. Only used if `type`==`jacket`.
                    n_bays:
                        type: integer
                        default: 3
                        description: Number of bays for the jacket, or x-joints per tower leg pair. Only used if `type`==`jacket`.
                    mud_brace:
                        type: boolean
                        default: True
                        description: If true, add a mud brace at the bottom of each jacket leg. Only used if `type`==`jacket`.
                    save_truss_figures:
                        type: boolean
                        default: False
                        description: If true, save .pngs of the jacket truss during analysis or optimization. Jacket only.
            BOS:
                type: object
                default: {}
                properties:
                    flag: *flag
            FloatingSE:
                type: object
                default: {}
                properties:
                    flag: *flag
                    n_refine:
                        type: integer
                        default: 1
                        description: Number of Frame3DD element refinements for every specified section along tower/member
                    frame3dd:
                        type: object
                        description: Set of Frame3DD options used for floating tower analysis
                        default: {}
                        properties:
                            flag:
                                <<: *flag
                                default: True  # Default is to run frame3dd
                            shear:
                                type: boolean
                                default: False
                                description: Inclusion of shear area for symmetric sections
                            geom:
                                type: boolean
                                default: False
                                description: Inclusion of shear stiffening through axial loading
                            modal_method:
                                type: number
                                enum: [1, 2]
                                default: 2
                                description: Eigenvalue solver 1=Subspace-Jacobi iteration, 2=Stodola (matrix iteration)
                            shift:
                                type: number
                                default: 10.0
                                description: Numerical matrix diagonal adder for eigenvalue solve of unrestrained structure
                            tol:
                                type: number
                                minimum: 1e-12
                                maximum: 1e-1
                                default: 1e-8
                                description: Convergence tolerance for modal eigenvalue solution
                    gamma_f: *gamma_f
                    gamma_m: *gamma_m
                    gamma_n: *gamma_n
                    gamma_b: *gamma_b
                    gamma_freq: *gamma_freq
                    gamma_fatigue: *gamma_fatigue
                    symmetric_moorings:
                        type: boolean
                        default: True
                        description: Whether or not to assume a symmetric mooring system

            Loading:
                type: object
                # DO NOT PUT IN A DEFAULT HERE!  This is a field we only want present if the user specifically includes it.
                description: This is only used if not running the full WISDEM turbine Group and you need to input the mass properties, forces, and moments for a tower-only analysis
                properties:
                    mass:
                        type: number
                        default: 0.0
                        units: kilogram
                        description: Mass at external boundary of the system.  For the tower, this would be the RNA mass.
                    center_of_mass:
                        type: array
                        default: [0.0, 0.0, 0.0]
                        items:
                            type: number
                            unit: meter
                            minItems: 3
                            maxItems: 3
                            uniqueItems: false
                        description: Distance from system boundary to center of mass of the applied load.  For the tower, this would be the RNA center of mass in tower-top coordinates.
                    moment_of_inertia:
                        type: array
                        default: [0.0, 0.0, 0.0, 0.0, 0.0, 0.0]
                        items:
                            type: number
                            unit: kg*m^2
                            minItems: 6
                            maxItems: 6
                            uniqueItems: false
                        description: Moment of inertia of external mass in coordinate system at the system boundary.  For the tower, this would be the RNA MoI in tower-top coordinates.
                    loads:
                        type: array
                        default: []
                        description: The loading scenarios associated with the applied mass.  For the tower, this would be operating, parked, etc.
                        items:
                            type: object
                            properties:
                                force:
                                    type: array
                                    default: [0.0, 0.0, 0.0]
                                    description: Force vector applied at system boundary
                                    items:
                                        type: number
                                        unit: Newton
                                        minItems: 3
                                        maxItems: 3
                                        uniqueItems: false
                                moment:
                                    type: array
                                    default: [0.0, 0.0, 0.0]
                                    description: Force vector applied at system boundary
                                    items:
                                        type: number
                                        unit: N*m
                                        minItems: 3
                                        maxItems: 3
                                        uniqueItems: false
                                velocity:
                                    type: number
                                    description: Applied wind reference velocity, if necessary
                                    default: 0.0
                                    unit: meter


            OWENS:
                type: object
                default: {}
                properties:
                    flag: *flag
                    n_aoa:
                        type: integer
                        default: 200
                        description: Number of angles of attack in a common grid to define polars
                    n_xy:
                        type: integer
                        default: 200
                        description: Number of coordinate point used to define airfoils #GB: This should depend on the airfoil. We are not resampling if the airfoils come inwith different numbers of points.  PreComp doesn't care if different airfoils have different numbers of points, right?
                    n_span:
                        type: integer
                        default: 30
                        description: Number of spanwise stations in a common grid used to define strut properties<|MERGE_RESOLUTION|>--- conflicted
+++ resolved
@@ -169,11 +169,6 @@
                         minimum: 0.
                         maximum: 1.
                         description: Minimum airfoil thickness supported by the INN for airfoil design
-<<<<<<< HEAD
-                    rail_transport:
-                        type: boolean
-                        default: False
-                        description: Flag switching on and off the rail transport module of RotorSE
                     frame3dd: &frame3dd # adding first frame3dd option here
                         type: object
                         description: Set of Frame3DD options used for structural analysis
@@ -201,8 +196,6 @@
                                 maximum: 1e-1
                                 default: 1e-9
                                 description: Convergence tolerance for modal eigenvalue solution
-=======
->>>>>>> d2b5176a
             DriveSE:
                 type: object
                 default: {}
