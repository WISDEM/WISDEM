--- conflicted
+++ resolved
@@ -506,11 +506,7 @@
                                 description: Convergence tolerance for modal eigenvalue solution
                             skip_duplicate_modes:
                                 type: boolean
-<<<<<<< HEAD
-                                default: False   # up for debate
-=======
                                 default: True   # up for debate
->>>>>>> 929c5abe
                                 description: If true, skip duplicate modes during identification
                     gamma_f: *gamma_f
                     gamma_m: *gamma_m
