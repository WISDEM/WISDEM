$schema: "http://json-schema.org/draft-07/schema#"
$id: WISDEM_optimization_options_schema_v00
title: WISDEM wind turbine optimization options schema
description: Schema that describes the analysis and optimization options for WISDEM
type: object
properties:
    fname_input_analysis:
        type: string
        description: Used to store file name of analysis options file
    general:
        type: object
        default: {}
        properties:
            folder_output:
                type: string
                default: output
                description: Name of folder to dump output files
            fname_output:
                type: string
                default: output
                description: File prefix for output files
    design_variables:
        type: object
        default: {}
        description: Sets the design variables in a design optimization and analysis
        properties:
            rotor_diameter:
                type: object
                default: {}
                description: Adjust the rotor diameter by changing the blade length (all blade properties constant with respect to non-dimensional span coordinates)
                properties:
                    flag: &flag
                        type: boolean
                        default: False
                        description: Activates as a design variable or constraint
                    minimum:
                        type: number
                        default: 0.
                        minimum: 0.0
                        maximum: 1000.0
                        unit: m
                    maximum:
                        type: number
                        default: 0.
                        minimum: 0.0
                        maximum: 1000.0
                        unit: m
            blade:
                type: object
                default: {}
                description: Design variables associated with the wind turbine blades
                properties:
                    aero_shape:
                        type: object
                        default: {}
                        description: Design variables associated with the blade aerodynamic shape
                        properties:
                            twist:
                                type: object
                                default: {}
                                description: Blade twist as a design variable by adding or subtracting radians from the initial value at spline control points along the span.
                                properties:
                                    flag: *flag
                                    inverse:
                                        type: boolean
                                        default: False
                                        description: This flag is only used if the flag in twist is set to False. Once turned on, the twist is set to achieve a given target for the angle of attack. The target can be a predefined margin to stall or the point of maximum airfoil efficiency, see flag inverse_target
                                    inverse_target:
                                        type: string
                                        enumerate: ['max_efficiency', 'stall_margin']
                                        default: 'max_efficiency'
                                        description: This input is only used if the flag 'inverse' is set to True. 'max_efficiency' makes sure the twist generates angles of attack corresponding to max airfoil efficiency along span. The input 'stall_margin' makes sure the angles of attack respect a predefined margin from the stall point. The actual margin is set in the input 'stall_margin' among the blade aerodynamic constraints.
                                    n_opt: &nopt
                                        type: integer
                                        default: 8
                                        minimum: 4
                                        description: Number of equally-spaced control points of the spline parametrizing the twist distribution along blade span.
                                    max_decrease:
                                        type: number
                                        description: Maximum allowable decrease of twist at each DV location along blade span.
                                        default: 0.1
                                        unit: rad
                                    max_increase:
                                        type: number
                                        description: Maximum allowable increase of twist at each DV location along blade span.
                                        default: 0.1
                                        unit: rad
                                    index_start: &index_start
                                        type: integer
                                        default: 0
                                        minimum: 0
                                        unit: none
                                        description: First index of the array of design variables/constraints that is optimized/constrained
                                    index_end: &index_end
                                        type: integer
                                        default: 8
                                        minimum: 0
                                        unit: none
                                        description: Last index of the array of design variables/constraints that is optimized/constrained
                                    cap_twist_root:
                                        type: number
                                        description: Maximum allowable twist during an inverse design. Close to blade root, twist will be capped to this value.
                                        default: 0.349
                                        unit: rad
                            chord:
                                type: object
                                default: {}
                                description: Blade chord as a design variable by scaling (multiplying) the initial value at spline control points along the span.
                                properties:
                                    flag: *flag
                                    n_opt:
                                        type: integer
                                        default: 8
                                        minimum: 4
                                        description: Number of equally-spaced control points of the spline parametrizing the chord distribution along blade span.
                                    max_decrease: &max_decrease
                                        type: number
                                        description: Maximum nondimensional decrease at each optimization location
                                        default: 0.5
                                    max_increase: &max_increase
                                        type: number
                                        description: Maximum nondimensional increase at each optimization location
                                        default: 1.5
                                    index_start: *index_start
                                    index_end: *index_end
                            af_positions:
                                type: object
                                default: {}
                                description: Adjust airfoil positions along the blade span.
                                properties:
                                    flag: *flag
                                    af_start:
                                        type: integer
                                        default: 4
                                        minimum: 1
                                        description: Index of airfoil where the optimization can start shifting airfoil position. The airfoil at blade tip is always locked.
                    structure:
                        type: array
                        description: Design variables associated with the internal blade structure
                        default: []
                        items:
                            type: object
                            description: Set the thickness of any blade layer as a design variable by scaling (multiplying) the initial value at spline control points along the span.
                            default: {}
                            properties:
                                layer_name:
                                    type: string
                                    description: Name of blade structural layer to be optimized
                                n_opt:
                                    type: integer
                                    default: 8
                                    minimum: 4
                                    description: Number of equally-spaced control points of the spline parametrizing the thickness of the layer.
                                max_decrease: *max_decrease
                                max_increase: *max_increase
                                index_start: *index_start
                                index_end: *index_end
            control:
                type: object
                default: {}
                description: Design variables associated with the control of the wind turbine
                properties:
                    tsr:
                        type: object
                        default: {}
                        description: Adjust the tip-speed ratio (ratio between blade tip velocity and steady hub-height wind speed)
                        properties:
                            flag: *flag
                            minimum:
                                type: number
                                default: 0.
                                minimum: 0.0
                                maximum: 30.0
                                unit: none
                                description: Minimum allowable value
                            maximum:
                                type: number
                                default: 0.
                                minimum: 0.0
                                maximum: 30.0
                                unit: none
                                description: Maximum allowable value
            hub:
                type: object
                default: {}
                description: Design variables associated with the hub
                properties:
                    cone:
                        type: object
                        default: {}
                        description: Adjust the blade attachment coning angle (positive values are always away from the tower whether upwind or downwind)
                        properties:
                            flag: *flag
                            lower_bound: &angbound
                                type: number
                                minimum: 0.0
                                maximum: 0.5235987756 # 30 deg
                                default: 0.0
                                unit: rad
                                description: Design variable bound
                            upper_bound: *angbound
                    hub_diameter:
                        type: object
                        default: {}
                        description: Adjust the rotor hub diameter
                        properties:
                            flag: *flag
                            lower_bound:
                                type: number
                                minimum: 0.0
                                maximum: 30.0
                                default: 0.0
                                unit: m
                                description: Lowest value allowable for hub diameter
                            upper_bound:
                                type: number
                                minimum: 0.0
                                maximum: 30.0
                                default: 30.0
                                unit: m
                                description: Highest value allowable for hub diameter
            drivetrain:
                type: object
                default: {}
                description: Design variables associated with the drivetrain
                properties:
                    uptilt:
                        type: object
                        default: {}
                        description: Adjust the drive shaft tilt angle (positive values tilt away from the tower whether upwind or downwind)
                        properties:
                            flag: *flag
                            lower_bound: *angbound
                            upper_bound: *angbound
                    overhang:
                        type: object
                        default: {}
                        description: Adjust the x-distance, parallel to the ground or still water line, from the tower top center to the rotor apex.
                        properties:
                            flag: *flag
                            lower_bound: &drive_dim_low
                                type: number
                                minimum: 0.1
                                maximum: 30.0
                                default: 0.1
                                unit: m
                                description: Lowest value allowable for design variable
                            upper_bound: &drive_dim_up
                                type: number
                                minimum: 0.1
                                maximum: 30.0
                                default: 0.1
                                unit: m
                                description: Highest value allowable for design variable
                    distance_tt_hub:
                        type: object
                        default: {}
                        description: Adjust the z-dimension height from the tower top to the rotor apex
                        properties:
                            flag: *flag
                            lower_bound: *drive_dim_low
                            upper_bound: *drive_dim_up
                    distance_hub_mb:
                        type: object
                        default: {}
                        description: Adjust the distance along the drive staft from the hub flange to the first main bearing
                        properties:
                            flag: *flag
                            lower_bound: *drive_dim_low
                            upper_bound: *drive_dim_up
                    distance_mb_mb:
                        type: object
                        default: {}
                        description: Adjust the distance along the drive staft from the first to the second main bearing
                        properties:
                            flag: *flag
                            lower_bound: *drive_dim_low
                            upper_bound: *drive_dim_up
                    generator_length:
                        type: object
                        default: {}
                        description: Adjust the distance along the drive staft between the generator rotor drive shaft attachment to the stator bedplate attachment
                        properties:
                            flag: *flag
                            lower_bound: *drive_dim_low
                            upper_bound: *drive_dim_up
                    gear_ratio:
                        type: object
                        default: {}
                        description: For geared configurations only, adjust the gear ratio of the gearbox that multiplies the shaft speed and divides the torque
                        properties:
                            flag: *flag
                            lower_bound:
                                type: number
                                minimum: 1.0
                                maximum: 500.0
                                default: 1.0
                                unit: none
                            upper_bound:
                                type: number
                                minimum: 1.0
                                maximum: 1000.0
                                default: 150.0
                                unit: none
                    lss_diameter:
                        type: object
                        default: {}
                        description: Adjust the diameter at the beginning and end of the low speed shaft (assumes a linear taper)
                        properties:
                            flag: *flag
                            lower_bound: *drive_dim_low
                            upper_bound: *drive_dim_up
                    hss_diameter:
                        type: object
                        default: {}
                        description: Adjust the diameter at the beginning and end of the high speed shaft (assumes a linear taper)
                        properties:
                            flag: *flag
                            lower_bound: *drive_dim_low
                            upper_bound: *drive_dim_up
                    nose_diameter:
                        type: object
                        default: {}
                        description: For direct-drive configurations only, adjust the diameter at the beginning and end of the nose/turret (assumes a linear taper)
                        properties:
                            flag: *flag
                            lower_bound: *drive_dim_low
                            upper_bound: *drive_dim_up
                    lss_wall_thickness:
                        type: object
                        default: {}
                        description: Adjust the thickness at the beginning and end of the low speed shaft (assumes a linear taper)
                        properties:
                            flag: *flag
                            lower_bound: &drive_th_low
                                type: number
                                minimum: 0.001
                                maximum: 3.0
                                default: 0.001
                                unit: m
                            upper_bound: &drive_th_up
                                type: number
                                minimum: 0.01
                                maximum: 5.0
                                default: 1.0
                                unit: m
                    hss_wall_thickness:
                        type: object
                        default: {}
                        description: Adjust the thickness at the beginning and end of the high speed shaft (assumes a linear taper)
                        properties:
                            flag: *flag
                            lower_bound: *drive_th_low
                            upper_bound: *drive_th_up
                    nose_wall_thickness:
                        type: object
                        default: {}
                        description: For direct-drive configurations only, adjust the thickness at the beginning and end of the nose/turret (assumes a linear taper)
                        properties:
                            flag: *flag
                            lower_bound: *drive_th_low
                            upper_bound: *drive_th_up
                    bedplate_wall_thickness:
                        type: object
                        default: {}
                        description: For direct-drive configurations only, adjust the wall thickness along the elliptical bedplate
                        properties:
                            flag: *flag
                            lower_bound: *drive_th_low
                            upper_bound: *drive_th_up
                    bedplate_web_thickness:
                        type: object
                        default: {}
                        description: For geared configurations only, adjust the I-beam web thickness of the bedplate
                        properties:
                            flag: *flag
                            lower_bound: *drive_th_low
                            upper_bound: *drive_th_up
                    bedplate_flange_thickness:
                        type: object
                        default: {}
                        description: For geared configurations only, adjust the I-beam flange thickness of the bedplate
                        properties:
                            flag: *flag
                            lower_bound: *drive_th_low
                            upper_bound: *drive_th_up
                    bedplate_flange_width:
                        type: object
                        default: {}
                        description: For geared configurations only, adjust the I-beam flange width of the bedplate
                        properties:
                            flag: *flag
                            lower_bound: *drive_th_low
                            upper_bound: *drive_th_up
            tower: &towdv
                type: object
                description: Design variables associated with the tower or monopile
                default: {}
                properties:
                    outer_diameter:
                        type: object
                        description: Adjust the outer diamter of the cylindrical column at nodes along the height.  Linear tapering is assumed between the nodes, creating conical frustums in each section
                        default: {}
                        properties:
                            flag: *flag
                            lower_bound: &dbound
                                type: number
                                minimum: 0.1
                                maximum: 100.0
                                default: 5.0
                                unit: m
                                description: Design variable bound
                            upper_bound: *dbound
                    layer_thickness:
                        type: object
                        default: {}
                        description: Adjust the layer thickness of each section in the column
                        properties:
                            flag: *flag
                            lower_bound: &tbound
                                type: number
                                minimum: 1e-5
                                maximum: 1.0
                                default: 1e-2
                                unit: m
                                description: Design variable bound
                            upper_bound: *tbound
                    section_height:
                        type: object
                        default: {}
                        description: Adjust the height of each conical section
                        properties:
                            flag: *flag
                            lower_bound: &sbound
                                type: number
                                minimum: 1e-1
                                maximum: 100.0
                                default: 5.0
                                unit: m
                                description: Design variable bound
                            upper_bound: *sbound
                    E:
                        type: object
                        default: {}
                        description: Isotropic Young's modulus
                        properties:
                            flag: *flag
                            lower_bound: &ebound
                                type: number
                                minimum: 1.
                                maximum: 1.e12
                                default: 200.e+009
                                unit: Pa
                                description: Design variable bound
                            upper_bound: *ebound
                    rho:
                        type: object
                        default: {}
                        description: Material density of the tower
                        properties:
                            flag: *flag
                            lower_bound: &rbound
                                type: number
                                minimum: 1.
                                maximum: 1.e5
                                default: 7800
                                unit: kg/m**3
                                description: Design variable bound
                            upper_bound: *rbound
            monopile: *towdv
            jacket:
                type: object
                description: Design variables associated with the jacket
                default: {}
                properties:
                    foot_head_ratio:
                        type: object
                        description: Adjust the ratio of the jacket foot (bottom) radius to that of the head (top)
                        default: {}
                        properties:
                            flag: *flag
                            lower_bound: &rfootbound
                                type: number
                                minimum: 1.0
                                maximum: 100.0
                                default: 1.5
                                description: Design variable bound
                            upper_bound: *rfootbound
                    r_head:
                        type: object
                        description: Adjust the radius of the jacket head.
                        default: {}
                        properties:
                            flag: *flag
                            lower_bound: &rheadbound
                                type: number
                                minimum: 0.1
                                maximum: 100.0
                                default: 5.0
                                unit: m
                                description: Design variable bound
                            upper_bound: *rheadbound
                    leg_diameter:
                        type: object
                        description: Adjust the diameter of the jacket legs.
                        default: {}
                        properties:
                            flag: *flag
                            lower_bound: &d_lbound
                                type: number
                                minimum: 0.1
                                maximum: 10.0
                                default: 1.5
                                unit: m
                                description: Design variable bound
                            upper_bound: *d_lbound
                    height:
                        type: object
                        description: Overall jacket height, meters.
                        default: {}
                        properties:
                            flag: *flag
                            lower_bound: &h_bound
                                type: number
                                minimum: 0.1
                                maximum: 1000.0
                                default: 70
                                unit: m
                                description: Design variable bound
                            upper_bound: *h_bound
                    leg_thickness:
                        type: object
                        description: Adjust the leg thicknesses of the jacket.
                        default: {}
                        properties:
                            flag: *flag
                            lower_bound: &dim_bound
                                type: number
                                minimum: 0.001
                                maximum: 10.0
                                default: 0.1
                                unit: m
                                description: Design variable bound
                            upper_bound: *dim_bound
                    brace_diameters:
                        type: object
                        description: Adjust the brace diameters of the jacket.
                        default: {}
                        properties:
                            flag: *flag
                            lower_bound: *dim_bound
                            upper_bound: *dim_bound
                    brace_thicknesses:
                        type: object
                        description: Adjust the brace thicknesses of the jacket.
                        default: {}
                        properties:
                            flag: *flag
                            lower_bound: *dim_bound
                            upper_bound: *dim_bound
                    bay_spacing:
                        type: object
                        description: Jacket bay nodal spacing.
                        default: {}
                        properties:
                            flag: *flag
                            lower_bound: &dimless_bound
                                type: number
                                minimum: 0.0
                                maximum: 1.0
                                default: 0.1
                                description: Design variable bound
                            upper_bound: *dimless_bound
            floating:
                type: object
                description: Design variables associated with the floating platform
                default: {}
                properties:
                    joints:
                        type: object
                        description: Design variables associated with the node/joint locations used in the floating platform
                        default: {}
                        properties:
                            z_coordinate: &link_m
                                type: array
                                description: List of joints or members by name sets that should be adjusted. A single entry for an independent joint/member or a list of names for joints/members that are linked by symmetry
                                default: []
                                items:
                                    type: object
                                    properties:
                                        names: &floatname
                                            type: array
                                            description: Joint or member names of those that are linked
                                            items:
                                                type: string
                                        flag: *flag
                                        lower_bound:
                                            type: number
                                            unit: m
                                            description: Design variable bound
                                        upper_bound:
                                            type: number
                                            unit: m
                                            description: Design variable bound
                            r_coordinate: *link_m
                    members:
                        type: object
                        description: Design variables associated with the sets of members that share the same design
                        default: {}
                        properties:
                            groups:
                                type: array
                                description: Sets of members that share the same design
                                default: []
                                items:
                                    type: object
                                    properties:
                                        names: *floatname
                                        flag: *flag
                                        diameter:
                                            type: object
                                            #default: {}
                                            description: Diameter optimization of member group
                                            properties:
                                                lower_bound: *dbound
                                                upper_bound: *dbound
                                                constant:
                                                    type: boolean
                                                    description: Should the diameters be constant
                                                    default: False
                                        thickness:
                                            type: object
                                            #default: {}
                                            description: Thickness optimization of member group
                                            properties:
                                                lower_bound: *tbound
                                                upper_bound: *tbound
                                        ballast:
                                            type: object
                                            #default: {}
                                            description: Ballast volume optimization of member group
                                            properties:
                                                lower_bound:
                                                    type: number
                                                    unit: m^3
                                                    description: Design variable bound
                                                    default: 0.0
                                                    minimum: 0.0
                                                upper_bound:
                                                    type: number
                                                    unit: m^3
                                                    description: Design variable bound
                                                    minimum: 0.0
                                                    default: 100000.0
                                        axial_joints:
                                            type: array
                                            description: List of axial joint sets in this member group that are optimized as one
                                            #default: []
                                            items:
                                                type: object
                                                default: {}
                                                properties:
                                                    names: *floatname
                                                    lower_bound:
                                                        type: number
                                                        description: Design variable bound
                                                        default: 0.0
                                                        minimum: 0.0
                                                        maximum: 1.0
                                                    upper_bound:
                                                        type: number
                                                        description: Design variable bound
                                                        minimum: 0.0
                                                        maximum: 1.0
                                                        default: 1.0
                                        stiffeners:
                                            type: object
                                            #default: {}
                                            description: Stiffener optimization of member group
                                            properties:
                                                ring:
                                                    type: object
                                                    #default: {}
                                                    description: Ring stiffener optimization of member group
                                                    properties:
                                                        size: # currently not implemented as a DV in gc_PoseOptimization.py
                                                            type: object
                                                            #default: {}
                                                            description: Ring stiffener sizing multiplier on T-shape
                                                            properties:
                                                                min_gain:  &mingain
                                                                    type: number
                                                                    default: 0.5
                                                                    unit: none
                                                                    description: Lower bound on scalar multiplier that will be applied to value at control points
                                                                max_gain: &maxgain
                                                                    type: number
                                                                    default: 1.5
                                                                    unit: none
                                                        spacing:
                                                            type: object
                                                            description: Ring stiffener spacing along member axis
                                                            #default: {}
                                                            properties:
                                                                lower_bound:
                                                                    type: number
                                                                    unit: none
                                                                    description: Design variable bound
                                                                    default: 0.0
                                                                    minimum: 0.0
                                                                upper_bound:
                                                                    type: number
                                                                    unit: none
                                                                    description: Design variable bound
                                                                    default: 0.1
                                                                    minimum: 0.0
                                                longitudinal:
                                                    type: object
                                                    #default: {}
                                                    description: Longitudinal stiffener optimization of member group
                                                    properties:
                                                        size: # currently not implemented as a DV in gc_PoseOptimization.py
                                                            type: object
                                                            #default: {}
                                                            description: Longitudinal stiffener sizing multiplier on T-shape
                                                            properties:
                                                                min_gain: *mingain
                                                                max_gain: *maxgain
                                                        spacing:
                                                            type: object
                                                            #default: {}
                                                            description: Longitudinal stiffener spacing around member annulus
                                                            properties:
                                                                lower_bound:
                                                                    type: number
                                                                    unit: rad
                                                                    description: Design variable bound
                                                                    default: 0.0
                                                                    minimum: 0.0
                                                                    maximum: 3.141592653589793 #180 deg
                                                                upper_bound:
                                                                    type: number
                                                                    unit: rad
                                                                    description: Design variable bound
                                                                    default: 0.1
                                                                    minimum: 0.0
                                                                    maximum: 3.141592653589793 #180 deg
            mooring:
                type: object
                description: Design variables associated with the mooring system
                default: {}
                properties:
                    line_length:
                        type: object
                        default: {}
                        properties:
                            flag: *flag
                            lower_bound: &lboundm
                                type: number
                                unit: m
                                description: Design variable bound
                                default: 0.0
                                minimum: 0.0
                            upper_bound: &uboundm
                                type: number
                                unit: m
                                description: Design variable bound
                                minimum: 0.0
                    line_diameter:
                        type: object
                        default: {}
                        properties:
                            flag: *flag
                            lower_bound: *lboundm
                            upper_bound: *uboundm
                    line_mass_density_coeff:
                        type: object
                        default: {}
                        properties:
                            flag: *flag
                            lower_bound: *lboundm
                            upper_bound: *uboundm
                    line_stiffness_coeff:
                        type: object
                        default: {}
                        properties:
                            flag: *flag
                            lower_bound: *lboundm
                            upper_bound: *uboundm
            # mooring:
            #     type: object
            #     description: Design variables associated with the mooring system
            #     default: {}
            #     properties:
            #         line_length: &mooringdv
            #             type: array
            #             description: List of lines by name sets that should be adjusted.  A single entry for an independent line or a list of names for those that should be linked by symmetry.
            #             default: []
            #             items:
            #                 type: object
            #                 properties:
            #                     names: *floatname
            #                     flag: *flag
            #                     lower_bound:
            #                         type: number
            #                         unit: m
            #                         description: Design variable bound
            #                         default: 0.0
            #                         minimum: 0.0
            #                     upper_bound:
            #                         type: number
            #                         unit: m
            #                         description: Design variable bound
            #                         minimum: 0.0
            #         line_diameter: *mooringdv
            #         line_mass_density_coeff: *mooringdv
            #         line_stiffness_coeff: *mooringdv
            user:
                type: array
                description: List of user-defined design variables. These must be already listed as OpenMDAO indipendent cariable components.
                default: []
                items:
                    type: object
                    description: OpenMDAO entries, taken from https://openmdao.org/newdocs/versions/latest/features/core_features/adding_desvars_cons_objs/adding_design_variables.html
                    default: {}
                    properties:
                        name:
                            type: string
                            description: Promoted name of the design variable in the system.
                        lower_bound:
                            type: array
                            description: Array of lower bounds of this user-defined design variable
                            items:
                                type: number
                        upper_bound:
                            type: array
                            description: Array of upper bounds of this user-defined design variable
                            items:
                                type: number
                        ref:
                            type: array
                            description: Value of design var that scales to 1.0 in the driver
                            items:
                                type: number
                        indices:
                            type: array
                            description: If an input is an array, these indicate which entries are of interest for this particular design variable. These may be positive or negative integers
                            items:
                                type: integer
    constraints:
        type: object
        default: {}
        description: Activate the constraints that are applied to a design optimization
        properties:
            blade:
                type: object
                default: {}
                description: Constraints associated with the blade design
                properties:
                    strains_spar_cap_ss:
                        type: object
                        default: {}
                        description: Enforce a maximum allowable strain in the suction-side spar caps
                        properties:
                            flag: *flag
                            max: &maxstrain
                                type: number
                                description: Maximum allowable strain value
                                default: 4000.e-6
                                minimum: 1.e-8
                                maximum: 1.e-1
                            index_start: *index_start
                            index_end: *index_end
                    strains_spar_cap_ps:
                        type: object
                        default: {}
                        description: Enforce a maximum allowable strain in the pressure-side spar caps
                        properties:
                            flag: *flag
                            max: *maxstrain
                            index_start: *index_start
                            index_end: *index_end
                    strains_te_ss:
                        type: object
                        default: {}
                        description: Enforce a maximum allowable strain in the suction-side trailing edge reinforcements
                        properties:
                            flag: *flag
                            max: *maxstrain
                            index_start: *index_start
                            index_end: *index_end
                    strains_te_ps:
                        type: object
                        default: {}
                        description: Enforce a maximum allowable strain in the pressure-side trailing edge reinforcements
                        properties:
                            flag: *flag
                            max: *maxstrain
                            index_start: *index_start
                            index_end: *index_end
                    tip_deflection:
                        type: object
                        default: {}
                        description: Enforce a maximum allowable blade tip deflection towards the tower expressed as a safety factor on the parked margin.  Meaning a parked distance to the tower of 30m and a constraint value here of 1.5 would mean that 30/1.5=20m of deflection is the maximum allowable
                        properties:
                            flag: *flag
                            margin:
                                type: number
                                default: 1.4175 #1.35*1.05
                                minimum: 0.0
                                maximum: 10.0
                    t_sc_joint:
                        type: object
                        default: {}
                        description: Enforce a maximum allowable spar cap thickness, expressed as the ratio of the required spar cap thickness at the joint location to the nominal spar cap thickness.
                        properties:
                            flag: *flag
                    rail_transport:
                        type: object
                        default: {}
                        description: Enforce sufficient blade flexibility such that they can be transported on rail cars without exceeding maximum blade strains or derailment.  User can activate either 8-axle flatcars or 4-axle
                        properties:
                            flag: *flag
                            8_axle: *flag
                            4_axle: *flag
                    stall:
                        type: object
                        description: Ensuring blade angles of attacks do not approach the stall point. Margin is expressed in radians from stall.
                        default: {}
                        properties:
                            flag: *flag
                            margin:
                                type: number
                                default: 0.05233 # 3 deg
                                minimum: 0.0
                                maximum: 0.5
                                unit: radians
                    chord:
                        type: object
                        description: Enforcing the maximum chord length limit at all points along blade span.
                        default: {}
                        properties:
                            flag: *flag
                            max:
                                type: number
                                default: 4.75
                                minimum: 0.1
                                maximum: 20.0
                                unit: meter
                    chord_slope:
                        type: object
                        description: Constraint to enforce monothonically increasing chord to max chord, and then decreasing afterwards
                        default: {}
                        properties:
                            flag: *flag
                    twist_slope:
                        type: object
                        description: Constraint to enforce monothonically decreasing twist to min twist, and then increasing afterwards
                        default: {}
                        properties:
                            flag: *flag
                    root_circle_diameter:
                        type: object
                        description: Enforcing the minimum blade root circle diameter.
                        default: {}
                        properties:
                            flag: *flag
                            max_ratio:
                                type: number
                                description: Maximum ratio between the recommended root circle diameter and the actual chord at blade root. The optimizer will make sure that the ratio stays below this value.
                                default: 1.
                                minimum: 0.01
                                maximum: 10.0
                    frequency:
                        type: object
                        description: Constraints on blade natural frequencies. The constraints can drive the placement of frequencies above the blade passing (3P) frequency at rated conditions using gamma_freq margin. Can be activated for blade flap and/or edge modes. Equality constraints can also be activated to target specific first and/or second flap/edge modes.
                        default: {}
                        properties:
                            flap_3P: *flag
                            edge_3P: *flag
                            first_flap: &freq_constraint
                                type: object
                                description: Targeted blade natural frequency (useful for inverse design approaches)
                                default: {}
                                properties:
                                    flag: *flag
                                    target:
                                        type: number
                                        default: 0.0
                                        minimum: 0.0
                                        maximum: 10.0
                                        description: Value of the target natural frequency
                                    acceptable_error:
                                        type: number
                                        default: 0.01
                                        minimum: 1.e-6
                                        maximum: 5.0
                                        description: Maximum offset from target, this is used to leverage inequality constraints and define the bandwidth of feasibility.
                            # second_flap: *freq_constraint
                            first_edge: *freq_constraint
                            # second_edge: *freq_constraint
                            first_torsion: *freq_constraint
                    mass: &mass_constr
                        type: object
                        description: Enforcing a target mass (useful for inverse design approaches)
                        default: {}
                        properties:
                            flag: *flag
                            target:
                                type: number
                                default: 0.
                                minimum: 0.
                                maximum: 1.e+7
                                description: Value of the target blade mass
                            acceptable_error:
                                type: number
                                default: 0.
                                minimum: 0.
                                maximum: 5.e+4
                                description: Maximum offset from target, this is used to leverage inequality constraints and define the bandwidth of feasibility.
                    rated_velocity:
                        type: object
                        description: Enforcing a target rated velocity (useful for inverse design approaches)
                        default: {}
                        properties:
                            flag: *flag
                            target:
                                type: number
                                default: 0.
                                minimum: 0.
                                maximum: 100.0
                                description: Value of the target rated velocity
                            acceptable_error:
                                type: number
                                default: 0.1
                                minimum: 0.
                                maximum: 5.0
                                description: Maximum offset from target, this is used to leverage inequality constraints and define the bandwidth of feasibility.
                    moment_coefficient:
                        type: object
                        description: (EXPERIMENTAL) Targeted blade moment coefficient (useful for managing root flap loads or inverse design approaches that is not recommendend for general use)
                        default: {}
                        properties:
                            flag: *flag
                            min: &cmminmax
                                type: number
                                default: 0.15
                                minimum: 0.01
                                maximum: 5.0
                            max: *cmminmax
                    match_cl_cd:
                        type: object
                        description: (EXPERIMENTAL) Targeted airfoil cl/cd ratio (useful for inverse design approaches that is not recommendend for general use)
                        default: {}
                        properties:
                            flag_cl: *flag
                            flag_cd: *flag
                            filename: &filepath
                                type: string
                                description: file path to constraint data
                                default: ''
                    match_L_D:
                        type: object
                        description: (EXPERIMENTAL) Targeted blade moment coefficient (useful for managing root flap loads or inverse design approaches that is not recommendend for general use)
                        default: {}
                        properties:
                            flag_L: *flag
                            flag_D: *flag
                            filename: *filepath
                    AEP:
                        type: object
                        description: Set a minimum bound on AEP in kWh when optimizing the blade and rotor parameters
                        default: {}
                        properties:
                            flag: *flag
                            min:
                                type: number
                                units: kWh
                                default: 1.0
                                minimum: 1.0
                    thrust_coeff:
                        type: object
                        description: (EXPERIMENTAL) Bound the ccblade thrust coefficient away from unconstrained optimal when optimizing for power, for highly-loaded rotors
                        default: {}
                        properties:
                            flag: *flag
                            lower_bound:
                                type: number
                                minimum: 0.0
                            upper_bound:
                                type: number
                                minimum: 0.0
            tower: &towcon
                type: object
                default: {}
                description: Constraints associated with the tower design
                properties:
                    height_constraint:
                        type: object
                        description: Double-sided constraint to ensure total tower height meets target hub height when adjusting section heights
                        default: {}
                        properties:
                            flag: *flag
                            lower_bound: &hbound
                                type: number
                                minimum: 1e-6
                                maximum: 10.0
                                default: 1e-2
                                unit: m
                            upper_bound: *hbound
                    stress: &vonmises
                        type: object
                        default: {}
                        description: Enforce a maximum allowable von Mises stress relative to the material yield stress with safety factor of gamma_f * gamma_m * gamma_n
                        properties:
                            flag: *flag
                    global_buckling: &globalb
                        type: object
                        default: {}
                        description: Enforce a global buckling limit using Eurocode checks with safety factor of gamma_f * gamma_b
                        properties:
                            flag: *flag
                    shell_buckling: &shellb
                        type: object
                        default: {}
                        description: Enforce a shell buckling limit using Eurocode checks with safety factor of gamma_f * gamma_b
                        properties:
                            flag: *flag
                    slope: &slope
                        type: object
                        default: {}
                        description: Ensure that the diameter moving up the tower at any node is always equal or less than the diameter of the node preceding it
                        properties:
                            flag: *flag
                    thickness_slope: &thick_slope
                        type: object
                        default: {}
                        description: Ensure that the thickness moving up the tower at any node is always equal or less than the thickness of the section preceding it
                        properties:
                            flag: *flag
                    d_to_t: &d_to_t
                        type: object
                        description: Double-sided constraint to ensure target diameter to thickness ratio for manufacturing and structural objectives
                        default: {}
                        properties:
                            flag: *flag
                            lower_bound: &dtbound
                                type: number
                                minimum: 1.0
                                maximum: 2000.0
                                default: 50.0
                                unit: none
                            upper_bound: *dtbound
                    taper: &taper
                        type: object
                        description: Enforcing a max allowable conical frustum taper ratio per section
                        default: {}
                        properties:
                            flag: *flag
                            lower_bound: &tapbound
                                type: number
                                minimum: 0.001
                                maximum: 1.0
                                default: 0.5
                                unit: none
                    frequency: &towfreq
                        type: object
                        description: Frequency separation constraint between all tower modal frequencies and blade period (1P) and passing (3P) frequencies at rated conditions using gamma_freq margin.
                        default: {}
                        properties:
                            flag: *flag
                    frequency_1: &towfreq1
                        type: object
                        description: Targeted range for tower first frequency constraint.  Since first and second frequencies are generally the same for the tower, this usually governs the second frequency as well (both fore-aft and side-side first frequency)
                        default: {}
                        properties:
                            flag: *flag
                            lower_bound: &fminmax
                                type: number
                                default: 0.1
                                minimum: 0.01
                                maximum: 5.0
                                unit: Hz
                            upper_bound: *fminmax
                    mass: *mass_constr
            monopile: &moncon
                type: object
                default: {}
                description: Constraints associated with the monopile design
                properties:
                    stress: *vonmises
                    global_buckling: *globalb
                    shell_buckling: *shellb
                    slope: *slope
                    thickness_slope: *thick_slope
                    d_to_t: *d_to_t
                    taper: *taper
                    frequency_1: *towfreq1
                    mass: *mass_constr
                    pile_depth:
                        type: object
                        description: Ensures that the submerged suction pile depth meets a minimum value
                        default: {}
                        properties:
                            flag: *flag
                            lower_bound:
                                type: number
                                minimum: 0.0
                                maximum: 200.0
                                default: 0.0
                                unit: m
                    tower_diameter_coupling:
                        type: object
                        description: Ensures that the top diameter of the monopile is the same or larger than the base diameter of the tower
                        default: {}
                        properties:
                            flag: *flag
            jacket: *moncon
            hub:
                type: object
                default: {}
                properties:
                    hub_diameter:
                        type: object
                        default: {}
                        description: Ensure that the diameter of the hub is sufficient to accommodate the number of blades and blade root diameter
                        properties:
                            flag: *flag
            drivetrain:
                type: object
                default: {}
                properties:
                    lss: *vonmises
                    hss: *vonmises
                    bedplate:  *vonmises
                    mb1: &mbcon
                        type: object
                        default: {}
                        description: Ensure that the angular deflection at this meain bearing does not exceed the maximum allowable deflection for the bearing type
                        properties:
                            flag: *flag
                    mb2: *mbcon
                    length:
                        type: object
                        default: {}
                        description: Ensure that the bedplate length is sufficient to meet desired overhang value
                        properties:
                            flag: *flag
                    height:
                        type: object
                        default: {}
                        description: Ensure that the bedplate height is sufficient to meet desired nacelle height value
                        properties:
                            flag: *flag
                    access:
                        type: object
                        default: {}
                        description: For direct-drive configurations only, ensure that the inner diameter of the nose/turret is big enough to allow human access
                        properties:
                            flag: *flag
                            lower_bound:
                                type: number
                                default: 2.0
                                minimum: 0.1
                                maximum: 5.0
                                unit: meter
                                description: Minimum size to ensure human maintenance access
                    shaft_deflection:
                        type: object
                        default: {}
                        description: Allowable non-torque deflection of the shaft, in meters, at the generator rotor attachment for direct drive or gearbox attachment for geared drive
                        properties:
                            flag: *flag
                            upper_bound: &defl_upper
                                type: number
                                default: 1e-4
                                minimum: 1e-6
                                maximum: 1.0
                                unit: meter
                                description: Upper limit of deflection
                    shaft_angle:
                        type: object
                        default: {}
                        description: Allowable non-torque angular deflection of the shaft, in radians, at the generator rotor attachment for direct drive or gearbox attachment for geared drive
                        properties:
                            flag: *flag
                            upper_bound: &angular_upper
                                type: number
                                default: 1e-3
                                minimum: 1e-5
                                maximum: 1.0
                                unit: radian
                                description: Upper limit of angular deflection
                    stator_deflection:
                        type: object
                        default: {}
                        description: Allowable deflection of the nose or bedplate, in meters, at the generator stator attachment
                        properties:
                            flag: *flag
                            upper_bound: *defl_upper
                    stator_angle:
                        type: object
                        default: {}
                        description: Allowable non-torque angular deflection of the nose or bedplate, in radians, at the generator stator attachment
                        properties:
                            flag: *flag
                            upper_bound: *angular_upper
                    ecc:
                        type: object
                        default: {}
                        description: For direct-drive configurations only, ensure that the elliptical bedplate length is greater than its height
                        properties:
                            flag: *flag
            floating:
                type: object
                default: {}
                properties:
                    operational_heel: &heelang
                        type: object
                        default: {}
                        description: Ensure that the mooring system has enough restoring force to keep the heel/pitch angle below this limit
                        properties:
                            upper_bound: &upang
                                type: number
                                default: 0.17453292519943295 # 10 deg
                                minimum: 0.017453292519943295 # 1 deg
                                maximum: 0.7853981633974483 # 45 deg
                                unit: rad
                    survival_heel: *heelang
                    max_surge:
                        type: object
                        default: {}
                        description: Ensure that the mooring system has enough restoring force so that this surge distance, expressed as a fraction of water depth, is not exceeded
                        properties:
                            flag: *flag
                            upper_bound:
                                type: number
                                default: 0.1
                                minimum: 0.01
                                maximum: 1.0
                                unit: none
                    buoyancy:
                        type: object
                        default: {}
                        description: Ensures that the platform displacement is sufficient to support the weight of the turbine system
                        properties:
                            flag: *flag
                    fixed_ballast_capacity:
                        type: object
                        default: {}
                        description: Ensures that there is sufficient volume to hold the specified fixed (permanent) ballast
                        properties:
                            flag: *flag
                    variable_ballast_capacity:
                        type: object
                        default: {}
                        description: Ensures that there is sufficient volume to hold the needed water (variable) ballast to achieve neutral buoyancy
                        properties:
                            flag: *flag
                    metacentric_height:
                        type: object
                        default: {}
                        description: Ensures hydrostatic stability with a positive metacentric height
                        properties:
                            flag: *flag
                            lower_bound:
                                type: number
                                default: 10.0
                                minimum: 0.0
                                unit: meter
                    freeboard_margin:
                        type: object
                        default: {}
                        description: Ensures that the freeboard (top points of structure) of floating platform stays above the waterline at the survival heel offset
                        properties:
                            flag: *flag
                    draft_margin:
                        type: object
                        default: {}
                        description: Ensures that the draft (bottom points of structure) of floating platform stays beneath the waterline at the survival heel offset
                        properties:
                            flag: *flag
                    fairlead_depth:
                        type: object
                        default: {}
                        description: Ensures that the mooring line attachment depth (fairlead) is sufficiently beneath the water line that it is not exposed at the significant wave height
                        properties:
                            flag: *flag
                    mooring_surge:
                        type: object
                        default: {}
                        description: Ensures that the mooring lines have sufficient restoring force to overcome rotor thrust at the max surge offset
                        properties:
                            flag: *flag
                    mooring_heel:
                        type: object
                        default: {}
                        description: Ensures that the mooring lines have sufficient restoring force to overcome rotor thrust at the max heel offset
                        properties:
                            flag: *flag
                    mooring_tension:
                        type: object
                        default: {}
                        description: Keep the mooring line tension below its breaking point
                        properties:
                            flag: *flag
                    mooring_length:
                        type: object
                        default: {}
                        description: Keep the mooring line length within the bounds for catenary hang or TLP tension
                        properties:
                            flag: *flag
                    anchor_vertical:
                        type: object
                        default: {}
                        description: Ensure that the maximum vertical force on the anchor does not exceed limit
                        properties:
                            flag: *flag
                    anchor_lateral:
                        type: object
                        default: {}
                        description: Ensure that the maximum lateral force on the anchor does not exceed limit
                        properties:
                            flag: *flag
                    stress: *vonmises
                    global_buckling: *globalb
                    shell_buckling: *shellb
                    surge_period: &period
                        type: object
                        default: {}
                        description: Ensure that the rigid body period stays within bounds
                        properties:
                            flag: *flag
                            lower_bound: &periodminmax
                                type: number
                                default: 1.0
                                minimum: 0.01
                                unit: s
                            upper_bound: *periodminmax
                    sway_period: *period
                    heave_period: *period
                    roll_period: *period
                    pitch_period: *period
                    yaw_period: *period

            user:
                type: array
                description: User-defined constraints based on full variable name.  Must enter a lower_bound and/or an upper bound for each constraint
                default: []
                items:
                    type: object
                    properties:
                        name:
                            type: string
                            description: User-specified constraint variable using full name in the WISDEM namespace
                        lower_bound:
                            type: array
                            description: Variable must be greater than or equal to this value (entry must have lower_bound and/or upper_bound)
                            items:
                                type: number
                        upper_bound:
                            type: array
                            description: Variable must be less than or equal to this value (entry must have lower_bound and/or upper_bound)
                            items:
                                type: number
                        indices:
                            type: array
                            description: Optional string of python indices in a list (i.e. [0,1,2]) or slice (i.e. [:3])
                            items:
                                type: integer

    merit_figure:
        type: [string, array]
        description: Objective function / merit figure for optimization (not checked via schema, but in python).  Choices are LCOE- levelized cost of energy, AEP- turbine annual energy production, turbine_cost- turbine CapEx, bos_cost- balance of station CapEx, Cp- rotor power coefficient, blade_mass, tower_mass, tower_cost, monopile_mass, monopile_cost, structural_mass- tower+monopile mass, structural_cost- tower+monopile cost, blade_tip_deflection- blade tip deflection distance towards tower, My_std- blade flap moment standard deviation, flp1_std- trailing flap standard deviation, platform_mass- floating platform mass without variable ballast, inverse_design- custom inverse design used to match reference values of any arbitrary output. Can make a list of objectives.
        default: [none]
        items:
            type: string

    merit_figure_user:
        type: [array, object]
        default: {}
        description: Provides mechanism for a user-specific objective function.  Overrides any entries in merit_figure.
        properties: &merit_user
            name:
                type: string
                description: User-specified objective function / merit figure using full variable name in the WISDEM namespace
                default: ''
            ref:
                type: number
                description: Approximate expected value of the user-defined objective function (just need the nearest order-of-magnitude) for scaling the objective function for optimization conditioning.  For example, if you expect values in the range of 6000, enter in 1000.
                default: 1
            max_flag:
                type: boolean
                default: False
                description: If true, this maximizes the objective function.  If false, then minimize
<<<<<<< HEAD

=======
        items:
            type: object
            properties: *merit_user
>>>>>>> 35bd1bf3
    inverse_design:
        type: object
        description: For use with the inverse_design merit_figure. Specifies the reference output variable's 'prom_name' name and the desired value, accepts multiple variables. A normalized difference between the actual value and reference value is calculated for each variable. A Root Mean Square (RMS) is calculated with all variables and the optimizer minimizes the RMS. If the refernce output variable is an array, specify the element index number via "idx".
        default: {}
        additionalProperties:
            type: object
            required:
              - ref_value
            optional:
              - indices
              - units
            properties:
                ref_value:
                    type: [number, array]
                indices:
                    type: array
                    default: [0]
                units:
                    type: string

    driver:
        type: object
        default: {}
        properties:
            optimization:
                type: object
                description: Specification of the optimization driver (optimization algorithm) parameters
                default: {}
                properties:
                    flag: *flag
                    tol:
                        type: number
                        description: Convergence tolerance (relative)
                        default: 1e-6
                        minimum: 1e-12
                        maximum: 1.0
                        unit: none
                    catol:
                        type: number
                        description: Some type of tolerance?
                        default: 1e-6
                        minimum: 1e-12
                        maximum: 1.0
                        unit: none
                    xtol:
                        type: number
                        description: Convergence tolerance based on changes in design variables instead of objective function (NLOpt driver only)
                        default: 1e-6
                        minimum: 1e-12
                        maximum: 1.0
                        unit: none
                    rhobeg:
                        type: number
                        description: Initial rho?
                        default: 0.0
                        minimum: 0.0
                        maximum: 10.0
                        unit: none
                    adaptive:
                        type: boolean
                        description: Adaptive solver flag?
                        default: False
                    max_iter:
                        type: integer
                        description: Max number of optimization iterations
                        default: 100
                        minimum: 0
                        maximum: 100000
                    max_gen:
                        type: integer
                        description: Max number of generations for evolutionary drivers
                        default: 100
                        minimum: 0
                        maximum: 100000
                    max_major_iter:
                        type: integer
                        description: Max number of major optimization iterations of SNOPT
                        default: 10
                        minimum: 0
                        maximum: 100000
                    max_minor_iter:
                        type: integer
                        description: Max number of minor optimization iterations of SNOPT
                        default: 100
                        minimum: 0
                        maximum: 100000
                    time_limit:
                        type: integer
                        description: Max seconds of major iteration runtime for SNOPT
                        default: 0
                        minimum: 0
                    major_step_limit:
                        type: integer
                        description: Max change during a line search in SNOPT
                        default: 2.0
                        minimum: 0
                    function_precision:
                        type: number
                        description: A measure of the relative accuracy with which the nonlinear functions can be computed for SNOPT. Usually set based on how many significant digits the function is known to be accurately computed to.
                        default: 3.7e-11
                        minimum: 0
                    max_function_calls:
                        type: integer
                        description: Max number of calls to objective function evaluation
                        default: 100000
                        minimum: 0
                        maximum: 100000000
                    hist_file:
                        type: string
                        description: File name (saved to the output folder) for saving pyopt_sparse optimization history. Default is None for no output.
                        default: 'None'
                    hotstart_file:
                        type: string
                        description: File location of a pyopt_sparse optimization history to use to hot start the optimization. Default is None.
                        default: 'None'
                    solver:
                        type: string
                        description: Optimization driver.
                        default: SLSQP
                        enum: [SLSQP, CONMIN, COBYLA, SNOPT, Nelder-Mead, GA, GN_DIRECT, GN_DIRECT_L, GN_DIRECT_L_NOSCAL, GN_ORIG_DIRECT, GN_ORIG_DIRECT_L, GN_AGS, GN_ISRES, LN_COBYLA, LD_MMA, LD_CCSAQ, LD_SLSQP, NSGA2, DE]
                    step_size:
                        type: number
                        description: Maximum step size for finite difference approximation
                        default: 1e-3
                        minimum: 1e-10
                        maximum: 100.0
                    form:
                        type: string
                        description: Finite difference calculation mode
                        default: central
                        enum: [central, forward, complex]
                    step_calc:
                        type: string
                        description: Step type for computing the size of the finite difference step.
                        default: 'None'
                        enum: [None, 'abs', 'rel_avg', 'rel_element', 'rel_legacy']
                    debug_print: &debug_print
                        type: boolean
                        default: False
                        description: Toggle driver debug printing
            design_of_experiments:
                type: object
                description: Specification of the design of experiments driver parameters
                default: {}
                properties:
                    flag: *flag
                    run_parallel:
                        type: boolean
                        default: True
                        description: Toggle parallel model runs
                    generator:
                        type: string
                        description: Type of model input generator.
                        default: Uniform
                        enum: [Uniform, FullFact, PlackettBurman, BoxBehnken, LatinHypercube]
                    num_samples:
                        type: integer
                        description: Number of samples to evaluate model at (Uniform and LatinHypercube only)
                        default: 5
                        minimum: 1
                        maximum: 1000000
                    seed:
                        type: integer
                        description: Random seed to use if design is randomized
                        default: 2
                        minimum: 1
                        maximum: 1000000
                    levels:
                        type: integer
                        description: Number of evenly spaced levels between each design variable lower and upper bound (FullFactorial only)
                        default: 2
                        minimum: 1
                        maximum: 1000000
                    criterion:
                        type: string
                        description: Descriptor of sampling method for LatinHypercube generator
                        default: center
                        enum: [None, center, c, maximin, m, centermaximin, cm, correelation, corr]
                    iterations:
                        type: integer
                        description: Number of iterations in maximin and correlations algorithms (LatinHypercube only)
                        default: 2
                        minimum: 1
                        maximum: 1000000
                    debug_print: *debug_print
            step_size_study:
                type: object
                description: Specification of the step size study parameters
                default: {}
                properties:
                    flag: *flag
                    step_sizes:
                        type: array
                        default: [1e-2, 5e-3, 1e-3, 5e-4, 1e-4, 5e-5, 1e-5, 5e-6, 1e-6, 5e-7, 1e-7, 5e-8, 1e-8]
                        description: List of step size values to use for the study
                    form:
                        type: string
                        description: Finite difference calculation mode
                        default: central
                        enum: [central, forward, complex]
                    of:
                        type: array
                        description: Functions of interest for which we'll compute total derivatives
                        default: []
                    wrt:
                        type: array
                        description: Design variables we'll perturb for the step size study
                        default: []
                    driver_scaling:
                        type: boolean
                        description: When True, return derivatives that are scaled according to either the adder and scaler or the ref and ref0 values that were specified when add_design_var, add_objective, and add_constraint were called on the model.
                        default: False
    recorder:
        type: object
        default: {}
        description: Optimization iteration recording via OpenMDAO
        properties:
            flag: *flag
            file_name:
                type: string
                description: OpenMDAO recorder output SQL database file
                default: log_opt.sql
            just_dvs:
                type: boolean
                description: If true, only record design variables.
                default: False
            includes:
                type: array
                description: List of variables to include in recorder
                default: []<|MERGE_RESOLUTION|>--- conflicted
+++ resolved
@@ -1493,13 +1493,7 @@
                 type: boolean
                 default: False
                 description: If true, this maximizes the objective function.  If false, then minimize
-<<<<<<< HEAD
 
-=======
-        items:
-            type: object
-            properties: *merit_user
->>>>>>> 35bd1bf3
     inverse_design:
         type: object
         description: For use with the inverse_design merit_figure. Specifies the reference output variable's 'prom_name' name and the desired value, accepts multiple variables. A normalized difference between the actual value and reference value is calculated for each variable. A Root Mean Square (RMS) is calculated with all variables and the optimizer minimizes the RMS. If the refernce output variable is an array, specify the element index number via "idx".
