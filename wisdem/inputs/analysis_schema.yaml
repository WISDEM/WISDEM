--- conflicted
+++ resolved
@@ -970,24 +970,21 @@
                         description: Design variables related to the electrolyzer control
                         properties:
                             system_rating_MW:
-<<<<<<< HEAD
-                                flag: *flag
-=======
-                                flag:
-                                    type: boolean
-                                    default: False
-                                    description: Activates as a design variable or constraint
->>>>>>> 451e4ed7
-                                minimum:
-                                    type: number
-                                    default: 0.
-                                    minimum: 0.0
-                                    unit: MW
-                                maximum:
-                                    type: number
-                                    default: 5.0
-                                    minimum: 0.0
-                                    unit: MW
+                                type: object
+                                default: {}
+                                description: electrolysis system electrical rating
+                                properties:
+                                    flag: *flag
+                                    minimum:
+                                        type: number
+                                        default: 0.0
+                                        minimum: 0.0
+                                        unit: MW
+                                    maximum:
+                                        type: number
+                                        default: 5.0
+                                        minimum: 0.0
+                                        unit: MW
     constraints:
         type: object
         default: {}
