--- conflicted
+++ resolved
@@ -91,13 +91,9 @@
 
 def get_tower_freqs(prob):
     if is_monopile(prob):
-<<<<<<< HEAD
-        return np.r_[prob["fixedse.post.structural_frequencies"], prob["towerse.post.structural_frequencies"]]
-=======
         return np.r_[prob["fixedse.monopile.structural_frequencies"], prob["towerse.tower.structural_frequencies"]]
->>>>>>> 6413e757
     else:
-        return prob["towerse.post.structural_frequencies"]
+        return prob["towerse.tower.structural_frequencies"]
 
 
 def get_tower_cm(prob):
