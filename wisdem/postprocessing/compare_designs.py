"""
This file postprocesses results from WISDEM. This script is installed
as a console script when WISDEM is installed.

This script allows you to compare wind turbine designs via the
outputted yaml files. This script runs an instance of WISDEM for each yaml
file then produces plots and text output comparing the designs and performance.
You can modify the yaml files being compared, as well as which values are plotted
and printed to screen.
See the bottom of this file for some user customization options.

At a terminal, example usage is:

compare_designs blade.yaml optimized_blade.yaml

This will print results to screen, then create and save plots.
"""

import os
import sys
import argparse

import numpy as np
import matplotlib.pyplot as plt

import wisdem.postprocessing.wisdem_get as getter
from wisdem.glue_code.runWISDEM import run_wisdem, load_wisdem

this_dir = os.path.dirname(os.path.realpath(__file__))

# These are the modeling and analysis options used to evaluate the designs.
# Both of these yaml files are used for all yamls to make a fair comparison.
fname_modeling_options_default = this_dir + os.sep + "default_modeling_options.yaml"
fname_analysis_options_default = this_dir + os.sep + "default_analysis_options.yaml"
    
def create_all_plots(
    list_of_sims,
    list_of_labels,
    modeling_options,
    analysis_options,
    folder_output,
    show_plots,
    font_size,
    extension,
    colors=None,
    ax_set_args = {},
    legend_outside = False
):
    mult_flag = len(list_of_sims) > 1

    if colors is None:
        colors = plt.rcParams["axes.prop_cycle"].by_key()["color"]
    else:
        colors = colors + plt.rcParams["axes.prop_cycle"].by_key()["color"]

    if not mult_flag:
        colors = ["k"] + colors

    print("COLORS: ", colors)
    print("mult_flag: ", mult_flag)

    # Twist
    try:
        key = "twist_opt"
        ftw, axtw = plt.subplots(1, 1, figsize=(5.3, 4))

        for idx, (yaml_data, label) in enumerate(zip(list_of_sims, list_of_labels)):
            s_opt_twist = yaml_data["blade.opt_var.s_opt_twist"]
            twist_opt = yaml_data["blade.opt_var.twist_opt"]
            axtw.plot(
                yaml_data["blade.outer_shape_bem.s"],
                np.rad2deg(yaml_data["rotorse.theta"]),
                "-",
                color=colors[idx],
                label=label,
            )
            axtw.plot(s_opt_twist, np.rad2deg(twist_opt), "o", color=colors[idx], markersize=3)

        s_opt_twist = list_of_sims[0]["blade.outer_shape_bem.s"]
        twist_opt = list_of_sims[0]["blade.pa.twist_param"]
        axtw.plot(
            s_opt_twist,
            np.rad2deg(
                twist_opt - analysis_options["design_variables"]["blade"]["aero_shape"]["twist"]["max_decrease"]
            ),
            ":o",
            color=colors[idx + 1],
            markersize=3,
            label="Bounds",
        )
        axtw.plot(
            s_opt_twist,
            np.rad2deg(
                twist_opt + analysis_options["design_variables"]["blade"]["aero_shape"]["twist"]["max_increase"]
            ),
            ":o",
            color=colors[idx + 1],
            markersize=3,
        )

        if mult_flag:
            if legend_outside:
                axtw.legend(fontsize=font_size, loc='center left', bbox_to_anchor=(1, 0.5))
            else:
                axtw.legend(fontsize=font_size)
        plt.xlabel("Blade Nondimensional Span [-]", fontsize=font_size + 2, fontweight="bold")
        plt.ylabel("Twist [deg]", fontsize=font_size + 2, fontweight="bold")
        plt.xticks(fontsize=font_size)
        plt.yticks(fontsize=font_size)
        plt.grid(color=[0.8, 0.8, 0.8], linestyle="--")
        plt.subplots_adjust(bottom=0.15, left=0.15)
        axtw.set(**ax_set_args[key])
        fig_name = "twist_opt" + extension
        ftw.savefig(os.path.join(folder_output, fig_name), pad_inches=0.1, bbox_inches="tight")
        plt.close()
    except KeyError:
        pass

    try:
        # Chord
        key = "chord_opt"
        fc, axc = plt.subplots(1, 1, figsize=(5.3, 4))

        for idx, (yaml_data, label) in enumerate(zip(list_of_sims, list_of_labels)):
            s_opt_chord = yaml_data["blade.opt_var.s_opt_chord"]
            chord_opt = yaml_data["blade.opt_var.chord_opt"]
            axc.plot(
                yaml_data["blade.outer_shape_bem.s"],
                yaml_data["blade.pa.chord_param"],
                "-",
                color=colors[idx],
                label=label,
            )
            axc.plot(s_opt_chord, chord_opt, "o", color=colors[idx], markersize=3)

        s_opt_chord = list_of_sims[0]["blade.outer_shape_bem.s"]
        chord_opt = list_of_sims[0]["blade.pa.chord_param"]
        max_chord = analysis_options["constraints"]["blade"]["chord"]["max"]
        chord_bounds_lower = np.array(analysis_options["design_variables"]["blade"]["aero_shape"]["chord"]["max_decrease"]) * chord_opt
        chord_bounds_upper = np.array(analysis_options["design_variables"]["blade"]["aero_shape"]["chord"]["max_increase"]) * chord_opt
        chord_bounds_upper[chord_bounds_upper>max_chord] = max_chord
        axc.plot(
            s_opt_chord,
            chord_bounds_lower,
            ":o",
            color=colors[idx + 1],
            markersize=3,
            label="Bounds",
        )
        axc.plot(
            s_opt_chord,
            chord_bounds_upper,
            ":o",
            color=colors[idx + 1],
            markersize=3,
        )

        if mult_flag:
            if legend_outside:
                axc.legend(fontsize=font_size, loc='center left', bbox_to_anchor=(1, 0.5))
            else:
                axc.legend(fontsize=font_size)
        plt.xlabel("Blade Nondimensional Span [-]", fontsize=font_size + 2, fontweight="bold")
        plt.ylabel("Chord [m]", fontsize=font_size + 2, fontweight="bold")
        plt.xticks(fontsize=font_size)
        plt.yticks(fontsize=font_size)
        plt.grid(color=[0.8, 0.8, 0.8], linestyle="--")
        plt.subplots_adjust(bottom=0.15, left=0.15)
        axc.set(**ax_set_args[key])
        fig_name = "chord" + extension
        fc.savefig(os.path.join(folder_output, fig_name), pad_inches=0.1, bbox_inches="tight")
        plt.close()
    except KeyError:
        pass

<<<<<<< HEAD
    # Spar caps
    try:
        key = "spar_cap_ss"
        fsc, axsc = plt.subplots(1, 1, figsize=(5.3, 4))

        for idx, (yaml_data, label) in enumerate(zip(list_of_sims, list_of_labels)):
            s_opt_sc = yaml_data["blade.opt_var.s_opt_spar_cap_ss"]
            sc_opt = yaml_data["blade.opt_var.spar_cap_ss_opt"] * 1e3
            n_layers = yaml_data["blade.ps.layer_thickness_param"].shape[0]
            ilayer = None
            if ilayer is None:
                for i in range(n_layers):
                    layer_name = modeling_options["WISDEM"]["RotorSE"]["layer_name"][i]
                    if modeling_options["WISDEM"]["RotorSE"]["spar_cap_ss"] == layer_name:
                        ilayer = i

            if ilayer is None:
                raise KeyError("Suction side spar cap layer not found")
            axsc.plot(
                yaml_data["blade.outer_shape_bem.s"],
                yaml_data["blade.ps.layer_thickness_param"][ilayer, :] * 1e3,
                "-",
                color=colors[idx],
                label=label,
            )
            axsc.plot(s_opt_sc, sc_opt, "o", color=colors[idx], markersize=3)

        s_opt_sc = list_of_sims[0]["blade.outer_shape_bem.s"]
        sc_opt = list_of_sims[0]["blade.ps.layer_thickness_param"][ilayer, :] * 1e3
        axsc.plot(
            s_opt_sc,
            np.array(analysis_options["design_variables"]["blade"]["structure"]["spar_cap_ss"]["max_decrease"])
            * sc_opt,
            ":o",
            color=colors[idx + 1],
            markersize=3,
            label="Bounds",
        )
        axsc.plot(
            s_opt_sc,
            np.array(analysis_options["design_variables"]["blade"]["structure"]["spar_cap_ss"]["max_increase"])
            * sc_opt,
            ":o",
            color=colors[idx + 1],
            markersize=3,
        )

        if mult_flag:
            if legend_outside:
                axsc.legend(fontsize=font_size, loc='center left', bbox_to_anchor=(1, 0.5))
            else:
                axsc.legend(fontsize=font_size)
        plt.xlabel("Blade Nondimensional Span [-]", fontsize=font_size + 2, fontweight="bold")
        plt.ylabel("Spar Caps Thickness [mm]", fontsize=font_size + 2, fontweight="bold")
        plt.xticks(fontsize=font_size)
        plt.yticks(fontsize=font_size)
        plt.grid(color=[0.8, 0.8, 0.8], linestyle="--")
        plt.subplots_adjust(bottom=0.15, left=0.15)

        axsc.set(**ax_set_args[key])

        fig_name = "sc_opt" + extension
        fsc.savefig(os.path.join(folder_output, fig_name), pad_inches=0.1, bbox_inches="tight")
    except KeyError:
        pass

    # Trailing edge reinforcements
    try:
        key = "te_ss"
        fte, axte = plt.subplots(1, 1, figsize=(5.3, 4))

        for idx, (yaml_data, label) in enumerate(zip(list_of_sims, list_of_labels)):
            s_opt_te = yaml_data["blade.opt_var.s_opt_te_ss"]
            te_opt = yaml_data["blade.opt_var.te_ss_opt"] * 1e3
            n_layers = yaml_data["blade.ps.layer_thickness_param"].shape[0]
            ilayer = None
            if ilayer is None:
                for i in range(n_layers):
                    layer_name = modeling_options["WISDEM"]["RotorSE"]["layer_name"][i]
                    if modeling_options["WISDEM"]["RotorSE"]["te_ss"] == layer_name:
                        ilayer = i

            if ilayer is None:
                raise KeyError("Suction side TE layer not found")
            axte.plot(
                yaml_data["blade.outer_shape_bem.s"],
                yaml_data["blade.ps.layer_thickness_param"][ilayer, :] * 1e3,
                "-",
                color=colors[idx],
                label=label,
            )
            axte.plot(s_opt_te, te_opt, "o", color=colors[idx], markersize=3)

        s_opt_te = list_of_sims[0]["blade.outer_shape_bem.s"]
        te_opt = list_of_sims[0]["blade.ps.layer_thickness_param"][ilayer, :] * 1e3
        axte.plot(
            s_opt_te,
            np.array(analysis_options["design_variables"]["blade"]["structure"]["te_ss"]["max_decrease"]) * te_opt,
            ":o",
            color=colors[idx + 1],
            markersize=3,
            label="Bounds",
        )
        axte.plot(
            s_opt_te,
            np.array(analysis_options["design_variables"]["blade"]["structure"]["te_ss"]["max_increase"]) * te_opt,
            ":o",
            color=colors[idx + 1],
            markersize=3,
        )

        if mult_flag:
            if legend_outside:
                axte.legend(fontsize=font_size, loc='center left', bbox_to_anchor=(1, 0.5))
            else:
                axte.legend(fontsize=font_size)
        plt.xlabel("Blade Nondimensional Span [-]", fontsize=font_size + 2, fontweight="bold")
        plt.ylabel("TE Reinforcement Thickness [mm]", fontsize=font_size + 2, fontweight="bold")
        plt.xticks(fontsize=font_size)
        plt.yticks(fontsize=font_size)
        plt.grid(color=[0.8, 0.8, 0.8], linestyle="--")
        plt.subplots_adjust(bottom=0.15, left=0.15)
        
        axte.set(**ax_set_args[key])

        fig_name = "te_opt" + extension
        fte.savefig(os.path.join(folder_output, fig_name), pad_inches=0.1, bbox_inches="tight")
    except KeyError:
        pass

    # Skins
    try:
        key = "skins"
        f, ax = plt.subplots(1, 1, figsize=(5.3, 4))
        for idx, (yaml_data, label) in enumerate(zip(list_of_sims, list_of_labels)):
            ax.plot(
                yaml_data["blade.outer_shape_bem.s"],
                yaml_data["blade.internal_structure_2d_fem.layer_thickness"][1, :] * 1e3,
                "-",
                color=colors[idx],
                label=label,
            )
        if mult_flag:
            if legend_outside:
                ax.legend(fontsize=font_size, loc='center left', bbox_to_anchor=(1, 0.5))
            else:
                ax.legend(fontsize=font_size)
        
        # plt.ylim([0., 120])
        plt.xlabel("Blade Nondimensional Span [-]", fontsize=font_size + 2, fontweight="bold")
        plt.ylabel("Outer Shell Skin Thickness [mm]", fontsize=font_size + 2, fontweight="bold")
        plt.xticks(fontsize=font_size)
        plt.yticks(fontsize=font_size)
        plt.grid(color=[0.8, 0.8, 0.8], linestyle="--")
        plt.subplots_adjust(bottom=0.15, left=0.15)

        ax.set(**ax_set_args[key])
        
        fig_name = "skin_opt" + extension
        f.savefig(os.path.join(folder_output, fig_name), pad_inches=0.1, bbox_inches="tight")
    except KeyError:
        pass
=======
    # Struct Layers Blade
    n_layers = modeling_options["WISDEM"]["RotorSE"]["n_layers"]
    layer_name = modeling_options["WISDEM"]["RotorSE"]["layer_name"]
    for i in range(n_layers):
        try:
            f, ax = plt.subplots(1, 1, figsize=(5.3, 4))
            for idx, (yaml_data, label) in enumerate(zip(list_of_sims, list_of_labels)):
                ax.plot(
                    yaml_data["blade.outer_shape_bem.s"],
                    yaml_data["blade.ps.layer_thickness_param"][i, :] * 1e3,
                    "-",
                    color=colors[idx],
                    label=label + ' %s'%layer_name[i],
                )
            if mult_flag:
                ax.legend(fontsize=font_size)
            plt.xlabel("Blade Nondimensional Span [-]", fontsize=font_size + 2, fontweight="bold")
            plt.ylabel("Layer Thickness [mm]", fontsize=font_size + 2, fontweight="bold")
            plt.xticks(fontsize=font_size)
            plt.yticks(fontsize=font_size)
            plt.grid(color=[0.8, 0.8, 0.8], linestyle="--")
            plt.subplots_adjust(bottom=0.15, left=0.15)
            fig_name = "blade_layer_%d_thick"%i + extension
            f.savefig(os.path.join(folder_output, fig_name), pad_inches=0.1, bbox_inches="tight")
            plt.close()
        except KeyError:
            pass
>>>>>>> a1f3a88a

    # Strains spar caps
    try:
        key = "strainL_spar"
        feps, axeps = plt.subplots(1, 1, figsize=(5.3, 4))
        for idx, (yaml_data, label) in enumerate(zip(list_of_sims, list_of_labels)):
            axeps.plot(
                yaml_data["blade.outer_shape_bem.s"],
                yaml_data["rotorse.rs.strains.strainU_spar"] * 1.0e6,
                "-",
                color=colors[idx],
                label=label,
            )
            axeps.plot(
                yaml_data["blade.outer_shape_bem.s"],
                yaml_data["rotorse.rs.strains.strainL_spar"] * 1.0e6,
                "-",
                color=colors[idx],
            )
        else:
            plt.ylim([-5e3, 5e3])
        if mult_flag:
            if legend_outside:
                axeps.legend(fontsize=font_size, loc='center left', bbox_to_anchor=(1, 0.5))
            else:
                axeps.legend(fontsize=font_size)
        plt.xlabel("Blade Nondimensional Span [-]", fontsize=font_size + 2, fontweight="bold")
        plt.ylabel("Spar Caps Strains [mu eps]", fontsize=font_size + 2, fontweight="bold")
        plt.xticks(fontsize=font_size)
        plt.yticks(fontsize=font_size)
        plt.grid(color=[0.8, 0.8, 0.8], linestyle="--")
        plt.subplots_adjust(bottom=0.15, left=0.2)

        axeps.set(**ax_set_args[key])

        fig_name = "strains_sc_opt" + extension
        feps.savefig(os.path.join(folder_output, fig_name), pad_inches=0.1, bbox_inches="tight")
        plt.close()
    except KeyError:
        pass

    # Strains trailing edge
    try:
        key = "strainU_te"
        fete, axete = plt.subplots(1, 1, figsize=(5.3, 4))
        for idx, (yaml_data, label) in enumerate(zip(list_of_sims, list_of_labels)):
            axete.plot(
                yaml_data["blade.outer_shape_bem.s"],
                yaml_data["rotorse.rs.frame.strainU_te"] * 1.0e6,
                "-",
                color=colors[idx],
                label=label,
            )
            axete.plot(
                yaml_data["blade.outer_shape_bem.s"],
                yaml_data["rotorse.rs.frame.strainL_te"] * 1.0e6,
                "-",
                color=colors[idx],
            )

        else:
            plt.ylim([-5e3, 5e3])
        if mult_flag:
            if legend_outside:
                axete.legend(fontsize=font_size, loc='center left', bbox_to_anchor=(1, 0.5))
            else:
                axete.legend(fontsize=font_size)
        plt.xlabel("Blade Nondimensional Span [-]", fontsize=font_size + 2, fontweight="bold")
        plt.ylabel("Trailing Edge Strains [mu eps]", fontsize=font_size + 2, fontweight="bold")
        plt.xticks(fontsize=font_size)
        plt.yticks(fontsize=font_size)
        plt.grid(color=[0.8, 0.8, 0.8], linestyle="--")
        plt.subplots_adjust(bottom=0.15, left=0.2)

        axete.set(**ax_set_args[key])

        fig_name = "strains_te_opt" + extension
        fete.savefig(os.path.join(folder_output, fig_name), pad_inches=0.1, bbox_inches="tight")
        plt.close()
    except KeyError:
        pass

    # Angle of attack and stall angle
    try:
        key = "aoa_along_span"
        faoa, axaoa = plt.subplots(1, 1, figsize=(5.3, 4))
        for idx, (yaml_data, label) in enumerate(zip(list_of_sims, list_of_labels)):
            axaoa.plot(
                yaml_data["rotorse.s"],
                yaml_data["rotorse.stall_check.aoa_along_span"],
                "-",
                color=colors[idx],
                label=label,
            )
        axaoa.plot(
            yaml_data["rotorse.s"],
            yaml_data["rotorse.stall_check.stall_angle_along_span"],
            ":",
            color=colors[idx + 1],
            label="Stall",
        )
        if mult_flag:
            if legend_outside:
                axaoa.legend(fontsize=font_size, loc='center left', bbox_to_anchor=(1, 0.5))
            else:
                axaoa.legend(fontsize=font_size)
        
        axaoa.set_ylim([0, 20])
        plt.xlabel("Blade Nondimensional Span [-]", fontsize=font_size + 2, fontweight="bold")
        plt.ylabel("Angle of Attack [deg]", fontsize=font_size + 2, fontweight="bold")
        plt.xticks(fontsize=font_size)
        plt.yticks(fontsize=font_size)
        plt.grid(color=[0.8, 0.8, 0.8], linestyle="--")
        plt.subplots_adjust(bottom=0.15, left=0.15)

        axaoa.set(**ax_set_args[key])

        fig_name = "aoa" + extension
        faoa.savefig(os.path.join(folder_output, fig_name), pad_inches=0.1, bbox_inches="tight")
        plt.close()
    except KeyError:
        pass

    # Airfoil efficiency
    try:
        key = "airfoil_efficiency"
        feff, axeff = plt.subplots(1, 1, figsize=(5.3, 4))
        for idx, (yaml_data, label) in enumerate(zip(list_of_sims, list_of_labels)):
            axeff.plot(
                yaml_data["blade.outer_shape_bem.s"],
                yaml_data["rotorse.rp.powercurve.cl_regII"] / yaml_data["rotorse.rp.powercurve.cd_regII"],
                "-",
                color=colors[idx],
                label=label,
            )
        if mult_flag:
            if legend_outside:
                axeff.legend(fontsize=font_size, loc='center left', bbox_to_anchor=(1, 0.5))
            else:
                axeff.legend(fontsize=font_size)
        
        plt.xlabel("Blade Nondimensional Span [-]", fontsize=font_size + 2, fontweight="bold")
        plt.ylabel("Airfoil Efficiency [-]", fontsize=font_size + 2, fontweight="bold")
        plt.xticks(fontsize=font_size)
        plt.yticks(fontsize=font_size)
        plt.grid(color=[0.8, 0.8, 0.8], linestyle="--")
        plt.subplots_adjust(bottom=0.15, left=0.15)

        axeff.set(**ax_set_args[key])

        fig_name = "af_efficiency" + extension
        feff.savefig(os.path.join(folder_output, fig_name), pad_inches=0.1, bbox_inches="tight")
        plt.close()
    except KeyError:
        pass

    # Prebend and sweep
    try:
        key = "prebend"
        fbend, axbend = plt.subplots(1, 1, figsize=(5.3, 4))
        for idx, (yaml_data, label) in enumerate(zip(list_of_sims, list_of_labels)):
            axbend.plot(
                yaml_data["blade.outer_shape_bem.s"],
                yaml_data["blade.outer_shape_bem.ref_axis"][:, 0],
                "-",
                color=colors[idx],
                label=label,
            )
        if mult_flag:
            if legend_outside:
                axbend.legend(fontsize=font_size, loc='center left', bbox_to_anchor=(1, 0.5))
            else:
                axbend.legend(fontsize=font_size)
        
        plt.xlabel("Blade Nondimensional Span [-]", fontsize=font_size + 2, fontweight="bold")
        plt.ylabel("Prebend [m]", fontsize=font_size + 2, fontweight="bold")
        plt.xticks(fontsize=font_size)
        plt.yticks(fontsize=font_size)
        plt.grid(color=[0.8, 0.8, 0.8], linestyle="--")
        plt.subplots_adjust(bottom=0.15, left=0.15)

        axbend.set(**ax_set_args[key])

        fig_name = "prebend" + extension
        fbend.savefig(os.path.join(folder_output, fig_name), pad_inches=0.1, bbox_inches="tight")
        plt.close()

        key = "sweep"
        fsweep, axsweep = plt.subplots(1, 1, figsize=(5.3, 4))
        for idx, (yaml_data, label) in enumerate(zip(list_of_sims, list_of_labels)):
            axsweep.plot(
                yaml_data["blade.outer_shape_bem.s"],
                yaml_data["blade.outer_shape_bem.ref_axis"][:, 1],
                "-",
                color=colors[idx],
                label=label,
            )
        if mult_flag:
            if legend_outside:
                axsweep.legend(fontsize=font_size, loc='center left', bbox_to_anchor=(1, 0.5))
            else:
                axsweep.legend(fontsize=font_size)
        
        plt.xlabel("Blade Nondimensional Span [-]", fontsize=font_size + 2, fontweight="bold")
        plt.ylabel("Sweep [m]", fontsize=font_size + 2, fontweight="bold")
        plt.xticks(fontsize=font_size)
        plt.yticks(fontsize=font_size)
        plt.grid(color=[0.8, 0.8, 0.8], linestyle="--")
        plt.subplots_adjust(bottom=0.15, left=0.15)

        axsweep.set(**ax_set_args[key])

        fig_name = "sweep" + extension
        fsweep.savefig(os.path.join(folder_output, fig_name), pad_inches=0.1, bbox_inches="tight")
        plt.close()
    except KeyError:
        pass

    # Tower geometry
    # try:
    key = "tower.diameter"
    brown = np.array([150.0, 75.0, 0.0]) / 256.0
    ftow = plt.figure(figsize=(11, 4))
    ax1 = ftow.add_subplot(121)
    
    for idx, (yaml_data, label) in enumerate(zip(list_of_sims, list_of_labels)):
        ax1.plot(
            getter.get_tower_diameter(yaml_data),
            getter.get_zpts(yaml_data),
            "-",
            color=colors[idx],
            label=label,
            zorder=idx
        )
    for idx, (yaml_data, label) in enumerate(zip(list_of_sims, list_of_labels)):
        ax1.scatter(
            getter.get_tower_diameter(yaml_data)[-1],
            getter.get_zpts(yaml_data)[-1],
            color=colors[idx],
            marker="_",
            zorder=idx+len(list_of_sims)+1
            )
    vx = ax1.get_xlim()
    zs = getter.get_zpts(list_of_sims[0])
    if zs.min() < -5.0:
        water_depth = list_of_sims[0]["env.water_depth"]
        h_trans = getter.get_transition_height(list_of_sims[0])
        ax1.plot(vx, np.zeros(2), color="b", linestyle="--")
        ax1.plot(vx, -water_depth * np.ones(2), color=brown, linestyle="--")
        ax1.plot(vx, h_trans * np.ones(2), color="g", linestyle="--")
        ax1.text(vx[0] + 0.02 * np.diff(vx), 2, "Water line", color="b", fontsize=12)
        ax1.text(vx[0] + 0.02 * np.diff(vx), -water_depth + 2, "Mud line", color=brown, fontsize=12)
        ax1.text(vx[0] + 0.02 * np.diff(vx), h_trans + 2, "Tower transition", color="g", fontsize=12)
    ax1.set_xlim(vx)
    plt.xlabel("Outer Diameter [m]", fontsize=font_size + 2, fontweight="bold")
    plt.ylabel("Tower Height [m]", fontsize=font_size + 2, fontweight="bold")
    plt.xticks(fontsize=font_size)
    plt.yticks(fontsize=font_size)
    plt.grid(color=[0.8, 0.8, 0.8], linestyle="--")

    ax1.set(**ax_set_args[key])

    key = "tower.thickness"
    ax2 = ftow.add_subplot(122, sharey=ax1)
    
    for idx, (yaml_data, label) in enumerate(zip(list_of_sims, list_of_labels)):
        y = 1e3 * getter.get_tower_thickness(yaml_data)
        ax2.step(
            np.r_[y, y[-1]],
            getter.get_zpts(yaml_data),
            "-",
            color=colors[idx],
            label=label,
            where="post",
        )
    vx = ax2.get_xlim()
    if zs.min() < -5.0:
        ax2.plot(vx, np.zeros(2), color="b", linestyle="--")
        ax2.plot(vx, -water_depth * np.ones(2), color=brown, linestyle="--")
        ax2.plot(vx, h_trans * np.ones(2), color="g", linestyle="--")
    ax2.set_xlim(vx)
    if mult_flag:
        if legend_outside:
            ax2.legend(fontsize=font_size, loc='center left', bbox_to_anchor=(1, 0.5))
        else:
            ax2.legend(fontsize=font_size)
    plt.xlabel("Wall Thickness [mm]", fontsize=font_size + 2, fontweight="bold")
    plt.xticks(fontsize=font_size)
    plt.setp(ax2.get_yticklabels(), visible=False)
    plt.grid(color=[0.8, 0.8, 0.8], linestyle="--")
    plt.subplots_adjust(bottom=0.15, left=0.15)

    ax2.set(**ax_set_args[key])

    fig_name = "tower-monopile_geometry" + extension
    ftow.subplots_adjust(hspace=0.02, wspace=0.02, bottom=0.15, left=0.15)
    plt.tight_layout()
    ftow.savefig(os.path.join(folder_output, fig_name), pad_inches=0.1, bbox_inches="tight")
    plt.close()
    # except KeyError:
    #    pass

    def simple_plot_results(x_axis_label, y_axis_label, x_axis_data_name, y_axis_data_name, plot_filename,  ax_set_args={}, yscalar=1.0):
        f, ax = plt.subplots(1, 1, figsize=(5.3, 4))
        for i_yaml, yaml_data in enumerate(list_of_sims):
            ax.plot(
                yaml_data[x_axis_data_name],
                yscalar*np.array(yaml_data[y_axis_data_name]),
                "-",
                color=colors[i_yaml],
                label=list_of_labels[i_yaml],
            )
        if mult_flag:
            if legend_outside:
                ax.legend(fontsize=font_size, loc='center left', bbox_to_anchor=(1, 0.5))
            else:
                ax.legend(fontsize=font_size)
        plt.xlabel(x_axis_label, fontsize=font_size + 2, fontweight="bold")
        plt.ylabel(y_axis_label, fontsize=font_size + 2, fontweight="bold")
        plt.xticks(fontsize=font_size)
        plt.yticks(fontsize=font_size)
        plt.grid(color=[0.8, 0.8, 0.8], linestyle="--")
        plt.subplots_adjust(bottom=0.15, left=0.15)
        
        ax.set(**ax_set_args)

        fig_name = plot_filename + extension
        f.savefig(os.path.join(folder_output, fig_name), pad_inches=0.1, bbox_inches="tight")
        plt.close()

    try:
        # Edgewise stiffness
        key = "EIxx"
        simple_plot_results(
            "Blade Nondimensional Span [-]",
            "Edgewise Stiffness [Nm2]",
            "blade.outer_shape_bem.s",
            "rotorse.EIxx",
            "edge",
            ax_set_args=(ax_set_args[key] if key in ax_set_args else {})
        )

        # Torsional stiffness
        key = "GJ"
        simple_plot_results(
            "Blade Nondimensional Span [-]",
            "Torsional Stiffness [Nm2]",
            "blade.outer_shape_bem.s",
            "rotorse.GJ",
            "torsion",
            ax_set_args=(ax_set_args[key] if key in ax_set_args else {})
        )

        # Flapwise stiffness
        key = "EIyy"
        simple_plot_results(
            "Blade Nondimensional Span [-]",
            "Flapwise Stiffness [Nm2]",
            "blade.outer_shape_bem.s",
            "rotorse.EIyy",
            "flap",
            ax_set_args=(ax_set_args[key] if key in ax_set_args else {})
        )

        # Mass
        key = "rhoA"
        simple_plot_results(
            "Blade Nondimensional Span [-]",
            "Unit Mass [kg/m]",
            "blade.outer_shape_bem.s",
            "rotorse.rhoA",
            "mass",
            ax_set_args=(ax_set_args[key] if key in ax_set_args else {})
        )
    except KeyError:
        pass

    try:
        # Relative thickness
        key = "r_thick_interp"
        simple_plot_results(
            "Blade Nondimensional Span [-]",
            "Relative Thickness [-]",
            "blade.outer_shape_bem.s",
            "blade.interp_airfoils.r_thick_interp",
            "r_thick",
            ax_set_args=(ax_set_args[key] if key in ax_set_args else {})
        )
    except KeyError:
        pass

    try:
        
        # Induction
        key = "ax_induct_regII"
        simple_plot_results(
            "Blade Nondimensional Span [-]",
            "Axial Induction [-]",
            "blade.outer_shape_bem.s",
            "rotorse.rp.powercurve.ax_induct_regII",
            "induction",
            ax_set_args=(ax_set_args[key] if key in ax_set_args else {})
        )
        
        # Lift coefficient
        key = "cl_regII"
        simple_plot_results(
            "Blade Nondimensional Span [-]",
            "Lift Coefficient [-]",
            "blade.outer_shape_bem.s",
            "rotorse.rp.powercurve.cl_regII",
            "lift_coeff",
            ax_set_args=(ax_set_args[key] if key in ax_set_args else {})
        )

        # Drag coefficient
        key = "cd_regII"
        simple_plot_results(
            "Blade Nondimensional Span [-]",
            "Drag Coefficient [-]",
            "blade.outer_shape_bem.s",
            "rotorse.rp.powercurve.cd_regII",
            "drag_coeff",
            ax_set_args=(ax_set_args[key] if key in ax_set_args else {})
        )

        # Power curve pitch
        key = "pitch"
        simple_plot_results(
            "Wind velocity [m/s]",
            "Pitch angle [deg]",
            "rotorse.rp.powercurve.V",
            "rotorse.rp.powercurve.pitch",
            "pitch",
            ax_set_args=(ax_set_args[key] if key in ax_set_args else {})
        )

        # Power curve power
        key = "P"
        simple_plot_results(
            "Wind velocity [m/s]",
            "Electrical Power [W]",
            "rotorse.rp.powercurve.V",
            "rotorse.rp.powercurve.P",
            "power_elec",
            ax_set_args=(ax_set_args[key] if key in ax_set_args else {})
        )

        # Power curve power (mechanical)
        key = "P_aero"
        simple_plot_results(
            "Wind velocity [m/s]",
            "Mechanical Power [W]",
            "rotorse.rp.powercurve.V",
            "rotorse.rp.powercurve.P_aero",
            "power_aero",
            ax_set_args=(ax_set_args[key] if key in ax_set_args else {})
        )

        # Power curve power coeff
        key = "Cp"
        simple_plot_results(
            "Wind velocity [m/s]",
            "Electrical Power Coefficient [-]",
            "rotorse.rp.powercurve.V",
            "rotorse.rp.powercurve.Cp",
            "cp_elec",
            ax_set_args=(ax_set_args[key] if key in ax_set_args else {})
        )

        # Power curve power coeff (mechanical)
        key = "Cp_aero"
        simple_plot_results(
            "Wind velocity [m/s]",
            "Mechanical Power Coefficient [-]",
            "rotorse.rp.powercurve.V",
            "rotorse.rp.powercurve.Cp_aero",
            "cp_aero",
            ax_set_args=(ax_set_args[key] if key in ax_set_args else {})
        )

        # Power curve rpm
        key = "Omega"
        simple_plot_results(
            "Wind velocity [m/s]",
            "Rotor speed [rpm]",
            "rotorse.rp.powercurve.V",
            "rotorse.rp.powercurve.Omega",
            "omega",
            ax_set_args=(ax_set_args[key] if key in ax_set_args else {})
        )

        # Power curve thrust
        key = "T"
        simple_plot_results(
            "Wind velocity [m/s]",
            "Thrust [N]",
            "rotorse.rp.powercurve.V",
            "rotorse.rp.powercurve.T",
            "thrust",
            ax_set_args=(ax_set_args[key] if key in ax_set_args else {})
        )

        # Power curve thrust coeff
        key = "Ct_aero"
        simple_plot_results(
            "Wind velocity [m/s]",
            "Thrust Coefficient [-]",
            "rotorse.rp.powercurve.V",
            "rotorse.rp.powercurve.Ct_aero",
            "ct_aero",
            ax_set_args=(ax_set_args[key] if key in ax_set_args else {})
        )

        # Power curve torque
        key = "Q"
        simple_plot_results(
            "Wind velocity [m/s]",
            "Torque [MNm]",
            "rotorse.rp.powercurve.V",
            "rotorse.rp.powercurve.Q",
            "torque",
            ax_set_args=(ax_set_args[key] if key in ax_set_args else {}),
            yscalar=1E-6
        )

        # Power curve torque coeff
        key = "Cq_aero"
        simple_plot_results(
            "Wind velocity [m/s]",
            "Torque Coefficient [-]",
            "rotorse.rp.powercurve.V",
            "rotorse.rp.powercurve.Cq_aero",
            "cq_aero",
            ax_set_args=(ax_set_args[key] if key in ax_set_args else {})
        )

        # Power curve moment
        key = "M"
        simple_plot_results(
            "Wind velocity [m/s]",
            "Blade moment [Nm]",
            "rotorse.rp.powercurve.V",
            "rotorse.rp.powercurve.M",
            "moment",
            ax_set_args=(ax_set_args[key] if key in ax_set_args else {})
        )

        # Power curve moment coeff
        key = "Cm_aero"
        simple_plot_results(
            "Wind velocity [m/s]",
            "Blade moment coefficient [-]",
            "rotorse.rp.powercurve.V",
            "rotorse.rp.powercurve.Cm_aero",
            "cm_aero",
            ax_set_args=(ax_set_args[key] if key in ax_set_args else {})
        )
    except KeyError:
        pass

    if show_plots:
        plt.show()


def print_results_to_screen(list_of_sims, list_of_labels, values_to_print):
    list_of_augmented_labels = []
    max_label_length = 1
    for label in list_of_labels:
        list_of_augmented_labels.append(f"{label:15.15}")

    case_headers = "| Data name       | " + " | ".join(list_of_augmented_labels) + " | Units          |"
    # Header describing what we are printing:
    title_string = "Comparison between WISDEM results from yaml files"
    spacing = (len(case_headers) - len(title_string) - 2) // 2

    print("+" + "-" * (len(case_headers) - 2) + "+")
    print("|" + " " * spacing + title_string + " " * spacing + " |")
    print("+" + "-" * (len(case_headers) - 2) + "+")

    print(case_headers)
    print("+" + "-" * (len(case_headers) - 2) + "+")

    for key in values_to_print:
        value_name = values_to_print[key][0]
        units = values_to_print[key][1]
        units_str = f" | {units}" + (15 - len(str(units))) * " " + "|"

        try:
            value_sizer = list_of_sims[0].get_val(value_name, units)
        except KeyError:
            continue
        size_of_variable = len(value_sizer)

        for idx in range(size_of_variable):
            if size_of_variable > 1:
                augmented_key = f"{key}_{idx}"
            else:
                augmented_key = key

            name_str = f"| {augmented_key}" + (16 - len(augmented_key)) * " " + "| "

            list_of_values = []
            for yaml_data in list_of_sims:
                value = yaml_data.get_val(value_name, units).copy()

                if len(values_to_print[key]) > 2:
                    value *= values_to_print[key][2]

                list_of_values.append(f"{float(value[idx]):15.5f}")

            values_str = " | ".join(list_of_values)
            print(name_str + values_str + units_str)

    print("+" + "-" * (len(case_headers) - 2) + "+")
    print()


def save_lcoe_data_to_file(list_of_sims, folder_output):
    lcoe_data = np.zeros((8, len(list_of_sims)))
    try:
        for idx, yaml_data in enumerate(list_of_sims):
            lcoe_data[0, idx] = yaml_data["financese.turbine_number"]
            lcoe_data[1, idx] = yaml_data["financese.machine_rating"][0]
            lcoe_data[2, idx] = yaml_data["financese.tcc_per_kW"][0]
            lcoe_data[3, idx] = yaml_data["financese.bos_per_kW"][0]
            lcoe_data[4, idx] = yaml_data["financese.opex_per_kW"][0]
            lcoe_data[5, idx] = yaml_data["financese.turbine_aep"][0] * 1.0e-6
            lcoe_data[6, idx] = yaml_data["financese.fixed_charge_rate"][0] * 100.0
            lcoe_data[7, idx] = yaml_data["financese.lcoe"][0] * 1000.0

        np.savetxt(os.path.join(folder_output, "lcoe.dat"), lcoe_data)
    except:
        pass


def save_h2_data_to_file(list_of_sims, folder_output):
    h2_data = np.zeros((2, len(list_of_sims)))
    try:
        for idx, yaml_data in enumerate(list_of_sims):
            h2_data[0, idx] = yaml_data["h2.h2_produced"]
            h2_data[1, idx] = yaml_data["h2.max_curr_density"][0]

        np.savetxt(os.path.join(folder_output, "h2.dat"), h2_data)
    except:
        pass


def run(list_of_sims, list_of_labels, modeling_options, analysis_options, colors=None, ax_set_args = {}, legend_outside=False):
    # These are options for the plotting and saving
    show_plots = False  # if True, print plots to screen in addition to saving files
    font_size = 12
    extension = ".png"  # '.pdf'
    folder_output = "outputs"

    # These are the values to print to screen for text-based output.
    # The dictionary keys are the value names.
    # The first string in the list is where that value exists in the WISDEM problem,
    # the second string is the units to print the value in,
    # and the optional third string is the multiplicative scalar on the value to be printed.
    values_to_print = {
        "Rotor Diameter": ["blade.high_level_blade_props.rotor_diameter", "m"],
        "TSR": ["control.rated_TSR", None],
        "AEP": ["rotorse.rp.AEP", "GW*h"],
        "LCOE": ["financese.lcoe", "USD/(MW*h)"],
        "Cp": ["rotorse.rp.powercurve.Cp_aero", None], # was commented
        "Rated velocity": ["rotorse.rp.powercurve.rated_V", "m/s"],
        "Rated rpm": ["rotorse.rp.powercurve.rated_Omega", "rpm"],
        "Rated pitch": ["control.rated_pitch", "deg"],
        "Rated thrust": ["rotorse.rp.powercurve.rated_T", "kN"],
        "Rated torque": ["rotorse.rp.powercurve.rated_Q", "kN*m"],
        "Blade mass": ["rotorse.blade_mass", "kg"],
        "Blade cost": ["rotorse.re.precomp.total_blade_cost", "USD"],
        "Tip defl": ["tcons.tip_deflection", "m"],
        "Tip defl ratio": ["tcons.tip_deflection_ratio", None],
        "Flap freqs": ["rotorse.rs.frame.flap_mode_freqs", "Hz"],
        "Edge freqs": ["rotorse.rs.frame.edge_mode_freqs", "Hz"],
        "3P freq": ["rotorse.rp.powercurve.rated_Omega", None, 3.0 / 60],
        "6P freq": ["rotorse.rp.powercurve.rated_Omega", None, 6.0 / 60],
        "Hub forces": ["rotorse.rs.aero_hub_loads.Fxyz_hub_aero", "kN"],
        "Hub moments": ["rotorse.rs.aero_hub_loads.Mxyz_hub_aero", "kN*m"],
        "Nacelle mass": ["drivese.nacelle_mass", "kg"],
        "RNA mass": ["drivese.rna_mass", "kg"],
        "Tower mass": ["towerse.tower_mass", "kg"],
        "Floating Tower mass": ["floatingse.tower_mass", "kg"],
        "Tower cost": ["towerse.tower_cost", "USD"],
        "Floating Tower cost": ["floatingse.tower_cost", "USD"],
        "Monopile mass": ["towerse.monopile_mass", "kg"],
        "Monopile cost": ["towerse.monopile_cost", "USD"],
        "Tower freqs": ["towerse.tower.structural_frequencies", "Hz"],
        "Monopile/jacket freqs": ["fixedse.structural_frequencies", "Hz"],
        "Floating Tower freqs": ["floatingse.tower_freqs", "Hz"],
        "Electrolyzer rating": ["h2.system_rating_MW", "MW"],
        "H2 Produced": ["h2.h2_produced", "kg"],
        "LCOH": ["h2.lcoh", "USD/kg"],
    }

    # Generally it's not necessary to change the code below here, unless you
    # want to plot additional values

    # Create the output folder if it doesn't exist
    if not os.path.exists(folder_output):
        os.makedirs(folder_output)

    # Call the functions to print, save, and plot results
    print_results_to_screen(list_of_sims, list_of_labels, values_to_print)
    save_lcoe_data_to_file(list_of_sims, folder_output)
    save_h2_data_to_file(list_of_sims, folder_output)
    create_all_plots(
        list_of_sims,
        list_of_labels,
        modeling_options,
        analysis_options,
        folder_output,
        show_plots,
        font_size,
        extension,
        colors=colors,
        ax_set_args=ax_set_args,
        legend_outside=legend_outside
    )

def main():
    # Called only if this script is run as main.

    # ======================================================================
    # Input Information
    # ======================================================================
    parser = argparse.ArgumentParser()
    parser.add_argument(
        "input_files",
        nargs="*",
        type=str,
        help="Specify the yaml filenames and pickled output filenames to be compared.",
    )
    parser.add_argument(
        "--modeling_options",
        nargs="?",
        type=str,
        default=fname_modeling_options_default,
        help="Specify the modeling options yaml.",
    )
    parser.add_argument(
        "--analysis_options",
        nargs="?",
        type=str,
        default=fname_analysis_options_default,
        help="Specify the analysis options yaml.",
    )
    parser.add_argument(
        "--labels",
        nargs="*",
        type=str,
        default=None,
        help="Specify the labels for the yaml files (use spaces for separation, no brackets).",
    )

    args = parser.parse_args()
    input_filenames = args.input_files
    fname_modeling_options = args.modeling_options
    fname_analysis_options = args.analysis_options
    list_of_labels = args.labels

    if len(input_filenames) == 0:
        print("ERROR: Must specify either a set of yaml files or pkl files\n")
        parser.print_help(sys.stderr)
        sys.exit(1)

    if list_of_labels is None:
        list_of_labels = [f"run_{idx}" for idx in range(len(input_filenames))]

    list_of_sims = []
    for input_filename in input_filenames:
        froot = os.path.splitext(input_filename)[0]

        print()
        if os.path.exists(froot + ".yaml") and os.path.exists(froot + ".pkl"):
            # Load in saved pickle dictionary if already ran WISDEM
            print(f"Loading WISDEM data for {input_filename}.")
            wt_opt, modeling_options, analysis_options = load_wisdem(froot)

        else:
            # Run WISDEM for each yaml file to compare using the modeling and analysis options set above
            print(f"Running WISDEM for {input_filename}.")
            wt_opt, modeling_options, analysis_options = run_wisdem(
                input_filename,
                fname_modeling_options,
                fname_analysis_options,
                run_only=True,
            )

        list_of_sims.append(wt_opt)

    run(list_of_sims, list_of_labels, modeling_options, analysis_options)
    sys.exit(0)


if __name__ == "__main__":
    main()<|MERGE_RESOLUTION|>--- conflicted
+++ resolved
@@ -32,7 +32,7 @@
 # Both of these yaml files are used for all yamls to make a fair comparison.
 fname_modeling_options_default = this_dir + os.sep + "default_modeling_options.yaml"
 fname_analysis_options_default = this_dir + os.sep + "default_analysis_options.yaml"
-    
+
 def create_all_plots(
     list_of_sims,
     list_of_labels,
@@ -173,170 +173,6 @@
     except KeyError:
         pass
 
-<<<<<<< HEAD
-    # Spar caps
-    try:
-        key = "spar_cap_ss"
-        fsc, axsc = plt.subplots(1, 1, figsize=(5.3, 4))
-
-        for idx, (yaml_data, label) in enumerate(zip(list_of_sims, list_of_labels)):
-            s_opt_sc = yaml_data["blade.opt_var.s_opt_spar_cap_ss"]
-            sc_opt = yaml_data["blade.opt_var.spar_cap_ss_opt"] * 1e3
-            n_layers = yaml_data["blade.ps.layer_thickness_param"].shape[0]
-            ilayer = None
-            if ilayer is None:
-                for i in range(n_layers):
-                    layer_name = modeling_options["WISDEM"]["RotorSE"]["layer_name"][i]
-                    if modeling_options["WISDEM"]["RotorSE"]["spar_cap_ss"] == layer_name:
-                        ilayer = i
-
-            if ilayer is None:
-                raise KeyError("Suction side spar cap layer not found")
-            axsc.plot(
-                yaml_data["blade.outer_shape_bem.s"],
-                yaml_data["blade.ps.layer_thickness_param"][ilayer, :] * 1e3,
-                "-",
-                color=colors[idx],
-                label=label,
-            )
-            axsc.plot(s_opt_sc, sc_opt, "o", color=colors[idx], markersize=3)
-
-        s_opt_sc = list_of_sims[0]["blade.outer_shape_bem.s"]
-        sc_opt = list_of_sims[0]["blade.ps.layer_thickness_param"][ilayer, :] * 1e3
-        axsc.plot(
-            s_opt_sc,
-            np.array(analysis_options["design_variables"]["blade"]["structure"]["spar_cap_ss"]["max_decrease"])
-            * sc_opt,
-            ":o",
-            color=colors[idx + 1],
-            markersize=3,
-            label="Bounds",
-        )
-        axsc.plot(
-            s_opt_sc,
-            np.array(analysis_options["design_variables"]["blade"]["structure"]["spar_cap_ss"]["max_increase"])
-            * sc_opt,
-            ":o",
-            color=colors[idx + 1],
-            markersize=3,
-        )
-
-        if mult_flag:
-            if legend_outside:
-                axsc.legend(fontsize=font_size, loc='center left', bbox_to_anchor=(1, 0.5))
-            else:
-                axsc.legend(fontsize=font_size)
-        plt.xlabel("Blade Nondimensional Span [-]", fontsize=font_size + 2, fontweight="bold")
-        plt.ylabel("Spar Caps Thickness [mm]", fontsize=font_size + 2, fontweight="bold")
-        plt.xticks(fontsize=font_size)
-        plt.yticks(fontsize=font_size)
-        plt.grid(color=[0.8, 0.8, 0.8], linestyle="--")
-        plt.subplots_adjust(bottom=0.15, left=0.15)
-
-        axsc.set(**ax_set_args[key])
-
-        fig_name = "sc_opt" + extension
-        fsc.savefig(os.path.join(folder_output, fig_name), pad_inches=0.1, bbox_inches="tight")
-    except KeyError:
-        pass
-
-    # Trailing edge reinforcements
-    try:
-        key = "te_ss"
-        fte, axte = plt.subplots(1, 1, figsize=(5.3, 4))
-
-        for idx, (yaml_data, label) in enumerate(zip(list_of_sims, list_of_labels)):
-            s_opt_te = yaml_data["blade.opt_var.s_opt_te_ss"]
-            te_opt = yaml_data["blade.opt_var.te_ss_opt"] * 1e3
-            n_layers = yaml_data["blade.ps.layer_thickness_param"].shape[0]
-            ilayer = None
-            if ilayer is None:
-                for i in range(n_layers):
-                    layer_name = modeling_options["WISDEM"]["RotorSE"]["layer_name"][i]
-                    if modeling_options["WISDEM"]["RotorSE"]["te_ss"] == layer_name:
-                        ilayer = i
-
-            if ilayer is None:
-                raise KeyError("Suction side TE layer not found")
-            axte.plot(
-                yaml_data["blade.outer_shape_bem.s"],
-                yaml_data["blade.ps.layer_thickness_param"][ilayer, :] * 1e3,
-                "-",
-                color=colors[idx],
-                label=label,
-            )
-            axte.plot(s_opt_te, te_opt, "o", color=colors[idx], markersize=3)
-
-        s_opt_te = list_of_sims[0]["blade.outer_shape_bem.s"]
-        te_opt = list_of_sims[0]["blade.ps.layer_thickness_param"][ilayer, :] * 1e3
-        axte.plot(
-            s_opt_te,
-            np.array(analysis_options["design_variables"]["blade"]["structure"]["te_ss"]["max_decrease"]) * te_opt,
-            ":o",
-            color=colors[idx + 1],
-            markersize=3,
-            label="Bounds",
-        )
-        axte.plot(
-            s_opt_te,
-            np.array(analysis_options["design_variables"]["blade"]["structure"]["te_ss"]["max_increase"]) * te_opt,
-            ":o",
-            color=colors[idx + 1],
-            markersize=3,
-        )
-
-        if mult_flag:
-            if legend_outside:
-                axte.legend(fontsize=font_size, loc='center left', bbox_to_anchor=(1, 0.5))
-            else:
-                axte.legend(fontsize=font_size)
-        plt.xlabel("Blade Nondimensional Span [-]", fontsize=font_size + 2, fontweight="bold")
-        plt.ylabel("TE Reinforcement Thickness [mm]", fontsize=font_size + 2, fontweight="bold")
-        plt.xticks(fontsize=font_size)
-        plt.yticks(fontsize=font_size)
-        plt.grid(color=[0.8, 0.8, 0.8], linestyle="--")
-        plt.subplots_adjust(bottom=0.15, left=0.15)
-        
-        axte.set(**ax_set_args[key])
-
-        fig_name = "te_opt" + extension
-        fte.savefig(os.path.join(folder_output, fig_name), pad_inches=0.1, bbox_inches="tight")
-    except KeyError:
-        pass
-
-    # Skins
-    try:
-        key = "skins"
-        f, ax = plt.subplots(1, 1, figsize=(5.3, 4))
-        for idx, (yaml_data, label) in enumerate(zip(list_of_sims, list_of_labels)):
-            ax.plot(
-                yaml_data["blade.outer_shape_bem.s"],
-                yaml_data["blade.internal_structure_2d_fem.layer_thickness"][1, :] * 1e3,
-                "-",
-                color=colors[idx],
-                label=label,
-            )
-        if mult_flag:
-            if legend_outside:
-                ax.legend(fontsize=font_size, loc='center left', bbox_to_anchor=(1, 0.5))
-            else:
-                ax.legend(fontsize=font_size)
-        
-        # plt.ylim([0., 120])
-        plt.xlabel("Blade Nondimensional Span [-]", fontsize=font_size + 2, fontweight="bold")
-        plt.ylabel("Outer Shell Skin Thickness [mm]", fontsize=font_size + 2, fontweight="bold")
-        plt.xticks(fontsize=font_size)
-        plt.yticks(fontsize=font_size)
-        plt.grid(color=[0.8, 0.8, 0.8], linestyle="--")
-        plt.subplots_adjust(bottom=0.15, left=0.15)
-
-        ax.set(**ax_set_args[key])
-        
-        fig_name = "skin_opt" + extension
-        f.savefig(os.path.join(folder_output, fig_name), pad_inches=0.1, bbox_inches="tight")
-    except KeyError:
-        pass
-=======
     # Struct Layers Blade
     n_layers = modeling_options["WISDEM"]["RotorSE"]["n_layers"]
     layer_name = modeling_options["WISDEM"]["RotorSE"]["layer_name"]
@@ -364,7 +200,6 @@
             plt.close()
         except KeyError:
             pass
->>>>>>> a1f3a88a
 
     # Strains spar caps
     try:
@@ -471,7 +306,7 @@
                 axaoa.legend(fontsize=font_size, loc='center left', bbox_to_anchor=(1, 0.5))
             else:
                 axaoa.legend(fontsize=font_size)
-        
+
         axaoa.set_ylim([0, 20])
         plt.xlabel("Blade Nondimensional Span [-]", fontsize=font_size + 2, fontweight="bold")
         plt.ylabel("Angle of Attack [deg]", fontsize=font_size + 2, fontweight="bold")
@@ -505,7 +340,7 @@
                 axeff.legend(fontsize=font_size, loc='center left', bbox_to_anchor=(1, 0.5))
             else:
                 axeff.legend(fontsize=font_size)
-        
+
         plt.xlabel("Blade Nondimensional Span [-]", fontsize=font_size + 2, fontweight="bold")
         plt.ylabel("Airfoil Efficiency [-]", fontsize=font_size + 2, fontweight="bold")
         plt.xticks(fontsize=font_size)
@@ -538,7 +373,7 @@
                 axbend.legend(fontsize=font_size, loc='center left', bbox_to_anchor=(1, 0.5))
             else:
                 axbend.legend(fontsize=font_size)
-        
+
         plt.xlabel("Blade Nondimensional Span [-]", fontsize=font_size + 2, fontweight="bold")
         plt.ylabel("Prebend [m]", fontsize=font_size + 2, fontweight="bold")
         plt.xticks(fontsize=font_size)
@@ -567,7 +402,7 @@
                 axsweep.legend(fontsize=font_size, loc='center left', bbox_to_anchor=(1, 0.5))
             else:
                 axsweep.legend(fontsize=font_size)
-        
+
         plt.xlabel("Blade Nondimensional Span [-]", fontsize=font_size + 2, fontweight="bold")
         plt.ylabel("Sweep [m]", fontsize=font_size + 2, fontweight="bold")
         plt.xticks(fontsize=font_size)
@@ -589,7 +424,7 @@
     brown = np.array([150.0, 75.0, 0.0]) / 256.0
     ftow = plt.figure(figsize=(11, 4))
     ax1 = ftow.add_subplot(121)
-    
+
     for idx, (yaml_data, label) in enumerate(zip(list_of_sims, list_of_labels)):
         ax1.plot(
             getter.get_tower_diameter(yaml_data),
@@ -629,7 +464,7 @@
 
     key = "tower.thickness"
     ax2 = ftow.add_subplot(122, sharey=ax1)
-    
+
     for idx, (yaml_data, label) in enumerate(zip(list_of_sims, list_of_labels)):
         y = 1e3 * getter.get_tower_thickness(yaml_data)
         ax2.step(
@@ -688,7 +523,7 @@
         plt.yticks(fontsize=font_size)
         plt.grid(color=[0.8, 0.8, 0.8], linestyle="--")
         plt.subplots_adjust(bottom=0.15, left=0.15)
-        
+
         ax.set(**ax_set_args)
 
         fig_name = plot_filename + extension
@@ -757,7 +592,7 @@
         pass
 
     try:
-        
+
         # Induction
         key = "ax_induct_regII"
         simple_plot_results(
@@ -768,7 +603,7 @@
             "induction",
             ax_set_args=(ax_set_args[key] if key in ax_set_args else {})
         )
-        
+
         # Lift coefficient
         key = "cl_regII"
         simple_plot_results(
