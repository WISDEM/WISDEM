--- conflicted
+++ resolved
@@ -336,7 +336,6 @@
             myframe.addLoadCase(load)
 
         # myframe.write('myframe1.3dd') # Debugging
-<<<<<<< HEAD
         if self.options['modeling_options']['frame3dd']['flag']:
             displacements, forces, reactions, internalForces, mass3dd, modal = myframe.run()
 
@@ -400,8 +399,11 @@
             outputs["constr_shaft_angle"] = gamma * outputs["torq_angle"] / torq_angle_allow
 
             # Load->stress conversion for fatigue
+            cross_section_xy = 2.0 * np.trapz(t_lss, s_lss)
             ax_load2stress = np.zeros(6)
             ax_load2stress[0] = 1.0 / Ax[0]
+            ax_load2stress[1] = 1.0 / cross_section_xy
+            ax_load2stress[2] = 1.0 / cross_section_xy
             ax_load2stress[4] = 1.0 / S[0]
             ax_load2stress[5] = 1.0 / S[0]
             sh_load2stress = np.zeros(6)
@@ -410,83 +412,6 @@
             sh_load2stress[3] = 1.0 / C[0]
             outputs["lss_axial_load2stress"] = ax_load2stress
             outputs["lss_shear_load2stress"] = sh_load2stress
-=======
-        displacements, forces, reactions, internalForces, mass3dd, modal = myframe.run()
-
-        # Loop over DLCs and append to outputs
-        rotor_gearbox_deflection = np.zeros(n_dlcs)
-        rotor_gearbox_angle = np.zeros(n_dlcs)
-        outputs["F_mb1"] = np.zeros((3, n_dlcs))
-        outputs["F_mb2"] = np.zeros((3, n_dlcs))
-        outputs["F_torq"] = np.zeros((3, n_dlcs))
-        outputs["M_mb1"] = np.zeros((3, n_dlcs))
-        outputs["M_mb2"] = np.zeros((3, n_dlcs))
-        outputs["M_torq"] = np.zeros((3, n_dlcs))
-        outputs["lss_axial_stress"] = np.zeros((n - 1, n_dlcs))
-        outputs["lss_shear_stress"] = np.zeros((n - 1, n_dlcs))
-        outputs["constr_lss_vonmises"] = np.zeros((n - 1, n_dlcs))
-        for k in range(n_dlcs):
-            # Deflections and rotations at torq attachment
-            rotor_gearbox_deflection[k] = np.sqrt(
-                displacements.dx[k, itorq - 1] ** 2
-                + displacements.dy[k, itorq - 1] ** 2
-                + displacements.dz[k, itorq - 1] ** 2
-            )
-            rotor_gearbox_angle[k] = (
-                displacements.dxrot[k, itorq - 1]
-                + displacements.dyrot[k, itorq - 1]
-                + displacements.dzrot[k, itorq - 1]
-            )
-
-            # shear and bending, one per element (convert from local to global c.s.)
-            Fx = forces.Nx[k, 1::2]
-            Vy = forces.Vy[k, 1::2]
-            Vz = -forces.Vz[k, 1::2]
-            F = np.sqrt(Vz**2 + Vy**2)
-
-            Mxx = forces.Txx[k, 1::2]
-            Myy = forces.Myy[k, 1::2]
-            Mzz = -forces.Mzz[k, 1::2]
-            M = np.sqrt(Myy**2 + Mzz**2)
-
-            # Record total forces and moments
-            outputs["F_mb1"][:, k] = -1.0 * np.array([reactions.Fx[k, 0], reactions.Fy[k, 0], reactions.Fz[k, 0]])
-            outputs["F_mb2"][:, k] = -1.0 * np.array([reactions.Fx[k, 1], reactions.Fy[k, 1], reactions.Fz[k, 1]])
-            outputs["F_torq"][:, k] = -1.0 * np.array([reactions.Fx[k, 2], reactions.Fy[k, 2], reactions.Fz[k, 2]])
-            outputs["M_mb1"][:, k] = -1.0 * np.array([reactions.Mxx[k, 0], reactions.Myy[k, 0], reactions.Mzz[k, 0]])
-            outputs["M_mb2"][:, k] = -1.0 * np.array([reactions.Mxx[k, 1], reactions.Myy[k, 1], reactions.Mzz[k, 1]])
-            outputs["M_torq"][:, k] = -1.0 * np.array([reactions.Mxx[k, 2], reactions.Myy[k, 2], reactions.Mzz[k, 2]])
-            outputs["lss_axial_stress"][:, k] = np.abs(Fx) / Ax + M / S
-            outputs["lss_shear_stress"][:, k] = 2.0 * F / As + np.abs(Mxx) / C
-            hoop = np.zeros(F.shape)
-
-            outputs["constr_lss_vonmises"][:, k] = TubevonMisesStressUtilization(
-                outputs["lss_axial_stress"][:, k],
-                hoop,
-                outputs["lss_shear_stress"][:, k],
-                gamma,
-                sigma_y,
-            )
-        outputs["torq_deflection"] = rotor_gearbox_deflection.max()
-        outputs["torq_angle"] = rotor_gearbox_angle.max()
-        outputs["constr_shaft_deflection"] = gamma * outputs["torq_deflection"] / torq_defl_allow
-        outputs["constr_shaft_angle"] = gamma * outputs["torq_angle"] / torq_angle_allow
-
-        # Load->stress conversion for fatigue
-        cross_section_xy = 2.0 * np.trapz(t_lss, s_lss)
-        ax_load2stress = np.zeros(6)
-        ax_load2stress[0] = 1.0 / Ax[0]
-        ax_load2stress[1] = 1.0 / cross_section_xy
-        ax_load2stress[2] = 1.0 / cross_section_xy
-        ax_load2stress[4] = 1.0 / S[0]
-        ax_load2stress[5] = 1.0 / S[0]
-        sh_load2stress = np.zeros(6)
-        sh_load2stress[1] = 1.0 / As[0]
-        sh_load2stress[2] = 1.0 / As[0]
-        sh_load2stress[3] = 1.0 / C[0]
-        outputs["lss_axial_load2stress"] = ax_load2stress
-        outputs["lss_shear_load2stress"] = sh_load2stress
->>>>>>> d2b5176a
 
 
 class HSS_Frame(om.ExplicitComponent):
