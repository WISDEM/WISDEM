--- conflicted
+++ resolved
@@ -476,12 +476,8 @@
                 myout, _ = self.ccblade.evaluate([Uhub_i], [Omega_i_rpm], [pitch_i], coefficients=False)
                 P_aero_i = float(myout["P"][0])
                 # P_i,_  = compute_P_and_eff(P_aero_i.flatten(), P_rated, Omega_i_rpm, driveType, driveEta)
-<<<<<<< HEAD
-                eff_i = np.interp(Omega_i_rpm, lss_rpm, driveEta)[0]
-=======
                 eff_i = np.interp(Omega_i_rpm, lss_rpm, driveEta)
                 if isinstance(eff_i, type(np.array([]))): eff_i = eff_i[0]
->>>>>>> a5bfa923
                 P_i = float(P_aero_i * eff_i)
                 return 1e-4 * (P_i - P_rated)
 
@@ -555,12 +551,8 @@
                     myout, _ = self.ccblade.evaluate([Uhub_i], [Omega_i_rpm], [pitch_i], coefficients=False)
                     P_aero_i = float(myout["P"][0])
                     # P_i,_  = compute_P_and_eff(P_aero_i.flatten(), P_rated, Omega_i_rpm, driveType, driveEta)
-<<<<<<< HEAD
-                    eff_i = np.interp(Omega_i_rpm, lss_rpm, driveEta)[0]
-=======
                     eff_i = np.interp(Omega_i_rpm, lss_rpm, driveEta)
                     if isinstance(eff_i, type(np.array([]))): eff_i = eff_i[0]
->>>>>>> a5bfa923
                     P_i = float(P_aero_i * eff_i)
                     T_i = float(myout["T"][0])
                     return 1e-4 * (P_i - P_rated), 1e-4 * (T_i - max_T)
