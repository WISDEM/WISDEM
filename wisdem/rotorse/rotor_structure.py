import numpy as np
import wisdem.ccblade._bem as _bem
import wisdem.commonse.utilities as util
import wisdem.pyframe3dd.pyframe3dd as pyframe3dd
from openmdao.api import Group, ExplicitComponent
from wisdem.rotorse import RPM2RS, RS2RPM
from wisdem.commonse import gravity
from wisdem.commonse.csystem import DirectionVector
from wisdem.ccblade.ccblade_component import CCBladeLoads, CCBladeEvaluate


class BladeCurvature(ExplicitComponent):
    # OpenMDAO component that computes the 3D curvature of the blade
    def initialize(self):
        self.options.declare("modeling_options")

    def setup(self):
        n_span = self.options["modeling_options"]["WISDEM"]["RotorSE"]["n_span"]

        # Inputs
        self.add_input("r", val=np.zeros(n_span), units="m", desc="location in blade z-coordinate")
        self.add_input("precurve", val=np.zeros(n_span), units="m", desc="location in blade x-coordinate")
        self.add_input("presweep", val=np.zeros(n_span), units="m", desc="location in blade y-coordinate")
        self.add_input("precone", val=0.0, units="deg", desc="precone angle")

        # Outputs
        self.add_output(
            "3d_curv", val=np.zeros(n_span), units="deg", desc="total cone angle from precone and curvature"
        )
        self.add_output(
            "x_az", val=np.zeros(n_span), units="m", desc="location of blade in azimuth x-coordinate system"
        )
        self.add_output(
            "y_az", val=np.zeros(n_span), units="m", desc="location of blade in azimuth y-coordinate system"
        )
        self.add_output(
            "z_az", val=np.zeros(n_span), units="m", desc="location of blade in azimuth z-coordinate system"
        )
        self.add_output("s", val=np.zeros(n_span), units="m", desc="cumulative path length along blade")

    def compute(self, inputs, outputs):

        r = inputs["r"]
        precurve = inputs["precurve"]
        presweep = inputs["presweep"]
        precone = inputs["precone"]

        n = len(r)
        dx_dx = np.eye(3 * n)

        x_az, x_azd, y_az, y_azd, z_az, z_azd, cone, coned, s, sd = _bem.definecurvature_dv2(
            r, dx_dx[:, :n], precurve, dx_dx[:, n : 2 * n], presweep, dx_dx[:, 2 * n :], 0.0, np.zeros(3 * n)
        )

        totalCone = precone + np.degrees(cone)
        s = r[0] + s

        outputs["3d_curv"] = totalCone
        outputs["x_az"] = x_az
        outputs["y_az"] = y_az
        outputs["z_az"] = z_az
        outputs["s"] = s


class TotalLoads(ExplicitComponent):
    # OpenMDAO component that takes as input the rotor configuration (tilt, cone), the blade twist and mass distributions, and the blade aerodynamic loading, and computes the total loading including gravity and centrifugal forces
    def initialize(self):
        self.options.declare("modeling_options")

    def setup(self):
        n_span = self.options["modeling_options"]["WISDEM"]["RotorSE"]["n_span"]

        # Inputs
        self.add_input("r", val=np.zeros(n_span), units="m", desc="radial positions along blade going toward tip")
        self.add_input(
            "aeroloads_Px", val=np.zeros(n_span), units="N/m", desc="distributed loads in blade-aligned x-direction"
        )
        self.add_input(
            "aeroloads_Py", val=np.zeros(n_span), units="N/m", desc="distributed loads in blade-aligned y-direction"
        )
        self.add_input(
            "aeroloads_Pz", val=np.zeros(n_span), units="N/m", desc="distributed loads in blade-aligned z-direction"
        )
        self.add_input("aeroloads_Omega", val=0.0, units="rpm", desc="rotor rotation speed")
        self.add_input("aeroloads_pitch", val=0.0, units="deg", desc="pitch angle")
        self.add_input("aeroloads_azimuth", val=0.0, units="deg", desc="azimuthal angle")
        self.add_input("theta", val=np.zeros(n_span), units="deg", desc="structural twist")
        self.add_input("tilt", val=0.0, units="deg", desc="tilt angle")
        self.add_input("3d_curv", val=np.zeros(n_span), units="deg", desc="total cone angle from precone and curvature")
        self.add_input("z_az", val=np.zeros(n_span), units="m", desc="location of blade in azimuth z-coordinate system")
        self.add_input("rhoA", val=np.zeros(n_span), units="kg/m", desc="mass per unit length")
        self.add_input(
            "dynamicFactor", val=1.0, desc="a dynamic amplification factor to adjust the static deflection calculation"
        )

        # Outputs
        self.add_output(
            "Px_af", val=np.zeros(n_span), units="N/m", desc="total distributed loads in airfoil x-direction"
        )
        self.add_output(
            "Py_af", val=np.zeros(n_span), units="N/m", desc="total distributed loads in airfoil y-direction"
        )
        self.add_output(
            "Pz_af", val=np.zeros(n_span), units="N/m", desc="total distributed loads in airfoil z-direction"
        )

    def compute(self, inputs, outputs):

        dynamicFactor = inputs["dynamicFactor"]
        r = inputs["r"]
        theta = inputs["theta"]
        tilt = inputs["tilt"]
        totalCone = inputs["3d_curv"]
        z_az = inputs["z_az"]
        rhoA = inputs["rhoA"]

        # keep all in blade c.s. then rotate all at end

        # --- aero loads ---
        P_a = DirectionVector(0, 0, 0)
        P_a.x, P_a.y, P_a.z = inputs["aeroloads_Px"], inputs["aeroloads_Py"], inputs["aeroloads_Pz"]

        # --- weight loads ---
        # yaw c.s.
        weight = DirectionVector(0.0, 0.0, -rhoA * gravity)
        P_w = weight.yawToHub(tilt).hubToAzimuth(inputs["aeroloads_azimuth"]).azimuthToBlade(totalCone)

        # --- centrifugal loads ---
        # azimuthal c.s.
        Omega = inputs["aeroloads_Omega"] * RPM2RS
        load = DirectionVector(0.0, 0.0, rhoA * Omega ** 2 * z_az)
        P_c = load.azimuthToBlade(totalCone)

        # --- total loads ---
        P = P_a + P_w + P_c

        # rotate to airfoil c.s.
        P = P.bladeToAirfoil(theta + inputs["aeroloads_pitch"])

        outputs["Px_af"] = dynamicFactor * P.x
        outputs["Py_af"] = dynamicFactor * P.y
        outputs["Pz_af"] = dynamicFactor * P.z


class RunFrame3DD(ExplicitComponent):
    def initialize(self):
        self.options.declare("modeling_options")
        self.options.declare("pbeam", default=False)  # Recover old pbeam c.s. and accuracy

    def setup(self):
        rotorse_options = self.options["modeling_options"]["WISDEM"]["RotorSE"]
        self.n_span = n_span = rotorse_options["n_span"]
        self.n_freq = n_freq = rotorse_options["n_freq"]

        # Locations of airfoils in global c.s.
        self.add_input(
            "x_az", val=np.zeros(n_span), units="m", desc="location of blade in azimuth x-coordinate system (prebend)"
        )
        self.add_input(
            "y_az", val=np.zeros(n_span), units="m", desc="location of blade in azimuth y-coordinate system (sweep)"
        )
        self.add_input(
            "z_az",
            val=np.zeros(n_span),
            units="m",
            desc="location of blade in azimuth z-coordinate system (from root to tip)",
        )
        self.add_input("theta", val=np.zeros(n_span), units="deg", desc="structural twist")

        # all inputs/outputs in airfoil coordinate system
        self.add_input(
            "Px_af",
            val=np.zeros(n_span),
            units="N/m",
            desc="distributed load (force per unit length) in airfoil x-direction",
        )
        self.add_input(
            "Py_af",
            val=np.zeros(n_span),
            units="N/m",
            desc="distributed load (force per unit length) in airfoil y-direction",
        )
        self.add_input(
            "Pz_af",
            val=np.zeros(n_span),
            units="N/m",
            desc="distributed load (force per unit length) in airfoil z-direction",
        )

        self.add_input("r", val=np.zeros(n_span), units="m", desc="locations of properties along beam")
        self.add_input("A", val=np.zeros(n_span), units="m**2", desc="airfoil cross section material area")
        self.add_input("EA", val=np.zeros(n_span), units="N", desc="axial stiffness")
        self.add_input(
            "EIxx",
            val=np.zeros(n_span),
            units="N*m**2",
            desc="edgewise stiffness (bending about :ref:`x-axis of airfoil aligned coordinate system <blade_airfoil_coord>`)",
        )
        self.add_input(
            "EIyy",
            val=np.zeros(n_span),
            units="N*m**2",
            desc="flapwise stiffness (bending about y-axis of airfoil aligned coordinate system)",
        )
        self.add_input("EIxy", val=np.zeros(n_span), units="N*m**2", desc="coupled flap-edge stiffness")
        self.add_input(
            "GJ",
            val=np.zeros(n_span),
            units="N*m**2",
            desc="torsional stiffness (about axial z-direction of airfoil aligned coordinate system)",
        )
        self.add_input("rhoA", val=np.zeros(n_span), units="kg/m", desc="mass per unit length")
        self.add_input("rhoJ", val=np.zeros(n_span), units="kg*m", desc="polar mass moment of inertia per unit length")
        self.add_input(
            "x_ec",
            val=np.zeros(n_span),
            units="m",
            desc="x-distance to elastic center from point about which above structural properties are computed (airfoil aligned coordinate system)",
        )
        self.add_input(
            "y_ec",
            val=np.zeros(n_span),
            units="m",
            desc="y-distance to elastic center from point about which above structural properties are computed",
        )

        # outputs
        n_freq2 = int(n_freq / 2)
        self.add_output("root_F", np.zeros(3), units="N", desc="Blade root forces in blade c.s.")
        self.add_output("root_M", np.zeros(3), units="N*m", desc="Blade root moment in blade c.s.")
        self.add_output(
            "flap_mode_shapes",
            np.zeros((n_freq2, 5)),
            desc="6-degree polynomial coefficients of mode shapes in the flap direction (x^2..x^6, no linear or constant term)",
        )
        self.add_output(
            "edge_mode_shapes",
            np.zeros((n_freq2, 5)),
            desc="6-degree polynomial coefficients of mode shapes in the edge direction (x^2..x^6, no linear or constant term)",
        )
        self.add_output(
            "all_mode_shapes",
            np.zeros((n_freq, 5)),
            desc="6-degree polynomial coefficients of mode shapes in the edge direction (x^2..x^6, no linear or constant term)",
        )
        self.add_output(
            "flap_mode_freqs",
            np.zeros(n_freq2),
            units="Hz",
            desc="Frequencies associated with mode shapes in the flap direction",
        )
        self.add_output(
            "edge_mode_freqs",
            np.zeros(n_freq2),
            units="Hz",
            desc="Frequencies associated with mode shapes in the edge direction",
        )
        self.add_output(
            "freqs",
            val=np.zeros(n_freq),
            units="Hz",
            desc="ration of 2nd and 1st natural frequencies, should be ratio of edgewise to flapwise",
        )
        self.add_output(
            "freq_distance",
            val=0.0,
            desc="ration of 2nd and 1st natural frequencies, should be ratio of edgewise to flapwise",
        )
        self.add_output(
            "dx", val=np.zeros(n_span), units="m", desc="deflection of blade section in airfoil x-direction"
        )
        self.add_output(
            "dy", val=np.zeros(n_span), units="m", desc="deflection of blade section in airfoil y-direction"
        )
        self.add_output(
            "dz", val=np.zeros(n_span), units="m", desc="deflection of blade section in airfoil z-direction"
        )
        self.add_output(
            "EI11",
            val=np.zeros(n_span),
            units="N*m**2",
            desc="stiffness w.r.t principal axis 1",
        )
        self.add_output(
            "EI22",
            val=np.zeros(n_span),
            units="N*m**2",
            desc="stiffness w.r.t principal axis 2",
        )
        self.add_output(
            "alpha",
            val=np.zeros(n_span),
            units="deg",
            desc="Angle between blade c.s. and principal axes",
        )
        self.add_output(
            "M1",
            val=np.zeros(n_span),
            units="N*m",
            desc="distribution along blade span of bending moment w.r.t principal axis 1",
        )
        self.add_output(
            "M2",
            val=np.zeros(n_span),
            units="N*m",
            desc="distribution along blade span of bending moment w.r.t principal axis 2",
        )
        self.add_output(
            "F3",
            val=np.zeros(n_span),
            units="N",
<<<<<<< HEAD
            desc="edgewise bending moment along blade span",
=======
            desc="axial resultant along blade span",
>>>>>>> 81ca9c99
        )

    def compute(self, inputs, outputs):

        # Unpack inputs
        r = inputs["r"]
        x_az = inputs["x_az"]
        y_az = inputs["y_az"]
        z_az = inputs["z_az"]
        theta = inputs["theta"]
        x_ec = inputs["x_ec"]
        y_ec = inputs["y_ec"]
        A = inputs["A"]
        rhoA = inputs["rhoA"]
        rhoJ = inputs["rhoJ"]
        GJ = inputs["GJ"]
        EA = inputs["EA"]
        EIxx = inputs["EIxx"]
        EIyy = inputs["EIyy"]
        EIxy = inputs["EIxy"]
        Px_af = inputs["Px_af"]
        Py_af = inputs["Py_af"]
        Pz_af = inputs["Pz_af"]
        # np.savez('nrel5mw_test.npz',r=r,x_az=x_az,y_az=y_az,z_az=z_az,theta=theta,x_ec=x_ec,y_ec=y_ec,A=A,rhoA=rhoA,rhoJ=rhoJ,GJ=GJ,EA=EA,EIxx=EIxx,EIyy=EIyy,EIxy=EIxy,Px_af=Px_af,Py_af=Py_af,Pz_af=Pz_af)

        # Determine principal C.S. (with swap of x, y for profile c.s.)
        # Can get to Hansen's c.s. from Precomp's c.s. by rotating around z -90 deg, then y by 180 (swap x-y)
        EIxx_cs, EIyy_cs = EIyy.copy(), EIxx.copy()
        x_ec_cs, y_ec_cs = y_ec.copy(), x_ec.copy()
        EIxy_cs = EIxy.copy()

        # translate to elastic center
        EIxx_cs -= y_ec_cs ** 2 * EA
        EIyy_cs -= x_ec_cs ** 2 * EA
        EIxy_cs -= x_ec_cs * y_ec_cs * EA

        # get rotation angle
        alpha = 0.5 * np.arctan2(2 * EIxy_cs, (EIyy_cs - EIxx_cs))

        # get moments and positions in principal axes
        EI11 = EIxx_cs - EIxy_cs * np.tan(alpha)
        EI22 = EIyy_cs + EIxy_cs * np.tan(alpha)

        # Now store alpha for later use in degrees
        alpha = np.rad2deg(alpha)

        # Frame3dd call
        # ------- node data ----------------
        n = len(z_az)
        rad = np.zeros(n)  # 'radius' of rigidity at node- set to zero
        inode = 1 + np.arange(n)  # Node numbers (1-based indexing)
        # Frame3DD does a coordinate rotation for the local axis and when x_az is negative for precurve, this makes the local axis
        # rotate relative to the global axis and we get inconsistent results.  Best to compute deflections on the reference axis (x=y=0)
        nodes = pyframe3dd.NodeData(inode, np.zeros(n), np.zeros(n), r, rad)
        L = np.diff(r)
        # if self.options["pbeam"]:
        #    nodes = pyframe3dd.NodeData(inode, np.zeros(n), np.zeros(n), r, rad)
        #    L = np.diff(r)
        # else:
        #    nodes = pyframe3dd.NodeData(inode, x_az, y_az, z_az, rad)
        #    L = np.sqrt(np.diff(x_az) ** 2 + np.diff(y_az) ** 2 + np.diff(z_az) ** 2)
        # -----------------------------------

        # ------ reaction data ------------
        # Pinned at root
        rnode = np.array([1])
        rigid = np.array([1e16])
        reactions = pyframe3dd.ReactionData(rnode, rigid, rigid, rigid, rigid, rigid, rigid, float(rigid))
        # -----------------------------------

        # ------ frame element data ------------
        elem = np.arange(1, n)  # Element Numbers
        N1 = np.arange(1, n)  # Node number start
        N2 = np.arange(2, n + 1)  # Node number finish

        E = EA / A
        rho = rhoA / A
        J = rhoJ / rho
        G = GJ / J
        if self.options["pbeam"]:
            # Use airfoil c.s.
            Ix = EIyy / E
            Iy = EIxx / E
        else:
            # Will further rotate to principle axes
            Ix = EI11 / E
            Iy = EI22 / E

        # Have to convert nodal values to find average at center of element
        Abar, _ = util.nodal2sectional(A)
        Ebar, _ = util.nodal2sectional(E)
        rhobar, _ = util.nodal2sectional(rho)
        Jbar, _ = util.nodal2sectional(J)
        Gbar, _ = util.nodal2sectional(G)
        Ixbar, _ = util.nodal2sectional(Ix)
        Iybar, _ = util.nodal2sectional(Iy)

        # Angle of element principal axes relative to global coordinate system
        if self.options["pbeam"]:
            # Work in airfoil c.s. for both global and local c.s.
            roll = np.zeros(n - 1)
        else:
            # Global c.s. is blade, local element c.s. is airfoil (twist + principle rotation)
            roll, _ = util.nodal2sectional(theta + alpha)

        Asx = Asy = 1e-6 * np.ones(elem.shape)  # Unused when shear=False
        elements = pyframe3dd.ElementData(elem, N1, N2, Abar, Asx, Asy, Jbar, Ixbar, Iybar, Ebar, Gbar, roll, rhobar)
        # -----------------------------------

        # ------ options ------------
        shear = False  # If not false, have to compute Asx or Asy
        geom = not self.options["pbeam"]  # Must be true for spin-stiffening
        dx = -1  # Don't need stress changes within element for now
        options = pyframe3dd.Options(shear, geom, dx)
        # -----------------------------------

        # initialize frame3dd object
        blade = pyframe3dd.Frame(nodes, reactions, elements, options)

        # ------- enable dynamic analysis ----------
        Mmethod = 1  # 1= Subspace-Jacobi iteration, 2= Stodola (matrix iteration) method
        lump = 0  # 0= consistent mass matrix, 1= lumped mass matrix
        tol = 1e-9  # frequency convergence tolerance
        shift = 0.0  # frequency shift-factor for rigid body modes, make 0 for pos.def. [K]
        # Run twice the number of modes to ensure that we can ignore the torsional modes and still get the desired number of fore-aft, side-side modes
        blade.enableDynamics(2 * self.n_freq, Mmethod, lump, tol, shift)
        # ----------------------------

        # ------ load case 1, blade 1 ------------
        # trapezoidally distributed loads- already has gravity, centrifugal, aero, etc.
        gx = gy = gz = 0.0
        load = pyframe3dd.StaticLoadCase(gx, gy, gz)

        if not self.options["pbeam"]:
            # Have to further move the loads into principle directions
            P = DirectionVector(Px_af, Py_af, Pz_af).bladeToAirfoil(alpha)
            Px_af = P.x
            Py_af = P.y
            Pz_af = P.z

        Px, Py, Pz = Pz_af, Py_af, Px_af  # switch to local c.s.
        xx1 = xy1 = xz1 = np.zeros(n - 1)
        xx2 = xy2 = xz2 = L - 1e-6  # subtract small number b.c. of precision
        wx1 = Px[:-1]
        wx2 = Px[1:]
        wy1 = Py[:-1]
        wy2 = Py[1:]
        wz1 = Pz[:-1]
        wz2 = Pz[1:]
        load.changeTrapezoidalLoads(elem, xx1, xx2, wx1, wx2, xy1, xy2, wy1, wy2, xz1, xz2, wz1, wz2)
        blade.addLoadCase(load)

        # Debugging
        # blade.write('blade.3dd')

        # run the analysis
        displacements, forces, reactions, internalForces, mass, modal = blade.run()

        # For now, just 1 load case and blade
        iCase = 0

        # Mode shapes and frequencies
        n_freq2 = int(self.n_freq / 2)
        freq_x, freq_y, _, mshapes_x, mshapes_y, _ = util.get_xyz_mode_shapes(
            r, modal.freq, modal.xdsp, modal.ydsp, modal.zdsp, modal.xmpf, modal.ympf, modal.zmpf
        )
        freq_x = freq_x[:n_freq2]
        freq_y = freq_y[:n_freq2]
        mshapes_x = mshapes_x[:n_freq2, :]
        mshapes_y = mshapes_y[:n_freq2, :]

        # shear and bending w.r.t. principal axes
        F3 = np.r_[-forces.Nx[iCase, 0], forces.Nx[iCase, 1::2]]
        M1 = np.r_[-forces.Myy[iCase, 0], forces.Myy[iCase, 1::2]]
        M2 = np.r_[-forces.Mzz[iCase, 0], forces.Mzz[iCase, 1::2]]

        # Store outputs
        outputs["root_F"] = -1.0 * np.array([reactions.Fx.sum(), reactions.Fy.sum(), reactions.Fz.sum()])
        outputs["root_M"] = -1.0 * np.array([reactions.Mxx.sum(), reactions.Myy.sum(), reactions.Mzz.sum()])
        outputs["freqs"] = modal.freq[: self.n_freq]
        outputs["edge_mode_shapes"] = mshapes_y
        outputs["flap_mode_shapes"] = mshapes_x
        # Dense numpy command that interleaves and alternates flap and edge modes
        outputs["all_mode_shapes"] = np.c_[mshapes_x, mshapes_y].flatten().reshape((self.n_freq, 5))
        outputs["edge_mode_freqs"] = freq_y
        outputs["flap_mode_freqs"] = freq_x
        outputs["freq_distance"] = freq_y[0] / freq_x[0]
        # Displacements in global (blade) c.s.
        outputs["dx"] = -displacements.dx[iCase, :]
        outputs["dy"] = displacements.dy[iCase, :]
        outputs["dz"] = -displacements.dz[iCase, :]
        outputs["EI11"] = EI11
        outputs["EI22"] = EI22
        outputs["M1"] = M1
        outputs["M2"] = M2
        outputs["F3"] = F3
        outputs["alpha"] = alpha


class ComputeStrains(ExplicitComponent):
    def initialize(self):
        self.options.declare("modeling_options")
        self.options.declare("pbeam", default=False)  # Recover old pbeam c.s. and accuracy

    def setup(self):
        rotorse_options = self.options["modeling_options"]["WISDEM"]["RotorSE"]
        self.n_span = n_span = rotorse_options["n_span"]

        self.add_input("EA", val=np.zeros(n_span), units="N", desc="axial stiffness")

        self.add_input(
            "EI11",
            val=np.zeros(n_span),
            units="N*m**2",
            desc="stiffness w.r.t principal axis 1",
        )
        self.add_input(
            "EI22",
            val=np.zeros(n_span),
            units="N*m**2",
            desc="stiffness w.r.t principal axis 2",
        )
        self.add_input(
            "alpha",
            val=np.zeros(n_span),
            units="deg",
            desc="Angle between blade c.s. and principal axes",
        )
        self.add_input(
            "M1",
            val=np.zeros(n_span),
            units="N*m",
            desc="distribution along blade span of bending moment w.r.t principal axis 1",
        )
        self.add_input(
            "M2",
            val=np.zeros(n_span),
            units="N*m",
            desc="distribution along blade span of bending moment w.r.t principal axis 2",
        )
        self.add_input(
            "F3",
            val=np.zeros(n_span),
            units="N",
<<<<<<< HEAD
            desc="edgewise bending moment along blade span",
=======
            desc="axial resultant along blade span",
>>>>>>> 81ca9c99
        )
        self.add_input(
            "xu_strain_spar",
            val=np.zeros(n_span),
            desc="x-position of midpoint of spar cap on upper surface for strain calculation",
        )
        self.add_input(
            "xl_strain_spar",
            val=np.zeros(n_span),
            desc="x-position of midpoint of spar cap on lower surface for strain calculation",
        )
        self.add_input(
            "yu_strain_spar",
            val=np.zeros(n_span),
            desc="y-position of midpoint of spar cap on upper surface for strain calculation",
        )
        self.add_input(
            "yl_strain_spar",
            val=np.zeros(n_span),
            desc="y-position of midpoint of spar cap on lower surface for strain calculation",
        )
        self.add_input(
            "xu_strain_te",
            val=np.zeros(n_span),
            desc="x-position of midpoint of trailing-edge panel on upper surface for strain calculation",
        )
        self.add_input(
            "xl_strain_te",
            val=np.zeros(n_span),
            desc="x-position of midpoint of trailing-edge panel on lower surface for strain calculation",
        )
        self.add_input(
            "yu_strain_te",
            val=np.zeros(n_span),
            desc="y-position of midpoint of trailing-edge panel on upper surface for strain calculation",
        )
        self.add_input(
            "yl_strain_te",
            val=np.zeros(n_span),
            desc="y-position of midpoint of trailing-edge panel on lower surface for strain calculation",
        )

        # outputs
        self.add_output(
            "strainU_spar",
            val=np.zeros(n_span),
            desc="strain in spar cap on upper surface at location xu,yu_strain with loads P_strain",
        )
        self.add_output(
            "strainL_spar",
            val=np.zeros(n_span),
            desc="strain in spar cap on lower surface at location xl,yl_strain with loads P_strain",
        )
        self.add_output(
            "strainU_te",
            val=np.zeros(n_span),
            desc="strain in trailing-edge panels on upper surface at location xu,yu_te with loads P_te",
        )
        self.add_output(
            "strainL_te",
            val=np.zeros(n_span),
            desc="strain in trailing-edge panels on lower surface at location xl,yl_te with loads P_te",
        )

    def compute(self, inputs, outputs):

        EA = inputs["EA"]
        EI11 = inputs["EI11"]
        EI22 = inputs["EI22"]
        xu_strain_spar = inputs["xu_strain_spar"]
        xl_strain_spar = inputs["xl_strain_spar"]
        yu_strain_spar = inputs["yu_strain_spar"]
        yl_strain_spar = inputs["yl_strain_spar"]
        xu_strain_te = inputs["xu_strain_te"]
        xl_strain_te = inputs["xl_strain_te"]
        yu_strain_te = inputs["yu_strain_te"]
        yl_strain_te = inputs["yl_strain_te"]
        F3 = inputs["F3"]
        M1in = inputs["M1"]
        M2in = inputs["M2"]
        alpha = inputs["alpha"]
        # np.savez('nrel5mw_test2.npz',EA=EA,EI11=EI11,EI22=EI22,xu_strain_spar=xu_strain_spar,xl_strain_spar=xl_strain_spar,yu_strain_spar=yu_strain_spar,yl_strain_spar=yl_strain_spar,xu_strain_te=xu_strain_te,xl_strain_te=xl_strain_te,yu_strain_te=yu_strain_te,yl_strain_te=yl_strain_te, F3=F3, M1=M1, M2=M2, alpha=alpha)

        ca = np.cos(np.deg2rad(alpha))
        sa = np.sin(np.deg2rad(alpha))

        def rotate(x, y):
            x2 = x * ca + y * sa
            y2 = -x * sa + y * ca
            return x2, y2

        def strain(xu, yu, xl, yl):
            # use profile c.s. to use Hansen's notation
            xuu, yuu = yu, xu
            xll, yll = yl, xl

            # convert to principal axes, unless already there
            if self.options["pbeam"]:
                M1, M2 = rotate(M2in, M1in)
            else:
                M1, M2 = M1in, M2in

            # compute strain
            x, y = rotate(xuu, yuu)
            strainU = M1 / EI11 * y - M2 / EI22 * x - F3 / EA

            x, y = rotate(xll, yll)
            strainL = M1 / EI11 * y - M2 / EI22 * x - F3 / EA

            return strainU, strainL

        # ----- strains along the mid-line of the spar caps and at the center of the two trailing edge reinforcement thickness (not the trailing edge) -----
        strainU_spar, strainL_spar = strain(xu_strain_spar, yu_strain_spar, xl_strain_spar, yl_strain_spar)
        strainU_te, strainL_te = strain(xu_strain_te, yu_strain_te, xl_strain_te, yl_strain_te)

        outputs["strainU_spar"] = strainU_spar
        outputs["strainL_spar"] = strainL_spar
        outputs["strainU_te"] = strainU_te
        outputs["strainL_te"] = strainL_te


class TipDeflection(ExplicitComponent):
    # OpenMDAO component that computes the blade deflection at tip in yaw x-direction
    def setup(self):
        # Inputs
        self.add_input("dx_tip", val=0.0, units="m", desc="deflection at tip in blade x-direction")
        self.add_input("dy_tip", val=0.0, units="m", desc="deflection at tip in blade y-direction")
        self.add_input("dz_tip", val=0.0, units="m", desc="deflection at tip in blade z-direction")
        # self.add_input('theta_tip',     val=0.0,    units='deg',    desc='twist at tip section')
        self.add_input("pitch_load", val=0.0, units="deg", desc="blade pitch angle")
        self.add_input("tilt", val=0.0, units="deg", desc="tilt angle")
        self.add_input("3d_curv_tip", val=0.0, units="deg", desc="total coning angle including precone and curvature")
        self.add_input(
            "dynamicFactor", val=1.0, desc="a dynamic amplification factor to adjust the static deflection calculation"
        )  # )
        # Outputs
        self.add_output("tip_deflection", val=0.0, units="m", desc="deflection at tip in yaw x-direction")

    def compute(self, inputs, outputs):

        dx = inputs["dx_tip"]
        dy = inputs["dy_tip"]
        dz = inputs["dz_tip"]
        pitch = inputs["pitch_load"]  # + inputs['theta_tip']
        azimuth = 180.0  # The blade is assumed in front of the tower, although the loading may correspond to another azimuthal position
        tilt = inputs["tilt"]
        totalConeTip = inputs["3d_curv_tip"]
        dynamicFactor = inputs["dynamicFactor"]

        dr = DirectionVector(dx, dy, dz)

        delta = dr.airfoilToBlade(pitch).bladeToAzimuth(totalConeTip).azimuthToHub(azimuth).hubToYaw(tilt)

        outputs["tip_deflection"] = dynamicFactor * delta.x


class DesignConstraints(ExplicitComponent):
    # OpenMDAO component that formulates constraints on user-defined maximum strains, frequencies
    def initialize(self):
        self.options.declare("modeling_options")
        self.options.declare("opt_options")

    def setup(self):
        rotorse_options = self.options["modeling_options"]["WISDEM"]["RotorSE"]
        self.n_span = n_span = rotorse_options["n_span"]
        self.n_freq = n_freq = rotorse_options["n_freq"]
        n_freq2 = int(n_freq / 2)
        self.opt_options = opt_options = self.options["opt_options"]
        self.n_opt_spar_cap_ss = n_opt_spar_cap_ss = opt_options["design_variables"]["blade"]["structure"][
            "spar_cap_ss"
        ]["n_opt"]
        self.n_opt_spar_cap_ps = n_opt_spar_cap_ps = opt_options["design_variables"]["blade"]["structure"][
            "spar_cap_ps"
        ]["n_opt"]
        # Inputs strains
        self.add_input(
            "strainU_spar",
            val=np.zeros(n_span),
            desc="strain in spar cap on upper surface at location xu,yu_strain with loads P_strain",
        )
        self.add_input(
            "strainL_spar",
            val=np.zeros(n_span),
            desc="strain in spar cap on lower surface at location xl,yl_strain with loads P_strain",
        )

        self.add_input("min_strainU_spar", val=0.0, desc="minimum strain in spar cap suction side")
        self.add_input("max_strainU_spar", val=0.0, desc="minimum strain in spar cap pressure side")
        self.add_input("min_strainL_spar", val=0.0, desc="maximum strain in spar cap suction side")
        self.add_input("max_strainL_spar", val=0.0, desc="maximum strain in spar cap pressure side")

        self.add_input(
            "s",
            val=np.zeros(n_span),
            desc="1D array of the non-dimensional spanwise grid defined along blade axis (0-blade root, 1-blade tip)",
        )
        self.add_input(
            "s_opt_spar_cap_ss",
            val=np.zeros(n_opt_spar_cap_ss),
            desc="1D array of the non-dimensional spanwise grid defined along blade axis to optimize the blade spar cap suction side",
        )
        self.add_input(
            "s_opt_spar_cap_ps",
            val=np.zeros(n_opt_spar_cap_ss),
            desc="1D array of the non-dimensional spanwise grid defined along blade axis to optimize the blade spar cap suction side",
        )

        # Input frequencies
        self.add_input("rated_Omega", val=0.0, units="rpm", desc="rotor rotation speed at rated")
        self.add_input(
            "flap_mode_freqs",
            np.zeros(n_freq2),
            units="Hz",
            desc="Frequencies associated with mode shapes in the flap direction",
        )
        self.add_input(
            "edge_mode_freqs",
            np.zeros(n_freq2),
            units="Hz",
            desc="Frequencies associated with mode shapes in the edge direction",
        )

        self.add_discrete_input("blade_number", 3)

        # Outputs
        # self.add_output('constr_min_strainU_spar',     val=np.zeros(n_opt_spar_cap_ss), desc='constraint for minimum strain in spar cap suction side')
        self.add_output(
            "constr_max_strainU_spar",
            val=np.zeros(n_opt_spar_cap_ss),
            desc="constraint for maximum strain in spar cap suction side",
        )
        # self.add_output('constr_min_strainL_spar',     val=np.zeros(n_opt_spar_cap_ps), desc='constraint for minimum strain in spar cap pressure side')
        self.add_output(
            "constr_max_strainL_spar",
            val=np.zeros(n_opt_spar_cap_ps),
            desc="constraint for maximum strain in spar cap pressure side",
        )
        self.add_output(
            "constr_flap_f_margin",
            val=np.zeros(n_freq2),
            desc="constraint on flap blade frequency such that ratio of 3P/f is above or below gamma with constraint <= 0",
        )
        self.add_output(
            "constr_edge_f_margin",
            val=np.zeros(n_freq2),
            desc="constraint on edge blade frequency such that ratio of 3P/f is above or below gamma with constraint <= 0",
        )

    def compute(self, inputs, outputs, discrete_inputs, discrete_outputs):

        # Constraints on blade strains
        s = inputs["s"]
        s_opt_spar_cap_ss = inputs["s_opt_spar_cap_ss"]
        s_opt_spar_cap_ps = inputs["s_opt_spar_cap_ps"]

        strainU_spar = inputs["strainU_spar"]
        strainL_spar = inputs["strainL_spar"]
        # min_strainU_spar = inputs['min_strainU_spar']
        if inputs["max_strainU_spar"] == np.zeros_like(inputs["max_strainU_spar"]):
            max_strainU_spar = np.ones_like(inputs["max_strainU_spar"])
        else:
            max_strainU_spar = inputs["max_strainU_spar"]
        # min_strainL_spar = inputs['min_strainL_spar']
        if inputs["max_strainL_spar"] == np.zeros_like(inputs["max_strainL_spar"]):
            max_strainL_spar = np.ones_like(inputs["max_strainL_spar"])
        else:
            max_strainL_spar = inputs["max_strainL_spar"]

        # outputs['constr_min_strainU_spar'] = abs(np.interp(s_opt_spar_cap_ss, s, strainU_spar)) / abs(min_strainU_spar)
        outputs["constr_max_strainU_spar"] = abs(np.interp(s_opt_spar_cap_ss, s, strainU_spar)) / max_strainU_spar
        # outputs['constr_min_strainL_spar'] = abs(np.interp(s_opt_spar_cap_ps, s, strainL_spar)) / abs(min_strainL_spar)
        outputs["constr_max_strainL_spar"] = abs(np.interp(s_opt_spar_cap_ps, s, strainL_spar)) / max_strainL_spar

        # Constraints on blade frequencies
        threeP = discrete_inputs["blade_number"] * inputs["rated_Omega"] / 60.0
        flap_f = inputs["flap_mode_freqs"]
        edge_f = inputs["edge_mode_freqs"]
        gamma = self.options["modeling_options"]["WISDEM"]["RotorSE"]["gamma_freq"]
        outputs["constr_flap_f_margin"] = np.array(
            [min([threeP - (2 - gamma) * f, gamma * f - threeP]) for f in flap_f]
        ).flatten()
        outputs["constr_edge_f_margin"] = np.array(
            [min([threeP - (2 - gamma) * f, gamma * f - threeP]) for f in edge_f]
        ).flatten()


class BladeRootSizing(ExplicitComponent):
    """
    Compute the minimum blade root fastener circle diameter given the blade root moment

    Parameters
    ----------
    rootD : float, [m]
        Blade root outer diameter / Chord at blade span station 0
    layer_thickness : numpy array[n_layers, n_span], [m]
        Thickness of the blade structural layers along blade span
    layer_start_nd : numpy array[n_layers, n_span]
        Non-dimensional start point defined along the outer profile of a layer along blade span
    layer_end_nd : numpy array[n_layers, n_span]
        Non-dimensional end point defined along the outer profile of a layer along blade span
    root_M : numpy array[3], [N*m]
        Blade root moment in blade coordinate system
    s_f : float
        Safety factor on maximum stress per fastener
    d_f : float, [m]
        Diameter of the fastener
    sigma_max : float , [Pa]
        Maxmim stress per fastener

    Returns
    -------
    d_r : float , [m]
        Recommended diameter of the blade root fastener circle
    ratio : float
        Ratio of recommended diameter over actual diameter. It can be constrained to be smaller than 1

    """

    def initialize(self):
        self.options.declare("rotorse_options")

    def setup(self):

        rotorse_options = self.options["rotorse_options"]
        self.n_span = n_span = rotorse_options["n_span"]
        self.n_layers = n_layers = rotorse_options["n_layers"]

        self.add_input("rootD", val=0.0, units="m", desc="Blade root outer diameter / Chord at blade span station 0")
        self.add_input(
            "layer_thickness",
            val=np.zeros((n_layers, n_span)),
            units="m",
            desc="2D array of the thickness of the layers of the blade structure. The first dimension represents each layer, the second dimension represents each entry along blade span.",
        )
        self.add_input(
            "layer_start_nd",
            val=np.zeros((n_layers, n_span)),
            desc="2D array of the non-dimensional start point defined along the outer profile of a layer. The TE suction side is 0, the TE pressure side is 1. The first dimension represents each layer, the second dimension represents each entry along blade span.",
        )
        self.add_input(
            "layer_end_nd",
            val=np.zeros((n_layers, n_span)),
            desc="2D array of the non-dimensional end point defined along the outer profile of a layer. The TE suction side is 0, the TE pressure side is 1. The first dimension represents each layer, the second dimension represents each entry along blade span.",
        )
        self.add_input("root_M", val=np.zeros(3), units="N*m", desc="Blade root moment in blade c.s.")
        self.add_input("s_f", val=rotorse_options["root_fastener_s_f"], desc="Safety factor")
        self.add_input("d_f", val=0.0, units="m", desc="Diameter of the fastener")
        self.add_input("sigma_max", val=0.0, units="Pa", desc="Max stress on bolt")

        self.add_output("d_r", val=0.0, units="m", desc="Root fastener circle diameter")
        self.add_output(
            "ratio",
            val=0.0,
            desc="Ratio of recommended diameter over actual diameter. It can be constrained to be smaller than 1",
        )

    def compute(self, inputs, outputs):

        Mxy = np.sqrt(inputs["root_M"][0] ** 2.0 + inputs["root_M"][1] ** 2.0)

        d_r = np.sqrt((48.0 * Mxy * inputs["s_f"]) / (np.pi ** 2.0 * inputs["sigma_max"] * inputs["d_f"]))

        sectors = np.array([])
        for i in range(self.n_layers):
            sectors = np.unique(np.hstack([sectors, inputs["layer_start_nd"][i, 0], inputs["layer_end_nd"][i, 0]]))

        thick = np.zeros(len(sectors))
        for j in range(len(sectors)):
            for i in range(self.n_layers):
                if inputs["layer_start_nd"][i, 0] <= sectors[j] and inputs["layer_end_nd"][i, 0] >= sectors[j]:
                    thick[j] += inputs["layer_thickness"][i, 0]

        # check = np.all(thick == thick[0])
        # if not check:
        #     raise Exception('All Values in Array are not same')
        d_r_actual = inputs["rootD"] - 0.5 * thick[0]

        ratio = d_r / d_r_actual

        outputs["d_r"] = d_r
        outputs["ratio"] = ratio


# class BladeFatigue(ExplicitComponent):
#     # OpenMDAO component that calculates the Miner's Rule cummulative fatigue damage, given precalculated rainflow counting of bending moments

#     def initialize(self):
#         self.options.declare('modeling_options')
#         self.options.declare('opt_options')


#     def setup(self):
#         rotorse_options   = self.options['modeling_options']['RotorSE']
#         mat_init_options     = self.options['modeling_options']['materials']

#         self.n_span          = n_span   = rotorse_options['n_span']
#         self.n_mat           = n_mat    = mat_init_options['n_mat']
#         self.n_layers        = n_layers = rotorse_options['n_layers']
#         self.FatigueFile     = self.options['modeling_options']['rotorse']['FatigueFile']

#         self.te_ss_var       = self.options['opt_options']['blade_struct']['te_ss_var']
#         self.te_ps_var       = self.options['opt_options']['blade_struct']['te_ps_var']
#         self.spar_cap_ss_var = self.options['opt_options']['blade_struct']['spar_cap_ss_var']
#         self.spar_cap_ps_var = self.options['opt_options']['blade_struct']['spar_cap_ps_var']

#         self.add_input('r',            val=np.zeros(n_span), units='m',      desc='radial locations where blade is defined (should be increasing and not go all the way to hub or tip)')
#         self.add_input('chord',        val=np.zeros(n_span), units='m',      desc='chord length at each section')
#         self.add_input('pitch_axis',   val=np.zeros(n_span),                 desc='1D array of the chordwise position of the pitch axis (0-LE, 1-TE), defined along blade span.')
#         self.add_input('rthick',       val=np.zeros(n_span),                 desc='relative thickness of airfoil distribution')

#         self.add_input('gamma_f',      val=1.35,                             desc='safety factor on loads')
#         self.add_input('gamma_m',      val=1.1,                              desc='safety factor on materials')
#         self.add_input('E',            val=np.zeros([n_mat, 3]), units='Pa', desc='2D array of the Youngs moduli of the materials. Each row represents a material, the three columns represent E11, E22 and E33.')
#         self.add_input('Xt',           val=np.zeros([n_mat, 3]),             desc='2D array of the Ultimate Tensile Strength (UTS) of the materials. Each row represents a material, the three columns represent Xt12, Xt13 and Xt23.')
#         self.add_input('Xc',           val=np.zeros([n_mat, 3]),             desc='2D array of the Ultimate Compressive Strength (UCS) of the materials. Each row represents a material, the three columns represent Xc12, Xc13 and Xc23.')
#         self.add_input('m',            val=np.zeros([n_mat]),                desc='2D array of the S-N fatigue slope exponent for the materials')

#         self.add_input('x_tc',         val=np.zeros(n_span), units='m',      desc='x-distance to the neutral axis (torsion center)')
#         self.add_input('y_tc',         val=np.zeros(n_span), units='m',      desc='y-distance to the neutral axis (torsion center)')
#         self.add_input('EIxx',         val=np.zeros(n_span), units='N*m**2', desc='edgewise stiffness (bending about :ref:`x-direction of airfoil aligned coordinate system <blade_airfoil_coord>`)')
#         self.add_input('EIyy',         val=np.zeros(n_span), units='N*m**2', desc='flapwise stiffness (bending about y-direction of airfoil aligned coordinate system)')

#         self.add_input('sc_ss_mats',   val=np.zeros((n_span, n_mat)),        desc="spar cap, suction side,  boolean of materials in each composite layer spanwise, passed as floats for differentiablity, used for Fatigue Analysis")
#         self.add_input('sc_ps_mats',   val=np.zeros((n_span, n_mat)),        desc="spar cap, pressure side, boolean of materials in each composite layer spanwise, passed as floats for differentiablity, used for Fatigue Analysis")
#         self.add_input('te_ss_mats',   val=np.zeros((n_span, n_mat)),        desc="trailing edge reinforcement, suction side,  boolean of materials in each composite layer spanwise, passed as floats for differentiablity, used for Fatigue Analysis")
#         self.add_input('te_ps_mats',   val=np.zeros((n_span, n_mat)),        desc="trailing edge reinforcement, pressure side, boolean of materials in each composite layer spanwise, passed as floats for differentiablity, used for Fatigue Analysis")

#         self.add_discrete_input('layer_web',        val=n_layers * [''],     desc='1D array of the names of the webs the layer is associated to. If the layer is on the outer profile this entry can simply stay empty.')
#         self.add_discrete_input('layer_name',       val=n_layers * [''],     desc='1D array of the names of the layers modeled in the blade structure.')
#         self.add_discrete_input('layer_mat',        val=n_layers * [''],     desc='1D array of the names of the materials of each layer modeled in the blade structure.')
#         self.add_discrete_input('definition_layer', val=np.zeros(n_layers),  desc='1D array of flags identifying how layers are specified in the yaml. 1) all around (skin, paint, ) 2) offset+rotation twist+width (spar caps) 3) offset+user defined rotation+width 4) midpoint TE+width (TE reinf) 5) midpoint LE+width (LE reinf) 6) layer position fixed to other layer (core fillers) 7) start and width 8) end and width 9) start and end nd 10) web layer')

#         self.add_output('C_miners_SC_SS',           val=np.zeros((n_span, n_mat, 2)),    desc="Miner's rule cummulative damage to Spar Cap, suction side")
#         self.add_output('C_miners_SC_PS',           val=np.zeros((n_span, n_mat, 2)),    desc="Miner's rule cummulative damage to Spar Cap, pressure side")
#         self.add_output('C_miners_TE_SS',           val=np.zeros((n_span, n_mat, 2)),    desc="Miner's rule cummulative damage to Trailing-Edge reinforcement, suction side")
#         self.add_output('C_miners_TE_PS',           val=np.zeros((n_span, n_mat, 2)),    desc="Miner's rule cummulative damage to Trailing-Edge reinforcement, pressure side")

#     def compute(self, inputs, outputs, discrete_inputs, discrete_outputs):

#         rainflow = load_yaml(self.FatigueFile, package=1)

#         U       = list(rainflow['cases'].keys())
#         Seeds   = list(rainflow['cases'][U[0]].keys())
#         chans   = list(rainflow['cases'][U[0]][Seeds[0]].keys())
#         r_gage  = np.r_[0., rainflow['r_gage']]
#         simtime = rainflow['simtime']
#         n_seeds = float(len(Seeds))
#         n_gage  = len(r_gage)

#         r       = (inputs['r']-inputs['r'][0])/(inputs['r'][-1]-inputs['r'][0])
#         m_default = 10. # assume default m=10  (8 or 12 also reasonable)
#         m       = [mi if mi > 0. else m_default for mi in inputs['m']]  # Assumption: if no S-N slope is given for a material, use default value TODO: input['m'] is not connected, only using the default currently

#         eps_uts = inputs['Xt'][:,0]/inputs['E'][:,0]
#         eps_ucs = inputs['Xc'][:,0]/inputs['E'][:,0]
#         gamma_m = inputs['gamma_m']
#         gamma_f = inputs['gamma_f']
#         yrs     = 20.  # TODO
#         t_life  = 60.*60.*24*365.24*yrs
#         U_bar   = 10.  # TODO

#         # pdf of wind speeds
#         binwidth = np.diff(U)
#         U_bins   = np.r_[[U[0] - binwidth[0]/2.], [np.mean([U[i-1], U[i]]) for i in range(1,len(U))], [U[-1] + binwidth[-1]/2.]]
#         pdf = np.diff(RayleighCDF(U_bins, xbar=U_bar))
#         if sum(pdf) < 0.9:
#             print('Warning: Cummulative probability of wind speeds in rotor_loads_defl_strains.BladeFatigue is low, sum of weights: %f' % sum(pdf))
#             print('Mean winds speed: %f' % U_bar)
#             print('Simulated wind speeds: ', U)

#         # Materials of analysis layers
#         te_ss_var_ok       = False
#         te_ps_var_ok       = False
#         spar_cap_ss_var_ok = False
#         spar_cap_ps_var_ok = False
#         for i_layer in range(self.n_layers):
#             if self.te_ss_var in discrete_inputs['layer_name']:
#                 te_ss_var_ok        = True
#             if self.te_ps_var in discrete_inputs['layer_name']:
#                 te_ps_var_ok        = True
#             if self.spar_cap_ss_var in discrete_inputs['layer_name']:
#                 spar_cap_ss_var_ok  = True
#             if self.spar_cap_ps_var in discrete_inputs['layer_name']:
#                 spar_cap_ps_var_ok  = True

#         if te_ss_var_ok == False:
#             print('The layer at the trailing edge suction side is set for Fatigue Analysis, but "%s" does not exist in the input yaml. Please check.'%self.te_ss_var)
#         if te_ps_var_ok == False:
#             print('The layer at the trailing edge pressure side is set for Fatigue Analysis, but "%s" does not exist in the input yaml. Please check.'%self.te_ps_var)
#         if spar_cap_ss_var_ok == False:
#             print('The layer at the spar cap suction side is set for Fatigue Analysis, but "%s" does not exist in the input yaml. Please check.'%self.spar_cap_ss_var)
#         if spar_cap_ps_var_ok == False:
#             print('The layer at the spar cap pressure side is set for Fatigue Analysis, but "%s" does not exist in the input yaml. Please check.'%self.spar_cap_ps_var)

#         # Get blade properties at gage locations
#         y_tc       = remap2grid(r, inputs['y_tc'], r_gage)
#         x_tc       = remap2grid(r, inputs['x_tc'], r_gage)
#         chord      = remap2grid(r, inputs['x_tc'], r_gage)
#         rthick     = remap2grid(r, inputs['rthick'], r_gage)
#         pitch_axis = remap2grid(r, inputs['pitch_axis'], r_gage)
#         EIyy       = remap2grid(r, inputs['EIyy'], r_gage)
#         EIxx       = remap2grid(r, inputs['EIxx'], r_gage)

#         te_ss_mats = np.floor(remap2grid(r, inputs['te_ss_mats'], r_gage, axis=0)) # materials is section
#         te_ps_mats = np.floor(remap2grid(r, inputs['te_ps_mats'], r_gage, axis=0))
#         sc_ss_mats = np.floor(remap2grid(r, inputs['sc_ss_mats'], r_gage, axis=0))
#         sc_ps_mats = np.floor(remap2grid(r, inputs['sc_ps_mats'], r_gage, axis=0))

#         c_TE       = chord*(1.-pitch_axis) + y_tc
#         c_SC       = chord*rthick + x_tc #this is overly simplistic, using maximum thickness point, should use the actual profiles

#         C_miners_SC_SS_gage = np.zeros((n_gage, self.n_mat, 2))
#         C_miners_SC_PS_gage = np.zeros((n_gage, self.n_mat, 2))
#         C_miners_TE_SS_gage = np.zeros((n_gage, self.n_mat, 2))
#         C_miners_TE_PS_gage = np.zeros((n_gage, self.n_mat, 2))

#         # Map channels to output matrix
#         chan_map   = {}
#         for i_var, var in enumerate(chans):
#             # Determine spanwise position
#             if 'Root' in var:
#                 i_span = 0
#             elif 'Spn' in var and 'M' in var:
#                 i_span = int(var.strip('Spn').split('M')[0])
#             else:
#                 # not a spanwise output channel, skip
#                 print('Fatigue Model: Skipping channel: %s, not a spanwise moment' % var)
#                 chans.remove(var)
#                 continue
#             # Determine if edgewise of flapwise moment
#             if 'M' in var and 'x' in var:
#                 # Edgewise
#                 axis = 0
#             elif 'M' in var and 'y' in var:
#                 # Flapwise
#                 axis = 1
#             else:
#                 # not an edgewise / flapwise moment, skip
#                 print('Fatigue Model: Skipping channel: "%s", not an edgewise/flapwise moment' % var)
#                 continue

#             chan_map[var] = {}
#             chan_map[var]['i_gage'] = i_span
#             chan_map[var]['axis']   = axis

#         # Map composite sections
#         composite_map = [['TE', 'SS', te_ss_var_ok],
#                          ['TE', 'PS', te_ps_var_ok],
#                          ['SC', 'SS', spar_cap_ss_var_ok],
#                          ['SC', 'PS', spar_cap_ps_var_ok]]

#         ########
#         # Loop through composite sections, materials, output channels, and simulations (wind speeds * seeds)
#         for comp_i in composite_map:

#             #skip this composite section?
#             if not comp_i[2]:
#                 continue

#             #
#             C_miners = np.zeros((n_gage, self.n_mat, 2))
#             if comp_i[0]       == 'TE':
#                 c = c_TE
#                 if comp_i[1]   == 'SS':
#                     mats = te_ss_mats
#                 elif comp_i[1] == 'PS':
#                     mats = te_ps_mats
#             elif comp_i[0]     == 'SC':
#                 c = c_SC
#                 if comp_i[1]   == 'SS':
#                     mats = sc_ss_mats
#                 elif comp_i[1] == 'PS':
#                     mats = sc_ps_mats

#             for i_mat in range(self.n_mat):

#                 for i_var, var in enumerate(chans):
#                     i_gage = chan_map[var]['i_gage']
#                     axis   = chan_map[var]['axis']

#                     # skip if material at this spanwise location is not included in the composite section
#                     if mats[i_gage, i_mat] == 0.:
#                         continue

#                     # Determine if edgewise of flapwise moment
#                     pitch_axis_i = pitch_axis[i_gage]
#                     chord_i      = chord[i_gage]
#                     c_i          = c[i_gage]
#                     if axis == 0:
#                         EI_i     = EIyy[i_gage]
#                     else:
#                         EI_i     = EIxx[i_gage]

#                     for i_u, u in enumerate(U):
#                         for i_s, seed in enumerate(Seeds):
#                             M_mean = np.array(rainflow['cases'][u][seed][var]['rf_mean']) * 1.e3
#                             M_amp  = np.array(rainflow['cases'][u][seed][var]['rf_amp']) * 1.e3

#                             for M_mean_i, M_amp_i in zip(M_mean, M_amp):
#                                 n_cycles = 1.
#                                 eps_mean = M_mean_i*c_i/EI_i
#                                 eps_amp  = M_amp_i*c_i/EI_i

#                                 Nf = ((eps_uts[i_mat] + np.abs(eps_ucs[i_mat]) - np.abs(2.*eps_mean*gamma_m*gamma_f - eps_uts[i_mat] + np.abs(eps_ucs[i_mat]))) / (2.*eps_amp*gamma_m*gamma_f))**m[i_mat]
#                                 n  = n_cycles * t_life * pdf[i_u] / (simtime * n_seeds)
#                                 C_miners[i_gage, i_mat, axis]  += n/Nf

#             # Assign outputs
#             if comp_i[0] == 'SC' and comp_i[1] == 'SS':
#                 outputs['C_miners_SC_SS'] = remap2grid(r_gage, C_miners, r, axis=0)
#             elif comp_i[0] == 'SC' and comp_i[1] == 'PS':
#                 outputs['C_miners_SC_PS'] = remap2grid(r_gage, C_miners, r, axis=0)
#             elif comp_i[0] == 'TE' and comp_i[1] == 'SS':
#                 outputs['C_miners_TE_SS'] = remap2grid(r_gage, C_miners, r, axis=0)
#             elif comp_i[0] == 'TE' and comp_i[1] == 'PS':
#                 outputs['C_miners_TE_PS'] = remap2grid(r_gage, C_miners, r, axis=0)


class RotorStructure(Group):
    # OpenMDAO group to compute the blade elastic properties, deflections, and loading
    def initialize(self):
        self.options.declare("modeling_options")
        self.options.declare("opt_options")
        self.options.declare("freq_run")

    def setup(self):
        modeling_options = self.options["modeling_options"]
        opt_options = self.options["opt_options"]
        freq_run = self.options["freq_run"]

        # Load blade with rated conditions and compute aerodynamic forces
        promoteListAeroLoads = [
            "r",
            "theta",
            "chord",
            "Rtip",
            "Rhub",
            "hub_height",
            "precone",
            "precurve",
            "precurveTip",
            "tilt",
            "airfoils_aoa",
            "airfoils_Re",
            "airfoils_cl",
            "airfoils_cd",
            "airfoils_cm",
            "nBlades",
            "rho",
            "mu",
            "Omega_load",
            "pitch_load",
            "shearExp",
            "hubloss",
            "tiploss",
            "wakerotation",
            "usecd",
            "yaw",
        ]
        # self.add_subsystem('aero_rated',        CCBladeLoads(modeling_options = modeling_options), promotes=promoteListAeroLoads)

        self.add_subsystem(
            "aero_gust", CCBladeLoads(modeling_options=modeling_options), promotes=promoteListAeroLoads + ["nSector"]
        )
        # self.add_subsystem('aero_storm_1yr',    CCBladeLoads(modeling_options = modeling_options), promotes=promoteListAeroLoads)
        # self.add_subsystem('aero_storm_50yr',   CCBladeLoads(modeling_options = modeling_options), promotes=promoteListAeroLoads)
        # Add centrifugal and gravity loading to aero loading
        promotes = ["tilt", "theta", "rhoA", "z", "totalCone", "z_az"]
        self.add_subsystem(
            "curvature",
            BladeCurvature(modeling_options=modeling_options),
            promotes=["r", "precone", "precurve", "presweep", "3d_curv", "x_az", "y_az", "z_az"],
        )
        promoteListTotalLoads = ["r", "theta", "tilt", "rhoA", "3d_curv", "z_az"]
        self.add_subsystem(
            "tot_loads_gust", TotalLoads(modeling_options=modeling_options), promotes=promoteListTotalLoads
        )
        # self.add_subsystem('tot_loads_rated',       TotalLoads(modeling_options = modeling_options),      promotes=promoteListTotalLoads)
        # self.add_subsystem('tot_loads_storm_1yr',   TotalLoads(modeling_options = modeling_options),      promotes=promoteListTotalLoads)
        # self.add_subsystem('tot_loads_storm_50yr',  TotalLoads(modeling_options = modeling_options),      promotes=promoteListTotalLoads)
        promoteListFrame3DD = [
            "x_az",
            "y_az",
            "z_az",
            "theta",
            "r",
            "A",
            "EA",
            "EIxx",
            "EIyy",
            "EIxy",
            "GJ",
            "rhoA",
            "rhoJ",
            "x_ec",
            "y_ec",
        ]
        self.add_subsystem("frame", RunFrame3DD(modeling_options=modeling_options), promotes=promoteListFrame3DD)
        promoteListStrains = [
            "EA",
            "xu_strain_spar",
            "xl_strain_spar",
            "yu_strain_spar",
            "yl_strain_spar",
            "xu_strain_te",
            "xl_strain_te",
            "yu_strain_te",
            "yl_strain_te",
        ]
        self.add_subsystem("strains", ComputeStrains(modeling_options=modeling_options), promotes=promoteListStrains)
        self.add_subsystem("tip_pos", TipDeflection(), promotes=["tilt", "pitch_load"])
        self.add_subsystem(
            "aero_hub_loads",
            CCBladeEvaluate(modeling_options=modeling_options),
            promotes=promoteListAeroLoads + ["presweep", "presweepTip"],
        )
        self.add_subsystem(
            "constr", DesignConstraints(modeling_options=modeling_options, opt_options=opt_options), promotes=["s"]
        )
        self.add_subsystem("brs", BladeRootSizing(rotorse_options=modeling_options["WISDEM"]["RotorSE"]))

        # if modeling_options['rotorse']['FatigueMode'] > 0:
        #     promoteListFatigue = ['r', 'gamma_f', 'gamma_m', 'E', 'Xt', 'Xc', 'x_tc', 'y_tc', 'EIxx', 'EIyy', 'pitch_axis', 'chord', 'layer_name', 'layer_mat', 'definition_layer', 'sc_ss_mats','sc_ps_mats','te_ss_mats','te_ps_mats','rthick']
        #     self.add_subsystem('fatigue', BladeFatigue(modeling_options = modeling_options, opt_options = opt_options), promotes=promoteListFatigue)

        # Aero loads to total loads
        self.connect("aero_gust.loads_Px", "tot_loads_gust.aeroloads_Px")
        self.connect("aero_gust.loads_Py", "tot_loads_gust.aeroloads_Py")
        self.connect("aero_gust.loads_Pz", "tot_loads_gust.aeroloads_Pz")
        # self.connect('aero_rated.loads_Px',     'tot_loads_rated.aeroloads_Px')
        # self.connect('aero_rated.loads_Py',     'tot_loads_rated.aeroloads_Py')
        # self.connect('aero_rated.loads_Pz',     'tot_loads_rated.aeroloads_Pz')
        # self.connect('aero_storm_1yr.loads_Px', 'tot_loads_storm_1yr.aeroloads_Px')
        # self.connect('aero_storm_1yr.loads_Py', 'tot_loads_storm_1yr.aeroloads_Py')
        # self.connect('aero_storm_1yr.loads_Pz', 'tot_loads_storm_1yr.aeroloads_Pz')
        # self.connect('aero_storm_50yr.loads_Px', 'tot_loads_storm_50yr.aeroloads_Px')
        # self.connect('aero_storm_50yr.loads_Py', 'tot_loads_storm_50yr.aeroloads_Py')
        # self.connect('aero_storm_50yr.loads_Pz', 'tot_loads_storm_50yr.aeroloads_Pz')

        # Total loads to bending moments
        self.connect("tot_loads_gust.Px_af", "frame.Px_af")
        self.connect("tot_loads_gust.Py_af", "frame.Py_af")
        self.connect("tot_loads_gust.Pz_af", "frame.Pz_af")

        # Moments to strains
        self.connect("frame.alpha", "strains.alpha")
        self.connect("frame.M1", "strains.M1")
        self.connect("frame.M2", "strains.M2")
        self.connect("frame.F3", "strains.F3")
        self.connect("frame.EI11", "strains.EI11")
        self.connect("frame.EI22", "strains.EI22")

        # Blade distributed deflections to tip deflection
        self.connect("frame.dx", "tip_pos.dx_tip", src_indices=[-1])
        self.connect("frame.dy", "tip_pos.dy_tip", src_indices=[-1])
        self.connect("frame.dz", "tip_pos.dz_tip", src_indices=[-1])
        self.connect("3d_curv", "tip_pos.3d_curv_tip", src_indices=[-1])

        # Strains from frame3dd to constraint
        self.connect("strains.strainU_spar", "constr.strainU_spar")
        self.connect("strains.strainL_spar", "constr.strainL_spar")
        self.connect("frame.flap_mode_freqs", "constr.flap_mode_freqs")
        self.connect("frame.edge_mode_freqs", "constr.edge_mode_freqs")

        # Blade root moment to blade root sizing
        self.connect("frame.root_M", "brs.root_M")<|MERGE_RESOLUTION|>--- conflicted
+++ resolved
@@ -309,11 +309,7 @@
             "F3",
             val=np.zeros(n_span),
             units="N",
-<<<<<<< HEAD
-            desc="edgewise bending moment along blade span",
-=======
             desc="axial resultant along blade span",
->>>>>>> 81ca9c99
         )
 
     def compute(self, inputs, outputs):
@@ -558,11 +554,7 @@
             "F3",
             val=np.zeros(n_span),
             units="N",
-<<<<<<< HEAD
-            desc="edgewise bending moment along blade span",
-=======
             desc="axial resultant along blade span",
->>>>>>> 81ca9c99
         )
         self.add_input(
             "xu_strain_spar",
