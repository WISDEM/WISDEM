--- conflicted
+++ resolved
@@ -138,14 +138,10 @@
         # Unpack variables
         modeling_options = self.options["modeling_options"]
         z_tower = inputs["ref_axis_tower"][:, 2]
-<<<<<<< HEAD
         # flip tower coords if MHK
         if modeling_options['flags']['marine_hydro']:
             z_tower *= -1
-        d_tower = inputs["d_full"]
-=======
         d_tower = inputs["outer_diameter_full"]
->>>>>>> 527f7fa9
         overhang = inputs["overhang"]
         tt2hub = overhang * np.sin(inputs["tilt"] / 180.0 * np.pi)
         precone = inputs["precone"]
