import copy
import logging

import numpy as np
import openmdao.api as om
from scipy.interpolate import PchipInterpolator, interp1d

from moorpy.helpers import getLineProps
from wisdem.ccblade.Polar import Polar
from wisdem.commonse.utilities import arc_length, arc_length_deriv
from wisdem.rotorse.parametrize_rotor import ComputeReynolds, ParametrizeBladeAero, ParametrizeBladeStruct
from wisdem.rotorse.geometry_tools.geometry import remap2grid,trailing_edge_smoothing

logger = logging.getLogger("wisdem/weis")


class WindTurbineOntologyOpenMDAO(om.Group):
    # Openmdao group with all wind turbine data

    def initialize(self):
        self.options.declare("modeling_options")
        self.options.declare("opt_options")

    def setup(self):
        modeling_options = self.options["modeling_options"]
        opt_options = self.options["opt_options"]

        # Material dictionary inputs
        self.add_subsystem(
            "materials",
            Materials(mat_init_options=modeling_options["materials"], composites=modeling_options["flags"]["blade"]),
        )

        # Environment inputs
        if modeling_options["flags"]["environment"]:
            env_ivc = self.add_subsystem("env", om.IndepVarComp())
            env_ivc.add_output("rho_air", val=1.225, units="kg/m**3", desc="Density of air")
            env_ivc.add_output("mu_air", val=1.81e-5, units="kg/(m*s)", desc="Dynamic viscosity of air")
            env_ivc.add_output("shear_exp", val=0.2, desc="Shear exponent of the wind.")
            env_ivc.add_output("speed_sound_air", val=340.0, units="m/s", desc="Speed of sound in air.")
            env_ivc.add_output(
                "weibull_k", val=2.0, desc="Shape parameter of the Weibull probability density function of the wind."
            )
            env_ivc.add_output("rho_water", val=1025.0, units="kg/m**3", desc="Density of ocean water")
            env_ivc.add_output("mu_water", val=1.3351e-3, units="kg/(m*s)", desc="Dynamic viscosity of ocean water")
            env_ivc.add_output(
                "water_depth", val=0.0, units="m", desc="Water depth for analysis.  Values > 0 mean offshore"
            )
            env_ivc.add_output("Hsig_wave", val=0.0, units="m", desc="Significant wave height")
            env_ivc.add_output("Tsig_wave", val=0.0, units="s", desc="Significant wave period")
            env_ivc.add_output("G_soil", val=140e6, units="N/m**2", desc="Shear stress of soil")
            env_ivc.add_output("nu_soil", val=0.4, desc="Poisson ratio of soil")

        # Airfoil dictionary inputs
        if modeling_options["flags"]["airfoils"]:
            airfoils = om.IndepVarComp()
            rotorse_options = modeling_options["WISDEM"]["RotorSE"]
            n_af_master = rotorse_options["n_af_master"]  # Number of airfoils
            n_aoa = rotorse_options["n_aoa"]  # Number of angle of attacks
            n_Re = rotorse_options["n_Re"]  # Number of Reynolds, so far hard set at 1
            n_xy = rotorse_options["n_xy"]  # Number of coordinate points to describe the airfoil geometry
            airfoils.add_output("ac", val=np.zeros(n_af_master), desc="1D array of the aerodynamic centers of each airfoil used along span.")
            airfoils.add_output(
                "rthick_master", val=np.zeros(n_af_master), desc="1D array of the relative thicknesses of each airfoil used along span."
            )
            airfoils.add_output(
                "aoa",
                val=np.zeros(n_aoa),
                units="deg",
                desc="1D array of the angles of attack used to define the polars of the airfoils. All airfoils defined in openmdao share this grid.",
            )
            airfoils.add_output(
                "Re",
                val=np.zeros(n_Re),
                desc="1D array of the Reynolds numbers used to define the polars of the airfoils. All airfoils defined in openmdao share this grid.",
            )
            airfoils.add_output(
                "cl",
                val=np.zeros((n_af_master, n_aoa, n_Re)),
                desc="4D array with the lift coefficients of the airfoils. Dimension 0 is along the different airfoils defined in the yaml, dimension 1 is along the angles of attack, dimension 2 is along the Reynolds number, dimension 3 is along the number of tabs, which may describe multiple sets at the same station, for example in presence of a flap.",
            )
            airfoils.add_output(
                "cd",
                val=np.zeros((n_af_master, n_aoa, n_Re)),
                desc="4D array with the drag coefficients of the airfoils. Dimension 0 is along the different airfoils defined in the yaml, dimension 1 is along the angles of attack, dimension 2 is along the Reynolds number, dimension 3 is along the number of tabs, which may describe multiple sets at the same station, for example in presence of a flap.",
            )
            airfoils.add_output(
                "cm",
                val=np.zeros((n_af_master, n_aoa, n_Re)),
                desc="4D array with the moment coefficients of the airfoils. Dimension 0 is along the different airfoils defined in the yaml, dimension 1 is along the angles of attack, dimension 2 is along the Reynolds number, dimension 3 is along the number of tabs, which may describe multiple sets at the same station, for example in presence of a flap.",
            )
            # Airfoil coordinates
            airfoils.add_output(
                "coord_xy",
                val=np.zeros((n_af_master, n_xy, 2)),
                desc="3D array of the x and y airfoil coordinates of the n_af_master airfoils used along blade span.",
            )
            self.add_subsystem("airfoils", airfoils)

        # Wind turbine configuration inputs
        conf_ivc = self.add_subsystem("configuration", om.IndepVarComp())
        conf_ivc.add_discrete_output(
            "ws_class",
            val="",
            desc="IEC wind turbine class. I - offshore, II coastal, III - land-based, IV - low wind speed site.",
        )
        conf_ivc.add_discrete_output(
            "turb_class",
            val="",
            desc="IEC wind turbine category. A - high turbulence intensity (land-based), B - mid turbulence, C - low turbulence (offshore).",
        )
        conf_ivc.add_discrete_output(
            "gearbox_type", val="geared", desc="Gearbox configuration (geared, direct-drive, etc.)."
        )
        conf_ivc.add_discrete_output(
            "rotor_orientation", val="upwind", desc="Rotor orientation, either upwind or downwind."
        )
        conf_ivc.add_discrete_output(
            "upwind", val=True, desc="Convenient boolean for upwind (True) or downwind (False)."
        )
        conf_ivc.add_discrete_output("n_blades", val=3, desc="Number of blades of the rotor.")
        conf_ivc.add_output("rated_power", val=0.0, units="W", desc="Electrical rated power of the generator.")
        conf_ivc.add_output("lifetime", val=25.0, units="yr", desc="Turbine design lifetime.")

        conf_ivc.add_output(
            "rotor_diameter_user",
            val=0.0,
            units="m",
            desc="Diameter of the wind turbine rotor specified by the user, defined as 2 x (Rhub + blade length along z) * cos(precone).",
        )
        conf_ivc.add_output(
            "hub_height_user",
            val=0.0,
            units="m",
            desc="Height of the hub center over the ground (land-based) or the mean sea level (offshore) specified by the user.",
        )
      # Control inputs
        if modeling_options["flags"]["control"]:
            ctrl_ivc = self.add_subsystem("control", om.IndepVarComp())
            ctrl_ivc.add_output(
                "V_in", val=0.0, units="m/s", desc="Cut in wind speed. This is the wind speed where region II begins."
            )
            ctrl_ivc.add_output(
                "V_out", val=0.0, units="m/s", desc="Cut out wind speed. This is the wind speed where region III ends."
            )
            ctrl_ivc.add_output("minOmega", val=0.0, units="rpm", desc="Minimum allowed rotor speed.")
            ctrl_ivc.add_output("maxOmega", val=0.0, units="rpm", desc="Maximum allowed rotor speed.")
            ctrl_ivc.add_output("max_TS", val=0.0, units="m/s", desc="Maximum allowed blade tip speed.")
            ctrl_ivc.add_output("max_pitch_rate", val=0.0, units="deg/s", desc="Maximum allowed blade pitch rate")
            ctrl_ivc.add_output("max_torque_rate", val=0.0, units="N*m/s", desc="Maximum allowed generator torque rate")
            ctrl_ivc.add_output("rated_TSR", val=0.0, desc="Constant tip speed ratio in region II.")
<<<<<<< HEAD
            ctrl_ivc.add_output("rated_pitch", val=0.0, units="deg", desc="Constant pitch angle in region II.")
            ctrl_ivc.add_output("ps_percent", val=1.0, desc="Scalar applied to the max thrust within RotorSE for peak thrust shaving.")
=======
            ctrl_ivc.add_output("rated_pitch", val=0.0, units="rad", desc="Constant pitch angle in region II.")
            if 'ROSCO' not in modeling_options: # If using WEIS, ps_percent will be set there
                ctrl_ivc.add_output("ps_percent", val=1.0, desc="Scalar applied to the max thrust within RotorSE for peak thrust shaving.")
            ctrl_ivc.add_discrete_output("fix_pitch_regI12", val=False, desc="If True, pitch is fixed in region I1/2, i.e. when min rpm is enforced.")
>>>>>>> 35bd1bf3

        # Blade inputs and connections from airfoils
        if modeling_options["flags"]["blade"]:
            self.add_subsystem(
                "blade",
                Blade(
                    rotorse_options=modeling_options["WISDEM"]["RotorSE"],
                    opt_options=opt_options,
                    user_elastic=modeling_options["user_elastic"]["blade"],
                ),
            )
            self.connect("airfoils.rthick_master", "blade.interp_airfoils.rthick_master")
            self.connect("airfoils.ac", "blade.interp_airfoils.ac")
            self.connect("airfoils.coord_xy", "blade.interp_airfoils.coord_xy")
            self.connect("airfoils.aoa", "blade.interp_airfoils.aoa")
            self.connect("airfoils.cl", "blade.interp_airfoils.cl")
            self.connect("airfoils.cd", "blade.interp_airfoils.cd")
            self.connect("airfoils.cm", "blade.interp_airfoils.cm")

            self.connect("hub.radius", "blade.high_level_blade_props.hub_radius")
            self.connect("hub.cone", "blade.high_level_blade_props.cone")
            self.connect("configuration.rotor_diameter_user", "blade.high_level_blade_props.rotor_diameter_user")
            self.connect("configuration.n_blades", "blade.high_level_blade_props.n_blades")

        # Hub inputs
        if (modeling_options["flags"]["hub"] or modeling_options["flags"]["blade"] or
            modeling_options["user_elastic"]["hub"] or modeling_options["user_elastic"]["blade"]):
            self.add_subsystem("hub", Hub(flags=modeling_options["flags"]))

        # Drivetrain inputs
        if (modeling_options["flags"]["drivetrain"] or modeling_options["flags"]["blade"] or
            modeling_options["user_elastic"]["drivetrain"] or modeling_options["user_elastic"]["blade"]):
            self.add_subsystem("drivetrain", Drivetrain(flags=modeling_options["flags"],
                                                  direct_drive=modeling_options["WISDEM"]["DriveSE"]["direct"]))

        # Generator inputs
        if modeling_options["flags"]["drivetrain"]:
            self.add_subsystem("generator", Generator(flags=modeling_options["flags"],
                                                      gentype=modeling_options["WISDEM"]["DriveSE"]["generator"]["type"],
                                                      n_pc=modeling_options["WISDEM"]["RotorSE"]["n_pc"]))

        if modeling_options["user_elastic"]["hub"] or modeling_options["user_elastic"]["drivetrain"]:
            # User wants to bypass all of DrivetrainSE with elastic summary properties
            drivese_ivc = om.IndepVarComp()
            drivese_ivc.add_output('hub_system_mass', val=0, units='kg')
            drivese_ivc.add_output('hub_system_I', val=np.zeros(6), units='kg*m**2')
            drivese_ivc.add_output('hub_system_cm', val=0.0, units='m')
            drivese_ivc.add_output("drivetrain_spring_constant", 0.0, units="N*m/rad")
            drivese_ivc.add_output("drivetrain_damping_coefficient", 0.0, units="N*m*s/rad")
            drivese_ivc.add_output("above_yaw_mass", 0.0, units="kg")
            drivese_ivc.add_output("above_yaw_cm", np.zeros(3), units="m")
            drivese_ivc.add_output("above_yaw_I", np.zeros(6), units="kg*m**2")
            drivese_ivc.add_output("above_yaw_I_TT", np.zeros(6), units="kg*m**2")
            drivese_ivc.add_output('yaw_mass', val=0.0, units='kg')
            drivese_ivc.add_output("rna_mass", 0.0, units="kg")
            drivese_ivc.add_output("rna_cm", np.zeros(3), units="m")
            drivese_ivc.add_output("rna_I_TT", np.zeros(6), units="kg*m**2")
            drivese_ivc.add_output('generator_rotor_I', val=np.zeros(3), units='kg*m**2')
            self.add_subsystem("drivese", drivese_ivc)

        # Tower inputs
        if modeling_options["flags"]["tower"]:
            tower_init_options = modeling_options["WISDEM"]["TowerSE"]
            n_height_tower = tower_init_options["n_height"]
            n_layers_tower = tower_init_options["n_layers"]
            ivc = self.add_subsystem("tower", om.IndepVarComp())
            ivc.add_output(
                "ref_axis",
                val=np.zeros((n_height_tower, 3)),
                units="m",
                desc="2D array of the coordinates (x,y,z) of the tower reference axis. The coordinate system is the global coordinate system of OpenFAST: it is placed at tower base with x pointing downwind, y pointing on the side and z pointing vertically upwards. A standard tower configuration will have zero x and y values and positive z values.",
            )
            ivc.add_output(
                "diameter",
                val=np.zeros(n_height_tower),
                units="m",
                desc="1D array of the outer diameter values defined along the tower axis.",
            )
            ivc.add_output(
                "cd",
                val=np.zeros(n_height_tower),
                desc="1D array of the drag coefficients defined along the tower height.",
            )
            ivc.add_output(
                "layer_thickness",
                val=np.zeros((n_layers_tower, n_height_tower)),
                units="m",
                desc="2D array of the thickness of the layers of the tower structure. The first dimension represents each layer, the second dimension represents each piecewise-constant entry of the tower sections.",
            )
            ivc.add_output(
                "outfitting_factor",
                val=0.0,
                desc="Multiplier that accounts for secondary structure mass inside of tower",
            )
            ivc.add_output(
                "tower_mass_user",
                val=0.0,
                units="kg",
                desc="Override bottom-up calculation of total tower mass with this value",
            )
            ivc.add_discrete_output(
                "layer_name", val=[], desc="1D array of the names of the layers modeled in the tower structure."
            )
            ivc.add_discrete_output(
                "layer_mat",
                val=[],
                desc="1D array of the names of the materials of each layer modeled in the tower structure.",
            )
            ivc.add_output(
                "lumped_mass",
                val=np.zeros(n_height_tower),
                units="kg",
                desc="1D array of the lumped mass values defined along the tower axis.",
            )

        # Monopile inputs
        if modeling_options["flags"]["monopile"]:
            self.add_subsystem("monopile", Monopile(fixedbottomse_options=modeling_options["WISDEM"]["FixedBottomSE"]))

        # Jacket inputs
        if modeling_options["flags"]["jacket"]:
            self.add_subsystem("jacket", Jacket(fixedbottomse_options=modeling_options["WISDEM"]["FixedBottomSE"]))

        # Floating substructure inputs
        if modeling_options["flags"]["floating"]:
            self.add_subsystem(
                "floating",
                Floating(floating_init_options=modeling_options["floating"], opt_options=self.options["opt_options"]),
            )
            self.add_subsystem("mooring", Mooring(options=modeling_options))
            self.connect("floating.joints_xyz", "mooring.joints_xyz")

        # Balance of station inputs
        if modeling_options["flags"]["bos"]:
            bos_ivc = self.add_subsystem("bos", om.IndepVarComp())
            bos_ivc.add_output("plant_turbine_spacing", 7, desc="Distance between turbines in rotor diameters")
            bos_ivc.add_output("plant_row_spacing", 7, desc="Distance between turbine rows in rotor diameters")
            bos_ivc.add_output("commissioning_cost_kW", 44.0, units="USD/kW")
            bos_ivc.add_output("decommissioning_cost_kW", 58.0, units="USD/kW")
            bos_ivc.add_output("distance_to_substation", 50.0, units="km")
            bos_ivc.add_output("distance_to_interconnection", 5.0, units="km")
            if modeling_options["flags"]["offshore"]:
                bos_ivc.add_output("site_distance", 40.0, units="km")
                bos_ivc.add_output("distance_to_landfall", 40.0, units="km")
                bos_ivc.add_output("port_cost_per_month", 2e6, units="USD/mo")
                bos_ivc.add_output("site_auction_price", 100e6, units="USD")
                bos_ivc.add_output("site_assessment_cost", 50e6, units="USD")
                bos_ivc.add_output("boem_review_cost", 0.0, units="USD")
                bos_ivc.add_output("installation_plan_cost", 2.5e5, units="USD")
                bos_ivc.add_output("construction_plan_cost", 1e6, units="USD")
                bos_ivc.add_output("construction_insurance", 44.0, units="USD/kW")
                bos_ivc.add_output("construction_financing", 183.0, units="USD/kW")
                bos_ivc.add_output("contingency", 316.0, units="USD/kW")
            else:
                bos_ivc.add_output("interconnect_voltage", 130.0, units="kV")

        # Cost analysis inputs
        if modeling_options["flags"]["costs"]:
            costs_ivc = self.add_subsystem("costs", om.IndepVarComp())
            costs_ivc.add_discrete_output("turbine_number", val=0, desc="Number of turbines at plant")
            costs_ivc.add_output("offset_tcc_per_kW", val=0.0, units="USD/kW", desc="Offset to turbine capital cost")
            costs_ivc.add_output("bos_per_kW", val=0.0, units="USD/kW", desc="Balance of station/plant capital cost")
            costs_ivc.add_output(
                "opex_per_kW", val=0.0, units="USD/kW/yr", desc="Average annual operational expenditures of the turbine"
            )
            costs_ivc.add_output("wake_loss_factor", val=0.0, desc="The losses in AEP due to waked conditions")
            costs_ivc.add_output("fixed_charge_rate", val=0.0, desc="Fixed charge rate for coe calculation")
            costs_ivc.add_output("labor_rate", 0.0, units="USD/h")
            costs_ivc.add_output("painting_rate", 0.0, units="USD/m**2")

            costs_ivc.add_output("blade_mass_cost_coeff", units="USD/kg", val=14.6)
            costs_ivc.add_output("hub_mass_cost_coeff", units="USD/kg", val=3.9)
            costs_ivc.add_output("pitch_system_mass_cost_coeff", units="USD/kg", val=22.1)
            costs_ivc.add_output("spinner_mass_cost_coeff", units="USD/kg", val=11.1)
            costs_ivc.add_output("lss_mass_cost_coeff", units="USD/kg", val=11.9)
            costs_ivc.add_output("bearing_mass_cost_coeff", units="USD/kg", val=4.5)
            costs_ivc.add_output("gearbox_torque_cost", units="USD/kN/m", val=50.)
            costs_ivc.add_output("hss_mass_cost_coeff", units="USD/kg", val=6.8)
            costs_ivc.add_output("generator_mass_cost_coeff", units="USD/kg", val=12.4)
            costs_ivc.add_output("bedplate_mass_cost_coeff", units="USD/kg", val=2.9)
            costs_ivc.add_output("yaw_mass_cost_coeff", units="USD/kg", val=8.3)
            costs_ivc.add_output("converter_mass_cost_coeff", units="USD/kg", val=18.8)
            costs_ivc.add_output("transformer_mass_cost_coeff", units="USD/kg", val=18.8)
            costs_ivc.add_output("hvac_mass_cost_coeff", units="USD/kg", val=124.0)
            costs_ivc.add_output("cover_mass_cost_coeff", units="USD/kg", val=5.7)
            costs_ivc.add_output("elec_connec_machine_rating_cost_coeff", units="USD/kW", val=41.85)
            costs_ivc.add_output("platforms_mass_cost_coeff", units="USD/kg", val=17.1)
            costs_ivc.add_output("tower_mass_cost_coeff", units="USD/kg", val=2.9)
            costs_ivc.add_output("controls_machine_rating_cost_coeff", units="USD/kW", val=21.15)
            costs_ivc.add_output("crane_cost", units="USD", val=12e3)
            costs_ivc.add_output("electricity_price", val=0.04, units="USD/kW/h")
            costs_ivc.add_output("reserve_margin_price", val=120.0, units="USD/kW/yr")
            costs_ivc.add_output("capacity_credit", val=1.0)
            costs_ivc.add_output("benchmark_price", val=0.071, units="USD/kW/h")

        # Assembly setup
        self.add_subsystem("high_level_tower_props", ComputeHighLevelTowerProperties(modeling_options=modeling_options))
        self.connect("configuration.hub_height_user", "high_level_tower_props.hub_height_user")
        if modeling_options["flags"]["blade"]:
            self.connect("blade.high_level_blade_props.rotor_diameter", "high_level_tower_props.rotor_diameter")
            self.add_subsystem("af_3d", Airfoil3DCorrection(rotorse_options=modeling_options["WISDEM"]["RotorSE"]))
            self.connect("airfoils.aoa", "af_3d.aoa")
            self.connect("airfoils.Re", "af_3d.Re")
            self.connect("blade.interp_airfoils.cl_interp", "af_3d.cl")
            self.connect("blade.interp_airfoils.cd_interp", "af_3d.cd")
            self.connect("blade.interp_airfoils.cm_interp", "af_3d.cm")
            self.connect("blade.high_level_blade_props.rotor_diameter", "af_3d.rotor_diameter")
            self.connect("blade.high_level_blade_props.r_blade", "af_3d.r_blade")
            self.connect("blade.interp_airfoils.rthick_interp", "af_3d.rthick")
            self.connect("blade.pa.chord_param", "af_3d.chord")
            self.connect("control.rated_TSR", "af_3d.rated_TSR")
            self.connect("control.maxOmega", "blade.compute_reynolds.maxOmega")
            self.connect("control.max_TS", "blade.compute_reynolds.max_TS")
            self.connect("control.V_out", "blade.compute_reynolds.V_out")
        if modeling_options["flags"]["tower"]:
            self.connect("tower.ref_axis", "high_level_tower_props.tower_ref_axis_user")
            self.add_subsystem("tower_grid", Compute_Grid(n_height=n_height_tower))
            self.connect("high_level_tower_props.tower_ref_axis", "tower_grid.ref_axis")
        if modeling_options["flags"]["drivetrain"] or modeling_options["flags"]["blade"]:
            self.connect("drivetrain.distance_tt_hub", "high_level_tower_props.distance_tt_hub")


class Blade(om.Group):
    # Openmdao group with components with the blade data coming from the input yaml file.
    def initialize(self):
        self.options.declare("rotorse_options")
        self.options.declare("opt_options")
        self.options.declare("user_elastic")

    def setup(self):
        # Options
        rotorse_options = self.options["rotorse_options"]
        opt_options = self.options["opt_options"]
        user_elastic = self.options["user_elastic"]

        # Optimization parameters initialized as indipendent variable component
        opt_var = om.IndepVarComp()
        opt_var.add_output(
            "s_opt_twist", val=np.ones(opt_options["design_variables"]["blade"]["aero_shape"]["twist"]["n_opt"])
        )
        opt_var.add_output(
            "s_opt_chord", val=np.ones(opt_options["design_variables"]["blade"]["aero_shape"]["chord"]["n_opt"])
        )
        opt_var.add_output(
            "twist_opt",
            val=np.ones(opt_options["design_variables"]["blade"]["aero_shape"]["twist"]["n_opt"]),
            units="deg",
        )
        opt_var.add_output(
            "chord_opt",
            units="m",
            val=np.ones(opt_options["design_variables"]["blade"]["aero_shape"]["chord"]["n_opt"]),
        )
        opt_var.add_output("af_position", val=np.ones(rotorse_options["n_af_master"]))

        if not user_elastic:
            for i in range(rotorse_options["n_layers"]):
                opt_var.add_output(
                    "s_opt_layer_%d"%i,
                    val=np.ones(opt_options["design_variables"]["blade"]["n_opt_struct"][i]),
                )
                opt_var.add_output(
                    "layer_%d_opt"%i,
                    units="m",
                    val=np.ones(opt_options["design_variables"]["blade"]["n_opt_struct"][i]),
                )
        else:
            user_KI = om.IndepVarComp()
            n_span = rotorse_options["n_span"]
            user_KI.add_output("K11",
                               val=np.zeros(n_span),
                               desc="Distribution of the K11 element of the stiffness matrix along blade span. K11 corresponds to the shear stiffness along the x axis (in a blade, x points to the trailing edge)",
                               units="N")
            user_KI.add_output("K22",
                               val=np.zeros(n_span),
                               desc="Distribution of the K22 element of the stiffness matrix along blade span. K22 corresponds to the shear stiffness along the y axis (in a blade, y points to the suction side)",
                               units="N")
            user_KI.add_output("K33",
                               val=np.zeros(n_span),
                               desc="Distribution of the K33 element of the stiffness matrix along blade span. K33 corresponds to the axial stiffness along the z axis (in a blade, z runs along the span and points to the tip)",
                               units="N")
            user_KI.add_output("K44",
                               val=np.zeros(n_span),
                               desc="Distribution of the K44 element of the stiffness matrix along blade span. K44 corresponds to the bending stiffness around the x axis (in a blade, x points to the trailing edge and K44 corresponds to the flapwise stiffness)",
                               units="N*m**2")
            user_KI.add_output("K55",
                               val=np.zeros(n_span),
                               desc="Distribution of the K55 element of the stiffness matrix along blade span. K55 corresponds to the bending stiffness around the y axis (in a blade, y points to the suction side and K55 corresponds to the edgewise stiffness)",
                               units="N*m**2")
            user_KI.add_output("K66",
                               val=np.zeros(n_span),
                               desc="Distribution of K66 element of the stiffness matrix along blade span. K66 corresponds to the torsional stiffness along the z axis (in a blade, z runs along the span and points to the tip)",
                               units="N*m**2")
            user_KI.add_output("K12",
                               val=np.zeros(n_span),
                               desc="Distribution of the K12 element of the stiffness matrix along blade span. K12 is a cross term between shear terms",
                               units="N")
            user_KI.add_output("K13",
                               val=np.zeros(n_span),
                               desc="Distribution of the K13 element of the stiffness matrix along blade span. K13 is a cross term shear - axial",
                               units="N")
            user_KI.add_output("K14",
                               val=np.zeros(n_span),
                               desc="Distribution of the K14 element of the stiffness matrix along blade span. K14 is a cross term shear - bending",
                               units="N*m**2")
            user_KI.add_output("K15",
                               val=np.zeros(n_span),
                               desc="Distribution of the K15 element of the stiffness matrix along blade span. K15 is a cross term shear - bending",
                               units="N*m**2")
            user_KI.add_output("K16",
                               val=np.zeros(n_span),
                               desc="Distribution of the K16 element of the stiffness matrix along blade span. K16 is a cross term shear - torsion",
                               units="N*m**2")
            user_KI.add_output("K23",
                               val=np.zeros(n_span),
                               desc="Distribution of the K23 element of the stiffness matrix along blade span. K23 is a cross term shear - axial",
                               units="N*m**2")
            user_KI.add_output("K24",
                               val=np.zeros(n_span),
                               desc="Distribution of the K24 element of the stiffness matrix along blade span. K24 is a cross term shear - bending",
                               units="N/m**2")
            user_KI.add_output("K25",
                               val=np.zeros(n_span),
                               desc="Distribution of the K25 element of the stiffness matrix along blade span. K25 is a cross term shear - bending",
                               units="N*m**2")
            user_KI.add_output("K26",
                               val=np.zeros(n_span),
                               desc="Distribution of the K26 element of the stiffness matrix along blade span. K26 is a cross term shear - torsion",
                               units="N*m**2")
            user_KI.add_output("K34",
                               val=np.zeros(n_span),
                               desc="Distribution of the K34 element of the stiffness matrix along blade span. K34 is a cross term axial - bending",
                               units="N*m**2")
            user_KI.add_output("K35",
                               val=np.zeros(n_span),
                               desc="Distribution of the K35 element of the stiffness matrix along blade span. K35 is a cross term axial - bending",
                               units="N*m**2")
            user_KI.add_output("K36",
                               val=np.zeros(n_span),
                               desc="Distribution of the K36 element of the stiffness matrix along blade span. K36 is a cross term axial - torsion",
                               units="N*m**2")
            user_KI.add_output("K45",
                               val=np.zeros(n_span),
                               desc="Distribution of the K45 element of the stiffness matrix along blade span. K45 is a cross term flapwise bending - edgewise bending",
                               units="N*m**2")
            user_KI.add_output("K46",
                               val=np.zeros(n_span),
                               desc="Distribution of the K46 element of the stiffness matrix along blade span. K46 is a cross term flapwise bending - torsion",
                               units="N*m**2")
            user_KI.add_output("K56",
                               val=np.zeros(n_span),
                               desc="Distribution of the K56 element of the stiffness matrix along blade span. K56 is a cross term edgewise bending - torsion",
                               units="N*m**2")

            # mass matrix inputs
            user_KI.add_output("mass", val=np.zeros(n_span),  desc="Mass per unit length along the beam, expressed in kilogram per meter", units="kg/m")
            user_KI.add_output("cm_x", val=np.zeros(n_span),  desc="Distance between the reference axis and the center of mass along the x axis", units="m")
            user_KI.add_output("cm_y", val=np.zeros(n_span),  desc="Distance between the reference axis and the center of mass along the y axis", units="m")
            user_KI.add_output("i_edge", val=np.zeros(n_span),  desc="Edgewise mass moment of inertia per unit span (around y axis)", units="kg*m**2")
            user_KI.add_output("i_flap", val=np.zeros(n_span),  desc="Flapwise mass moment of inertia per unit span (around x axis)", units="kg*m**2")
            user_KI.add_output("i_plr", val=np.zeros(n_span),  desc="Polar moment of inertia per unit span (around z axis). Please note that for beam-like structures iplr must be equal to iedge plus iflap.", units="kg*m**2")
            user_KI.add_output("i_cp", val=np.zeros(n_span),  desc="Sectional cross-product of inertia per unit span (cross term x y)", units="kg*m**2")

            self.add_subsystem("user_KI", user_KI)

        self.add_subsystem("opt_var", opt_var)

        ivc = self.add_subsystem("blade_indep_vars", om.IndepVarComp(), promotes=["*"])
        ivc.add_output(
            "ref_axis",
            val=np.zeros((rotorse_options["n_span"], 3)),
            units="m",
            desc="2D array of the coordinates (x,y,z) of the blade reference axis, defined along blade span. The coordinate system is the one of BeamDyn: it is placed at blade root with x pointing the suction side of the blade, y pointing the trailing edge and z along the blade span. A standard configuration will have negative x values (prebend), if swept positive y values, and positive z values.",
        )
        # Import outer shape BEM
        self.add_subsystem("outer_shape", Blade_Outer_Shape(rotorse_options=rotorse_options))

        # Parametrize blade outer shape
        self.add_subsystem(
            "pa", ParametrizeBladeAero(rotorse_options=rotorse_options, opt_options=opt_options)
        )  # Parameterize aero (chord and twist)
        # Connections to blade aero parametrization
        self.connect("opt_var.s_opt_twist", "pa.s_opt_twist")
        self.connect("opt_var.s_opt_chord", "pa.s_opt_chord")
        self.connect("opt_var.twist_opt", "pa.twist_opt")
        self.connect("opt_var.chord_opt", "pa.chord_opt")
        self.connect("outer_shape.s", "pa.s")

        # Interpolate airfoil profiles and coordinates
        self.add_subsystem(
            "interp_airfoils",
            Blade_Interp_Airfoils(rotorse_options=rotorse_options),
        )

        # Connections from oute_shape_bem to interp_airfoils
        self.connect("outer_shape.s", "interp_airfoils.s")
        self.connect("outer_shape.rthick_yaml", "interp_airfoils.rthick_yaml")
        self.connect("pa.chord_param", ["interp_airfoils.chord", "compute_coord_xy_dim.chord"])
        self.connect("outer_shape.section_offset_y", ["interp_airfoils.section_offset_y", "compute_coord_xy_dim.section_offset_y"])
        self.connect("opt_var.af_position", "interp_airfoils.af_position")

        self.add_subsystem("high_level_blade_props", ComputeHighLevelBladeProperties(rotorse_options=rotorse_options))
        self.connect("ref_axis", "high_level_blade_props.blade_ref_axis_user")
        self.connect("pa.chord_param", "high_level_blade_props.chord")

        # TODO : Compute Reynolds here
        self.add_subsystem("compute_reynolds", ComputeReynolds(n_span=rotorse_options["n_span"]))
        self.connect("high_level_blade_props.r_blade", "compute_reynolds.r_blade")
        self.connect("high_level_blade_props.rotor_diameter", "compute_reynolds.rotor_diameter")

        self.add_subsystem(
            "compute_coord_xy_dim",
            Compute_Coord_XY_Dim(rotorse_options=rotorse_options),
        )
        self.connect("pa.twist_param", "compute_coord_xy_dim.twist")
        self.connect("high_level_blade_props.blade_ref_axis", "compute_coord_xy_dim.ref_axis")

        self.connect("interp_airfoils.coord_xy_interp", "compute_coord_xy_dim.coord_xy_interp")

        # If the flag is true, generate the 3D x,y,z points of the outer blade shape
        if rotorse_options["lofted_output"] == True:
            self.add_subsystem(
                "blade_lofted",
                Blade_Lofted_Shape(rotorse_options=rotorse_options),
            )
            self.connect("compute_coord_xy_dim.coord_xy_dim_twisted", "blade_lofted.coord_xy_dim_twisted")
            self.connect("high_level_blade_props.blade_ref_axis", "blade_lofted.ref_axis")

        # Import blade internal structure data and remap composites on the outer blade shape
        # when not using the user-defined elastic properties only
        if not user_elastic:
            self.add_subsystem(
                "structure",
                Blade_Structure(rotorse_options=rotorse_options),
            )

            self.add_subsystem(
                "ps", ParametrizeBladeStruct(rotorse_options=rotorse_options, opt_options=opt_options)
            )  # Parameterize struct (spar caps ss and ps)

            # Connections to blade struct parametrization
            for i in range(rotorse_options["n_layers"]):
                self.connect("opt_var.layer_%d_opt"%i, "ps.layer_%d_opt"%i)
                self.connect("opt_var.s_opt_layer_%d"%i, "ps.s_opt_layer_%d"%i)

            self.connect("outer_shape.s", "ps.s")
            self.connect("compute_coord_xy_dim.coord_xy_dim", "structure.coord_xy_dim")
            self.connect("structure.layer_thickness", "ps.layer_thickness_original")

        # Fatigue specific parameters
        fat_var = om.IndepVarComp()
        fat_var.add_output("sparU_sigma_ult", val=1.0, units="Pa")
        fat_var.add_output("sparU_wohlerA", val=1.0, units="Pa")
        fat_var.add_output("sparU_wohlerexp", val=1.0)
        fat_var.add_output("sparL_sigma_ult", val=1.0, units="Pa")
        fat_var.add_output("sparL_wohlerA", val=1.0, units="Pa")
        fat_var.add_output("sparL_wohlerexp", val=1.0)
        fat_var.add_output("teU_sigma_ult", val=1.0, units="Pa")
        fat_var.add_output("teU_wohlerA", val=1.0, units="Pa")
        fat_var.add_output("teU_wohlerexp", val=1.0)
        fat_var.add_output("teL_sigma_ult", val=1.0, units="Pa")
        fat_var.add_output("teL_wohlerA", val=1.0, units="Pa")
        fat_var.add_output("teL_wohlerexp", val=1.0)
        self.add_subsystem("fatigue", fat_var)


class Blade_Outer_Shape(om.Group):
    # Openmdao group with the blade outer shape data coming from the input yaml file.
    def initialize(self):
        self.options.declare("rotorse_options")

    def setup(self):
        rotorse_options = self.options["rotorse_options"]
        n_af_master = rotorse_options["n_af_master"]
        self.n_span = n_span = rotorse_options["n_span"]

        ivc = self.add_subsystem("blade_outer_shape_indep_vars", om.IndepVarComp(), promotes=["*"])
        ivc.add_output(
            "af_position",
            val=np.zeros(n_af_master),
            desc="1D array of the non dimensional positions of the airfoils af_master defined along blade span.",
        )
        ivc.add_output(
            "s",
            val=np.zeros(n_span),
            desc="1D array of the non-dimensional spanwise grid defined along blade axis (0-blade root, 1-blade tip)",
        )
        ivc.add_output(
            "chord", val=np.zeros(n_span), units="m", desc="1D array of the chord values defined along blade span."
        )
        ivc.add_output(
            "twist",
            val=np.zeros(n_span),
            units="deg",
            desc="1D array of the twist values defined along blade span. The twist is defined positive for negative rotations around the z axis (the same as in BeamDyn).",
        )
        ivc.add_output(
            "section_offset_y",
            val=np.zeros(n_span),
            units="m",
            desc="1D array of the airfoil position relative to the reference axis, specifying the distance in meters along the chordline from the reference axis to the leading edge. 0 means that the airfoil is pinned at the leading edge, a positive offset means that the leading edge is upstream of the reference axis in local chordline coordinates, and a negative offset that the leading edge aft of the reference axis.",
        )
        ivc.add_output(
            "section_offset_x",
            val=np.zeros(n_span),
            units="m",
            desc="1D array of the airfoil position relative to the reference axis, specifying the chordline normal distance in meters from the reference axis. 0 means that the reference axis lies on the airfoil chordline, a positive offset means that the chordline is shifted in the direction of the suction side relative to the reference axis, and a negative offset that the section is shifted in the direction of the pressure side of the airfoil.",
        )
        ivc.add_output(
            "rthick_yaml", val=np.zeros(n_span), desc="1D array of the relative thickness values defined along blade span."
        )


class Blade_Interp_Airfoils(om.ExplicitComponent):
    # Openmdao component to interpolate airfoil coordinates and airfoil polars along the span of the blade for a predefined set of airfoils coming from component Airfoils.
    def initialize(self):
        self.options.declare("rotorse_options")

    def setup(self):
        rotorse_options = self.options["rotorse_options"]
        self.n_af_master = n_af_master = rotorse_options["n_af_master"]
        self.n_span = n_span = rotorse_options["n_span"]
        self.n_aoa = n_aoa = rotorse_options["n_aoa"]  # Number of angle of attacks
        self.n_Re = n_Re = rotorse_options["n_Re"]  # Number of Reynolds, so far hard set at 1
        self.n_xy = n_xy = rotorse_options["n_xy"]  # Number of coordinate points to describe the airfoil geometry
        self.af_master = rotorse_options["af_master"]  # Names of the airfoils adopted along blade span

        self.add_input(
            "af_position",
            val=np.zeros(n_af_master),
            desc="1D array of the non dimensional positions of the airfoils af_master defined along blade span.",
        )
        self.add_input(
            "s",
            val=np.zeros(n_span),
            desc="1D array of the non-dimensional spanwise grid defined along blade axis (0-blade root, 1-blade tip)",
        )
        self.add_input(
            "section_offset_y",
            val=np.zeros(n_span),
            units="m",
            desc="1D array of the airfoil position relative to the reference axis, specifying the distance in meters along the chordline from the reference axis to the leading edge. 0 means that the airfoil is pinned at the leading edge, a positive offset means that the leading edge is upstream of the reference axis in local chordline coordinates, and a negative offset that the leading edge aft of the reference axis..",
        )
        self.add_input(
            "chord", val=np.zeros(n_span), units="m", desc="1D array of the chord values defined along blade span."
        )

        # Airfoil properties
        self.add_input("ac", val=np.zeros(n_af_master), desc="1D array of the aerodynamic centers of each airfoil.")
        self.add_input("rthick_master", val=np.zeros(n_af_master), desc="1D array of the relative thicknesses of each airfoil.")
        self.add_input(
            "aoa",
            val=np.zeros(n_aoa),
            units="deg",
            desc="1D array of the angles of attack used to define the polars of the airfoils. All airfoils defined in openmdao share this grid.",
        )
        self.add_input(
            "cl",
            val=np.zeros((n_af_master, n_aoa, n_Re)),
            desc="4D array with the lift coefficients of the airfoils. Dimension 0 is along the different airfoils defined in the yaml, dimension 1 is along the angles of attack, dimension 2 is along the Reynolds number.",
        )
        self.add_input(
            "cd",
            val=np.zeros((n_af_master, n_aoa, n_Re)),
            desc="4D array with the drag coefficients of the airfoils. Dimension 0 is along the different airfoils defined in the yaml, dimension 1 is along the angles of attack, dimension 2 is along the Reynolds number.",
        )
        self.add_input(
            "cm",
            val=np.zeros((n_af_master, n_aoa, n_Re)),
            desc="4D array with the moment coefficients of the airfoils. Dimension 0 is along the different airfoils defined in the yaml, dimension 1 is along the angles of attack, dimension 2 is along the Reynolds number.",
        )

        # Airfoil coordinates
        self.add_input(
            "coord_xy",
            val=np.zeros((n_af_master, n_xy, 2)),
            desc="3D array of the x and y airfoil coordinates of the n_af_master airfoils used along span.",
        )
        self.add_input(
            "rthick_yaml",
            val=np.zeros(n_span),
            desc="1D array of the relative thicknesses of the blade defined along span.",
        )

        # Polars and coordinates interpolated along span
        self.add_output(
            "rthick_interp",
            val=np.zeros(n_span),
            desc="1D array of the relative thicknesses of the blade defined along span.",
        )
        self.add_output(
            "ac_interp",
            val=np.zeros(n_span),
            desc="1D array of the aerodynamic center of the blade defined along span.",
        )
        self.add_output(
            "cl_interp",
            val=np.zeros((n_span, n_aoa, n_Re)),
            desc="4D array with the lift coefficients of the airfoils. Dimension 0 is along the blade span for n_span stations, dimension 1 is along the angles of attack, dimension 2 is along the Reynolds number.",
        )
        self.add_output(
            "cd_interp",
            val=np.zeros((n_span, n_aoa, n_Re)),
            desc="4D array with the drag coefficients of the airfoils. Dimension 0 is along the blade span for n_span stations, dimension 1 is along the angles of attack, dimension 2 is along the Reynolds number.",
        )
        self.add_output(
            "cm_interp",
            val=np.zeros((n_span, n_aoa, n_Re)),
            desc="4D array with the moment coefficients of the airfoils. Dimension 0 is along the blade span for n_span stations, dimension 1 is along the angles of attack, dimension 2 is along the Reynolds number.",
        )
        self.add_output(
            "coord_xy_interp",
            val=np.zeros((n_span, n_xy, 2)),
            desc="3D array of the non-dimensional x and y airfoil coordinates of the airfoils interpolated along span for n_span stations. The leading edge is place at x=0 and y=0.",
        )

    def compute(self, inputs, outputs):

        # Pchip does have an associated derivative method built-in:
        # https://docs.scipy.org/doc/scipy/reference/generated/scipy.interpolate.PchipInterpolator.derivative.html#scipy.interpolate.PchipInterpolator.derivative
        spline = PchipInterpolator
        if max(inputs["rthick_yaml"]) < 1.e-6:
            rthick_spline = spline(inputs["af_position"], inputs["rthick_master"])
            outputs["rthick_interp"] = rthick_spline(inputs["s"])
        else:
            outputs["rthick_interp"] = inputs["rthick_yaml"]
        
        ac_spline = spline(inputs["af_position"], inputs["ac"])
        outputs["ac_interp"] = ac_spline(inputs["s"])

        # Spanwise interpolation of the profile coordinates with a pchip
        # Is this unique an issue? Does it assume no two airfoils have the same relative thickness?
        rthick_unique, indices = np.unique(inputs["rthick_master"] , return_index=True)
        profile_spline = spline(rthick_unique, inputs["coord_xy"][indices, :, :])
        coord_xy_interp = np.flip(profile_spline(np.flip(outputs["rthick_interp"])), axis=0)

        for i in range(self.n_span):
            # Correction to move the leading edge (min x point) to (0,0)
            af_le = coord_xy_interp[i, np.argmin(coord_xy_interp[i, :, 0]), :]
            coord_xy_interp[i, :, 0] -= af_le[0]
            coord_xy_interp[i, :, 1] -= af_le[1]
            c = max(coord_xy_interp[i, :, 0]) - min(coord_xy_interp[i, :, 0])
            coord_xy_interp[i, :, :] /= c
            # If the rel thickness is smaller than 0.4 apply a trailing ege smoothing step
            if outputs["rthick_interp"][i] < 0.4:
                coord_xy_interp[i, :, :] = trailing_edge_smoothing(coord_xy_interp[i, :, :])


        # Spanwise interpolation of the airfoil polars with a pchip
        cl_spline = spline(rthick_unique, inputs["cl"][indices, :, :])
        cl_interp = np.flip(cl_spline(np.flip(outputs["rthick_interp"])), axis=0)
        cd_spline = spline(rthick_unique, inputs["cd"][indices, :, :])
        cd_interp = np.flip(cd_spline(np.flip(outputs["rthick_interp"])), axis=0)
        cm_spline = spline(rthick_unique, inputs["cm"][indices, :, :])
        cm_interp = np.flip(cm_spline(np.flip(outputs["rthick_interp"])), axis=0)

        outputs["coord_xy_interp"] = coord_xy_interp
        outputs["cl_interp"] = cl_interp
        outputs["cd_interp"] = cd_interp
        outputs["cm_interp"] = cm_interp


class Compute_Coord_XY_Dim(om.ExplicitComponent):
    def initialize(self):
        self.options.declare("rotorse_options")

    def setup(self):
        rotorse_options = self.options["rotorse_options"]
        self.n_span = n_span = rotorse_options["n_span"]
        self.n_xy = n_xy = rotorse_options["n_xy"]  # Number of coordinate points to describe the airfoil geometry

        self.add_input(
            "chord", val=np.zeros(n_span), units="m", desc="1D array of the chord values defined along blade span."
        )
        self.add_input(
            "section_offset_y",
            val=np.zeros(n_span),
            units="m",
            desc="1D array of the airfoil position relative to the reference axis, specifying the distance in meters along the chordline from the reference axis to the leading edge. 0 means that the airfoil is pinned at the leading edge, a positive offset means that the leading edge is upstream of the reference axis in local chordline coordinates, and a negative offset that the leading edge aft of the reference axis.",
        )
        self.add_input(
            "twist",
            val=np.zeros(n_span),
            units="deg",
            desc="1D array of the twist values defined along blade span. The twist is defined positive for negative rotations around the z axis (the same as in BeamDyn).",
        )
        self.add_input(
            "coord_xy_interp",
            val=np.zeros((n_span, n_xy, 2)),
            desc="3D array of the non-dimensional x and y airfoil coordinates of the airfoils interpolated along span for n_span stations. The leading edge is place at x=0 and y=0.",
        )
        self.add_input(
            "ref_axis",
            val=np.zeros((n_span, 3)),
            units="m",
            desc="2D array of the coordinates (x,y,z) of the blade reference axis, defined along blade span. The coordinate system is the one of BeamDyn: it is placed at blade root with x pointing the suction side of the blade, y pointing the trailing edge and z along the blade span. A standard configuration will have negative x values (prebend), if swept positive y values, and positive z values.",
        )

        self.add_output(
            "coord_xy_dim",
            val=np.zeros((n_span, n_xy, 2)),
            units="m",
            desc="3D array of the dimensional x and y airfoil coordinates of the airfoils interpolated along span for n_span stations. The origin is placed at the pitch axis.",
        )
        self.add_output(
            "coord_xy_dim_twisted",
            val=np.zeros((n_span, n_xy, 2)),
            units="m",
            desc="3D array of the dimensional x and y airfoil coordinates of the airfoils interpolated along span for n_span stations. The origin is placed at the pitch axis.",
        )
        self.add_output("wetted_area", val=0.0, units="m**2", desc="The wetted (painted) surface area of the blade")
        self.add_output("projected_area", val=0.0, units="m**2", desc="The projected surface area of the blade")

    def compute(self, inputs, outputs):
        section_offset_y = inputs["section_offset_y"]
        chord = inputs["chord"]
        twist = inputs["twist"]
        coord_xy_interp = inputs["coord_xy_interp"]

        coord_xy_dim = copy.copy(coord_xy_interp)
        coord_xy_dim[:, :, 0] -= section_offset_y[:, np.newaxis] / chord[:, np.newaxis]
        coord_xy_dim = coord_xy_dim * chord[:, np.newaxis, np.newaxis]

        outputs["coord_xy_dim"] = coord_xy_dim

        coord_xy_twist = copy.copy(coord_xy_interp)
        x = coord_xy_dim[:, :, 0]
        y = coord_xy_dim[:, :, 1]
        coord_xy_twist[:, :, 0] = x * np.cos(np.deg2rad(twist[:,np.newaxis])) - y * np.sin(np.deg2rad(twist[:,np.newaxis]))
        coord_xy_twist[:, :, 1] = y * np.cos(np.deg2rad(twist[:,np.newaxis])) + x * np.sin(np.deg2rad(twist[:,np.newaxis]))
        outputs["coord_xy_dim_twisted"] = coord_xy_twist

        # Integrate along span for surface area
        wetted_chord = coord_xy_dim[:,:,1].max(axis=1) - coord_xy_dim[:,:,1].min(axis=1)
        projected_chord = coord_xy_twist[:,:,1].max(axis=1) - coord_xy_twist[:,:,1].min(axis=1)
        try:
            # Numpy v1/2 clash
            outputs["wetted_area"] = np.trapezoid(wetted_chord, inputs["ref_axis"][:,2])
            outputs["projected_area"] = np.trapezoid(projected_chord, inputs["ref_axis"][:,2])
        except AttributeError:
            outputs["wetted_area"] = np.trapz(wetted_chord, inputs["ref_axis"][:,2])
            outputs["projected_area"] = np.trapz(projected_chord, inputs["ref_axis"][:,2])


class Blade_Lofted_Shape(om.ExplicitComponent):
    # Openmdao component to generate the x, y, z coordinates of the points describing the blade outer shape.
    def initialize(self):
        self.options.declare("rotorse_options")

    def setup(self):
        rotorse_options = self.options["rotorse_options"]
        self.n_span = n_span = rotorse_options["n_span"]
        self.n_xy = n_xy = rotorse_options["n_xy"]  # Number of coordinate points to describe the airfoil geometry

        self.add_input(
            "ref_axis",
            val=np.zeros((n_span, 3)),
            units="m",
            desc="2D array of the coordinates (x,y,z) of the blade reference axis, defined along blade span. The coordinate system is the one of BeamDyn: it is placed at blade root with x pointing the suction side of the blade, y pointing the trailing edge and z along the blade span. A standard configuration will have negative x values (prebend), if swept positive y values, and positive z values.",
        )

        self.add_input(
            "coord_xy_dim_twisted",
            val=np.zeros((n_span, n_xy, 2)),
            units="m",
            desc="3D array of the dimensional x and y airfoil coordinates of the airfoils interpolated along span for n_span stations. The origin is placed at the pitch axis.",
        )
        self.add_output(
            "3D_shape",
            val=np.zeros((n_span * n_xy, 4)),
            units="m",
            desc="4D array of the s, and x, y, and z coordinates of the points describing the outer shape of the blade. The coordinate system is the one of BeamDyn: it is placed at blade root with x pointing the suction side of the blade, y pointing the trailing edge and z along the blade span. A standard configuration will have negative x values (prebend), if swept positive y values, and positive z values.",
        )

    def compute(self, inputs, outputs):
        k = 0
        for i in range(self.n_span):
            for j in range(self.n_xy):
                outputs["3D_shape"][k, :] = np.array(
                    [k, inputs["coord_xy_dim_twisted"][i, j, 1], inputs["coord_xy_dim_twisted"][i, j, 0], 0.0]
                ) + np.hstack([0, inputs["ref_axis"][i, :]])
                k = k + 1

        # Debug output
            np.savetxt(
                "3d_xyz_blade_lofted.dat",
                outputs["3D_shape"],
                header="\t point number [-]\t\t\t\t x [m] \t\t\t\t\t y [m]  \t\t\t\t z [m] \t\t\t\t The coordinate system follows the BeamDyn one.",
            )


class Blade_Structure(om.Group):
    # Openmdao group with the blade internal structure data coming from the input yaml file.
    def initialize(self):
        self.options.declare("rotorse_options")

    def setup(self):
        rotorse_options = self.options["rotorse_options"]
        self.n_span = n_span = rotorse_options["n_span"]
        self.n_webs = n_webs = rotorse_options["n_webs"]
        self.n_layers = n_layers = rotorse_options["n_layers"]

        ivc = self.add_subsystem("blade_struct_indep_vars", om.IndepVarComp(), promotes=["*"])

        ivc.add_output(
            "web_start_nd_yaml",
            val=np.zeros((n_webs, n_span)),
            desc="2D array of the non-dimensional start point defined along the outer profile of a web. The TE suction side is 0, the TE pressure side is 1. The first dimension represents each web, the second dimension represents each entry along blade span.",
        )
        ivc.add_output(
            "web_offset",
            val=np.zeros((n_webs, n_span)),
            units = "m",
            desc="2D array of the dimensional offset of a web with respect to the reference axis. The first dimension represents each web, the second dimension represents each entry along blade span.",
        )
        ivc.add_discrete_output(
            "build_web",
            val=[False] * n_webs,
            desc="1D array of boolean values indicating whether to build a web from offset and rotation.",
        )
        ivc.add_output(
            "web_rotation",
            val=np.zeros(n_webs),
            units = "deg",
            desc="1D array of the dimensional rotation of a web with respect to the reference axis. The dimension represents each web.",
        )
        ivc.add_output(
            "web_end_nd_yaml",
            val=np.zeros((n_webs, n_span)),
            desc="2D array of the non-dimensional end point defined along the outer profile of a web. The TE suction side is 0, the TE pressure side is 1. The first dimension represents each web, the second dimension represents each entry along blade span.",
        )
        
        ivc.add_output(
            "layer_thickness",
            val=np.zeros((n_layers, n_span)),
            units="m",
            desc="2D array of the thickness of the layers of the blade structure. The first dimension represents each layer, the second dimension represents span.",
        )
        ivc.add_output(
            "layer_start_nd_yaml",
            val=np.zeros((n_layers, n_span)),
            desc="2D array of the start_nd_arc of the layers. The first dimension represents each layer, the second dimension represents span.",
        )
        ivc.add_output(
            "layer_end_nd_yaml",
            val=np.zeros((n_layers, n_span)),
            desc="2D array of the end_nd_arc of the layers. The first dimension represents each layer, the second dimension represents span.",
        )
        ivc.add_discrete_output(
            "build_layer",
            val=np.zeros(n_layers),
            desc="1D array of boolean values indicating how to build a layer.",
        )
        ivc.add_discrete_output(
            "index_layer_start", val=np.zeros(n_layers), desc="Index used to fix a layer to another"
        )
        ivc.add_discrete_output("index_layer_end", val=np.zeros(n_layers), desc="Index used to fix a layer to another")
        ivc.add_output(
            "layer_width",
            val=np.zeros((n_layers, n_span)),
            units ="m",
            desc="2D array of the width of the layers. The first dimension represents each layer, the second dimension represents span.",
        )
        ivc.add_output(
            "layer_offset",
            val=np.zeros((n_layers, n_span)),
            units = "m",
            desc="2D array of the dimensional offset of a layer with respect to the reference axis. The first dimension represents each layer, the second dimension represents each entry along blade span.",
        )
        ivc.add_output(
            "layer_rotation",
            val=np.zeros(n_layers),
            units = "deg",
            desc="1D array of the dimensional rotation of a layer with respect to the reference axis. The dimension represents each layer.",
        )
        ivc.add_output(
            "layer_fiber_orientation",
            val=np.zeros((n_layers, n_span)),
            units="deg",
            desc="2D array of the orientation of the layers of the blade structure. The first dimension represents each layer, the second dimension represents span.",
        )
        ivc.add_output(
            "joint_position",
            val=0.0,
            desc="Spanwise position of a blade segmentation joint.",
        )
        ivc.add_output("joint_mass", val=0.0, units="kg", desc="Mass of the blade spanwise joint.")
        ivc.add_output("joint_cost", val=0.0, units="USD", desc="Cost of the joint.")
        ivc.add_output("d_f", val=0.0, units="m", desc="Diameter of the blade root fastener.")
        ivc.add_output("sigma_max", val=0.0, units="Pa", desc="Max stress on each blade root bolt.")

        self.add_subsystem(
            "compute_structure",
            Compute_Blade_Structure(rotorse_options=rotorse_options),
            promotes=["*"],
        )


class Compute_Blade_Structure(om.ExplicitComponent):
    def initialize(self):
        self.options.declare("rotorse_options")

    def setup(self):
        rotorse_options = self.options["rotorse_options"]
        self.n_span = n_span = rotorse_options["n_span"]
        self.n_webs = n_webs = rotorse_options["n_webs"]
        self.n_layers = n_layers = rotorse_options["n_layers"]
        self.n_xy = n_xy = rotorse_options["n_xy"]  # Number of coordinate points to describe the airfoil geometry

        
        self.add_input(
            "web_start_nd_yaml",
            val=np.zeros((n_webs, n_span)),
            desc="2D array of the non-dimensional start point defined along the outer profile of a web. The TE suction side is 0, the TE pressure side is 1. The first dimension represents each web, the second dimension represents each entry along blade span.",
        )
        self.add_input(
            "web_end_nd_yaml",
            val=np.zeros((n_webs, n_span)),
            desc="2D array of the non-dimensional end point defined along the outer profile of a web. The TE suction side is 0, the TE pressure side is 1. The first dimension represents each web, the second dimension represents each entry along blade span.",
        )
        self.add_input(
            "web_offset",
            val=np.zeros((n_webs, n_span)),
            units = "m",
            desc="2D array of the dimensional offset of a web with respect to the reference axis. The first dimension represents each web, the second dimension represents each entry along blade span.",
        )
        self.add_input(
            "web_rotation",
            val=np.zeros(n_webs),
            units = "deg",
            desc="1D array of the dimensional rotation of a web with respect to the reference axis. The dimension represents each web.",
        )
        self.add_discrete_input(
            "build_web",
            val=[False] * n_webs,
            desc="1D array of boolean values indicating whether to build a web from offset and rotation.",
        )
        self.add_input(
            "layer_start_nd_yaml",
            val=np.zeros((n_layers, n_span)),
            desc="2D array of the start_nd_arc of the layers. The first dimension represents each layer, the second dimension represents span.",
        )
        self.add_input(
            "layer_end_nd_yaml",
            val=np.zeros((n_layers, n_span)),
            desc="2D array of the end_nd_arc of the layers. The first dimension represents each layer, the second dimension represents span.",
        )
        self.add_input(
            "layer_width",
            val=np.zeros((n_layers, n_span)),
            units ="m",
            desc="2D array of the width of the layers. The first dimension represents each layer, the second dimension represents span.",
        )
        self.add_input(
            "layer_offset",
            val=np.zeros((n_layers, n_span)),
            units = "m",
            desc="2D array of the dimensional offset of a layer with respect to the reference axis. The first dimension represents each layer, the second dimension represents each entry along blade span.",
        )
        self.add_discrete_input(
            "build_layer",
            val=np.zeros(n_layers),
            desc="1D array of boolean values indicating how to build a layer. 0 - start and end are set constant, 1 - from offset and rotation suction side, 2 - from offset and rotation pressure side, 3 - LE and width, 4 - TE SS width, 5 - TE PS width, 6 - locked to another layer. Negative values place the layer on webs (-1 first web, -2 second web, etc.).",
        )
        self.add_discrete_input(
            "index_layer_start", val=np.zeros(n_layers), desc="Index used to fix a layer to another"
        )
        self.add_discrete_input("index_layer_end", val=np.zeros(n_layers), desc="Index used to fix a layer to another")
        self.add_input(
            "layer_rotation",
            val=np.zeros(n_layers),
            units = "deg",
            desc="1D array of the dimensional rotation of a layer with respect to the reference axis. The dimension represents each layer.",
        )
        self.add_input(
            "coord_xy_dim",
            val=np.zeros((n_span, n_xy, 2)),
            units="m",
            desc="3D array of the dimensional x and y airfoil coordinates of the airfoils interpolated along span for n_span stations. The origin is placed at the pitch axis.",
        )

        # Outputs
        self.add_output(
            "web_start_nd",
            val=np.zeros((n_webs, n_span)),
            desc="2D array of the non-dimensional start point defined along the outer profile of a web. The TE suction side is 0, the TE pressure side is 1. The first dimension represents each web, the second dimension represents each entry along blade span.",
        )
        self.add_output(
            "web_end_nd",
            val=np.zeros((n_webs, n_span)),
            desc="2D array of the non-dimensional end point defined along the outer profile of a web. The TE suction side is 0, the TE pressure side is 1. The first dimension represents each web, the second dimension represents each entry along blade span.",
        )
        self.add_output(
            "layer_start_nd",
            val=np.zeros((n_layers, n_span)),
            desc="2D array of the start_nd_arc of the layers. The first dimension represents each layer, the second dimension represents span.",
        )
        self.add_output(
            "layer_end_nd",
            val=np.zeros((n_layers, n_span)),
            desc="2D array of the end_nd_arc of the layers. The first dimension represents each layer, the second dimension represents span.",
        )

    def compute(self, inputs, outputs, discrete_inputs, discrete_outputs):

        # Initialize arrays
        web_start_nd = np.zeros((self.n_webs, self.n_span))
        web_end_nd = np.zeros((self.n_webs, self.n_span))
        layer_start_nd = np.zeros((self.n_layers, self.n_span))
        layer_end_nd = np.zeros((self.n_layers, self.n_span))
        import matplotlib.pyplot as plt

        # Compute the start and end points of the webs
        for j in range(self.n_webs):
            for i in range(self.n_span):

                xy_coord_i = inputs["coord_xy_dim"][i, :, :]
                idx_le = np.argmin(xy_coord_i[:, 0])
                theta = np.deg2rad(inputs["web_rotation"][j])
                rotation_matrix = np.array([[np.cos(theta), -np.sin(theta)], [np.sin(theta), np.cos(theta)]])
                xy_coord_rotated = xy_coord_i @ rotation_matrix.T
                web_offset = inputs["web_offset"][j, i]
                idx_web_ss = np.argmin(abs(xy_coord_rotated[:idx_le,0] - web_offset))
                idx_web_ps = np.argmin(abs(xy_coord_rotated[idx_le:,0] - web_offset)) + idx_le
                xy_arc_i = arc_length(xy_coord_i)
                web_start_nd[j, i] = xy_arc_i[idx_web_ss] /  xy_arc_i[-1]
                web_end_nd[j, i] = xy_arc_i[idx_web_ps] /  xy_arc_i[-1]
            
        if np.any(web_start_nd < 0):
            logger.debug("Web start points must be larger than 0. Setting the value to 0.")
            web_start_nd[web_start_nd < 0] = 0
        if np.any(web_start_nd > 1):
            logger.debug("Web start points must be smaller than 1. Setting the value to 1.")
            web_start_nd[web_start_nd > 1] = 1
        if np.any(web_end_nd < 0):
            logger.debug("Web end points must be larger than 0. Setting the value to 0.")
            web_end_nd[web_end_nd < 0] = 0
        if np.any(web_end_nd > 1):
            logger.debug("Web end points must be smaller than 1. Setting the value to 1.")
            web_end_nd[web_end_nd > 1] = 1
        
        outputs["web_start_nd"] = web_start_nd
        outputs["web_end_nd"] = web_end_nd


        # Compute the start and end points of the layers
        for j in range(self.n_layers):
            if discrete_inputs["build_layer"][j] == 0:
                layer_start_nd[j, :] = inputs["layer_start_nd_yaml"][j, :]
                layer_end_nd[j, :] = inputs["layer_end_nd_yaml"][j, :]
            
            elif discrete_inputs["build_layer"][j] == 1 or discrete_inputs["build_layer"][j] == 2:
                for i in range(self.n_span):
                    
                    xy_coord_i = inputs["coord_xy_dim"][i, :, :]
                    idx_le = np.argmin(xy_coord_i[:, 0])
                    theta = np.deg2rad(inputs["layer_rotation"][j])
                    rotation_matrix = np.array([[np.cos(theta), -np.sin(theta)], [np.sin(theta), np.cos(theta)]])
                    xy_coord_rotated = xy_coord_i @ rotation_matrix.T
                    layer_offset = inputs["layer_offset"][j, i]
                    if discrete_inputs["build_layer"][j] == 1: # suction side
                        idx_layer = np.argmin(abs(xy_coord_rotated[:idx_le,0] - layer_offset))
                    else: # pressure side
                        idx_layer = np.argmin(abs(xy_coord_rotated[idx_le:,0] - layer_offset)) + idx_le
                    xy_arc_i = arc_length(xy_coord_i)
                    arc_L_i = xy_arc_i[-1]
                    width_i = inputs["layer_width"][j, i]
                    
                    layer_start_nd[j, i] = (xy_arc_i[idx_layer] - 0.5 * width_i) / arc_L_i
                    layer_end_nd[j, i] = (xy_arc_i[idx_layer] + 0.5 * width_i) / arc_L_i
            
            elif discrete_inputs["build_layer"][j] == 3:
                for i in range(self.n_span):
                    xy_coord_i = inputs["coord_xy_dim"][i, :, :]
                    xy_arc_i = arc_length(xy_coord_i)
                    arc_L_i = xy_arc_i[-1]
                    idx_le = np.argmin(xy_coord_i[:, 0])
                    LE_loc_i = xy_arc_i[idx_le]
                    width_i = inputs["layer_width"][j, i]

                    layer_start_nd[j, i] = (LE_loc_i - 0.5 * width_i) / arc_L_i
                    layer_end_nd[j, i] = (LE_loc_i + 0.5 * width_i) / arc_L_i
            
            elif discrete_inputs["build_layer"][j] == 4:
                for i in range(self.n_span):
                    xy_coord_i = inputs["coord_xy_dim"][i, :, :]
                    xy_arc_i = arc_length(xy_coord_i)
                    arc_L_i = xy_arc_i[-1]
                    width_i = inputs["layer_width"][j, i]

                    layer_start_nd[j, i] = 0.
                    layer_end_nd[j, i] = width_i / arc_L_i
            
            elif discrete_inputs["build_layer"][j] == 5:
                for i in range(self.n_span):
                    xy_coord_i = inputs["coord_xy_dim"][i, :, :]
                    xy_arc_i = arc_length(xy_coord_i)
                    arc_L_i = xy_arc_i[-1]
                    width_i = inputs["layer_width"][j, i]

                    layer_start_nd[j, i] = 1. - width_i / arc_L_i
                    layer_end_nd[j, i] = 1.
            
            elif discrete_inputs["build_layer"][j] == 6:
                # start a layer from the end of another layer, and end where the other starts
                layer_start_nd[j, :] = layer_end_nd[int(discrete_inputs["index_layer_start"][j]), :]
                layer_end_nd[j, :] = layer_start_nd[int(discrete_inputs["index_layer_end"][j]), :]

        if np.any(layer_start_nd < 0):
            logger.debug("Layer start points must be larger than 0. Setting the value to 0.")
            layer_start_nd[layer_start_nd < 0] = 0
        if np.any(layer_start_nd > 1):
            logger.debug("Layer start points must be smaller than 1. Setting the value to 1.")
            layer_start_nd[layer_start_nd > 1] = 1
        if np.any(layer_end_nd < 0):
            logger.debug("Layer end points must be larger than 0. Setting the value to 0.")
            layer_end_nd[layer_end_nd < 0] = 0
        if np.any(layer_end_nd > 1):
            logger.debug("Layer end points must be smaller than 1. Setting the value to 1.")
            layer_end_nd[layer_end_nd > 1] = 1

        outputs["layer_start_nd"] = layer_start_nd
        outputs["layer_end_nd"] = layer_end_nd


class Hub(om.Group):
    # Openmdao group with the hub data coming from the input yaml file.
    def initialize(self):
        self.options.declare("flags")

    def setup(self):
        ivc = self.add_subsystem("hub_indep_vars", om.IndepVarComp(), promotes=["*"])

        ivc.add_output("cone", val=0.0, units="deg", desc="Cone angle of the rotor. It defines the angle between the rotor plane and the blade pitch axis. A standard machine has positive values.")
        # ivc.add_output('drag_coeff',   val=0.0,                desc='Drag coefficient to estimate the aerodynamic forces generated by the hub.') # GB: this doesn't connect to anything
        ivc.add_output("diameter", val=0.0, units="m")

        exec_comp = om.ExecComp("radius = 0.5 * diameter", units="m", radius={
            "desc": "Radius of the hub. It defines the distance of the blade root from the rotor center along the coned line."
        })
        self.add_subsystem("compute_radius", exec_comp, promotes=["*"])

        if self.options["flags"]["hub"]:
            ivc.add_output("flange_t2shell_t", val=0.0)
            ivc.add_output("flange_OD2hub_D", val=0.0)
            ivc.add_output("flange_ID2flange_OD", val=0.0)
            ivc.add_output("hub_stress_concentration", val=0.0)
            ivc.add_discrete_output("n_front_brackets", val=0)
            ivc.add_discrete_output("n_rear_brackets", val=0)
            ivc.add_output("clearance_hub_spinner", val=0.0, units="m")
            ivc.add_output("spin_hole_incr", val=0.0)
            ivc.add_output("pitch_system_scaling_factor", val=0.54)
            ivc.add_output("hub_in2out_circ", val=1.2)
            ivc.add_discrete_output("hub_material", val="steel")
            ivc.add_discrete_output("spinner_material", val="carbon")
            ivc.add_output("hub_shell_mass_user", val=0.0, units="kg")
            ivc.add_output("spinner_mass_user", val=0.0, units="kg")
            ivc.add_output("pitch_system_mass_user", val=0.0, units="kg")
            ivc.add_output('hub_system_mass_user', val=0, units='kg')
            ivc.add_output('hub_system_I_user', val=np.zeros(6), units='kg*m**2')
            ivc.add_output('hub_system_cm_user', val=0.0, units='m')


class Drivetrain(om.Group):
    # Openmdao group with the hub data coming from the input yaml file.
    def initialize(self):
        self.options.declare("flags")
        self.options.declare("direct_drive")

    def setup(self):
        ivc = self.add_subsystem("nac_indep_vars", om.IndepVarComp(), promotes=["*"])

        # Common direct and geared
        ivc.add_output("uptilt", val=0.0, units="deg", desc="Shaft uptilt angle. A standard machine has positive values.")
        ivc.add_output("distance_tt_hub", val=0.0, units="m", desc="Vertical distance from tower top plane to hub flange")
        ivc.add_output("overhang", val=0.0, units="m", desc="Horizontal distance from tower top edge to hub flange")
        ivc.add_output("gearbox_efficiency", val=1.0, desc="Efficiency of the gearbox. Set to 1.0 for direct-drive")
        ivc.add_output("gearbox_mass_user", val=0.0, units="kg", desc="User override of gearbox mass.")
        ivc.add_output("gearbox_radius_user", val=0.0, units="m", desc="User override of gearbox radius (only used if gearbox_mass_user is > 0).")
        ivc.add_output("gearbox_length_user", val=0.0, units="m", desc="User override of gearbox length (only used if gearbox_mass_user is > 0).")
        ivc.add_output("gear_ratio", val=1.0, desc="Total gear ratio of drivetrain (use 1.0 for direct)")

        if self.options["flags"]["drivetrain"]:
            ivc.add_output("distance_hub_mb", val=0.0, units="m", desc="Distance from hub flange to first main bearing along shaft")
            ivc.add_output("distance_mb_mb", val=0.0, units="m", desc="Distance from first to second main bearing along shaft")
            ivc.add_output("lss_diameter", val=np.zeros(2), units="m", desc="Diameter of low speed shaft")
            ivc.add_output("lss_wall_thickness", val=np.zeros(2), units="m", desc="Thickness of low speed shaft")
            ivc.add_output("damping_ratio", val=0.0, desc="Damping ratio for the drivetrain system")
            ivc.add_output("brake_mass_user", val=0.0, units="kg", desc="Override regular regression-based calculation of brake mass with this value")
            ivc.add_output("hvac_mass_coeff", val=0.025, units="kg/kW/m", desc="Regression-based scaling coefficient on machine rating to get HVAC system mass")
            ivc.add_output("converter_mass_user", val=0.0, units="kg", desc="Override regular regression-based calculation of converter mass with this value")
            ivc.add_output("transformer_mass_user", val=0.0, units="kg", desc="Override regular regression-based calculation of transformer mass with this value")
            ivc.add_output("mb1_mass_user", val=0.0, units="kg", desc="Override regular regression-based calculation of first main bearing mass with this value")
            ivc.add_output("mb2_mass_user", val=0.0, units="kg", desc="Override regular regression-based calculation of second main bearing mass with this value")
            ivc.add_discrete_output( "mb1Type", val="CARB", desc="Type of main bearing: CARB / CRB / SRB / TRB")
            ivc.add_discrete_output( "mb2Type", val="SRB", desc="Type of main bearing: CARB / CRB / SRB / TRB")
            ivc.add_discrete_output( "uptower", val=True, desc="If power electronics are located uptower (True) or at tower base (False)")
            ivc.add_discrete_output( "lss_material", val="steel", desc="Material name identifier for the low speed shaft")
            ivc.add_discrete_output( "hss_material", val="steel", desc="Material name identifier for the high speed shaft")
            ivc.add_discrete_output( "bedplate_material", val="steel", desc="Material name identifier for the bedplate")
            ivc.add_output("bedplate_mass_user", val=0.0, units="kg", desc="Override bottom-up calculation of bedplate mass with this value")

            if self.options["direct_drive"]:
                # Direct only
                ivc.add_output("nose_diameter", val=np.zeros(2), units="m", desc="Diameter of nose (also called turret or spindle)", )
                ivc.add_output("nose_wall_thickness", val=np.zeros(2), units="m", desc="Thickness of nose (also called turret or spindle)", )
                ivc.add_output("bedplate_wall_thickness", val=np.zeros(4), units="m", desc="Thickness of hollow elliptical bedplate", )
            else:
                # Geared only
                ivc.add_output("hss_length", val=0.0, units="m", desc="Length of high speed shaft")
                ivc.add_output("hss_diameter", val=np.zeros(2), units="m", desc="Diameter of high speed shaft" )
                ivc.add_output("hss_wall_thickness", val=np.zeros(2), units="m", desc="Wall thickness of high speed shaft" )
                ivc.add_output("bedplate_flange_width", val=0.0, units="m", desc="Bedplate I-beam flange width")
                ivc.add_output("bedplate_flange_thickness", val=0.0, units="m", desc="Bedplate I-beam flange thickness")
                ivc.add_output("bedplate_web_thickness", val=0.0, units="m", desc="Bedplate I-beam web thickness")
                ivc.add_discrete_output("gear_configuration", val="eep", desc="3-letter string of Es or Ps to denote epicyclic or parallel gear configuration")
                ivc.add_discrete_output("planet_numbers", val=[3, 3, 0], desc="Number of planets for epicyclic stages (use 0 for parallel)")

            ivc.add_output("yaw_mass_user", 0.0, units="kg")
            ivc.add_output("above_yaw_mass_user", 0.0, units="kg")
            ivc.add_output("above_yaw_cm_user", np.zeros(3), units="m")
            ivc.add_output("above_yaw_I_user", np.zeros(6), units="kg*m**2")
            # ivc.add_output("above_yaw_I_TT_user", np.zeros(6), units="kg*m**2")
            ivc.add_output('drivetrain_spring_constant_user',     val=0, units='N*m/rad')
            ivc.add_output('drivetrain_damping_coefficient_user',     val=0, units='N*m*s/rad')


class Generator(om.Group):
    # Openmdao group with the hub data coming from the input yaml file.
    def initialize(self):
        self.options.declare("flags")
        self.options.declare("gentype")
        self.options.declare("n_pc")

    def setup(self):
        ivc = self.add_subsystem("gen_indep_vars", om.IndepVarComp(), promotes=["*"])

        # Generator inputs
        ivc.add_output("L_generator", val=0.0, units="m", desc="Generator length along shaft")
        ivc.add_output("generator_mass_user", val=0.0, units="kg")
        ivc.add_output('generator_rotor_I_user', val=np.zeros(3), units='kg*m**2')

        if not self.options["flags"]["generator"]:
            # If using simple (regression) generator scaling, this is an optional input to override default values
            n_pc = self.options["n_pc"]
            ivc.add_output("generator_radius_user", val=0.0, units="m")
            ivc.add_output("generator_efficiency_user", val=np.zeros((n_pc, 2)))
        else:
            ivc.add_output("B_r", val=1.2, units="T")
            ivc.add_output("P_Fe0e", val=1.0, units="W/kg")
            ivc.add_output("P_Fe0h", val=4.0, units="W/kg")
            ivc.add_output("S_N", val=-0.002)
            ivc.add_output("alpha_p", val=0.5 * np.pi * 0.7)
            ivc.add_output("b_r_tau_r", val=0.45)
            ivc.add_output("b_ro", val=0.004, units="m")
            ivc.add_output("b_s_tau_s", val=0.45)
            ivc.add_output("b_so", val=0.004, units="m")
            ivc.add_output("cofi", val=0.85)
            ivc.add_output("freq", val=60, units="Hz")
            ivc.add_output("h_i", val=0.001, units="m")
            ivc.add_output("h_sy0", val=0.0)
            ivc.add_output("h_w", val=0.005, units="m")
            ivc.add_output("k_fes", val=0.9)
            ivc.add_output("k_fillr", val=0.7)
            ivc.add_output("k_fills", val=0.65)
            ivc.add_output("k_s", val=0.2)
            ivc.add_discrete_output("m", val=3)
            ivc.add_output("mu_0", val=np.pi * 4e-7, units="m*kg/s**2/A**2")
            ivc.add_output("mu_r", val=1.06, units="m*kg/s**2/A**2")
            ivc.add_output("p", val=3.0)
            ivc.add_output("phi", val=90, units="deg")
            ivc.add_discrete_output("q1", val=6)
            ivc.add_discrete_output("q2", val=4)
            ivc.add_output("ratio_mw2pp", val=0.7)
            ivc.add_output("resist_Cu", val=1.8e-8 * 1.4, units="ohm/m")
            ivc.add_output("sigma", val=40e3, units="Pa")
            ivc.add_output("y_tau_p", val=1.0)
            ivc.add_output("y_tau_pr", val=10.0 / 12)

            ivc.add_output("I_0", val=0.0, units="A")
            ivc.add_output("d_r", val=0.0, units="m")
            ivc.add_output("h_m", val=0.0, units="m")
            ivc.add_output("h_0", val=0.0, units="m")
            ivc.add_output("h_s", val=0.0, units="m")
            ivc.add_output("len_s", val=0.0, units="m")
            ivc.add_output("n_r", val=0.0)
            ivc.add_output("rad_ag", val=0.0, units="m")
            ivc.add_output("t_wr", val=0.0, units="m")

            ivc.add_output("n_s", val=0.0)
            ivc.add_output("b_st", val=0.0, units="m")
            ivc.add_output("d_s", val=0.0, units="m")
            ivc.add_output("t_ws", val=0.0, units="m")

            ivc.add_output("rho_Copper", val=0.0, units="kg*m**-3")
            ivc.add_output("rho_Fe", val=0.0, units="kg*m**-3")
            ivc.add_output("rho_Fes", val=0.0, units="kg*m**-3")
            ivc.add_output("rho_PM", val=0.0, units="kg*m**-3")

            ivc.add_output("C_Cu", val=0.0, units="USD/kg")
            ivc.add_output("C_Fe", val=0.0, units="USD/kg")
            ivc.add_output("C_Fes", val=0.0, units="USD/kg")
            ivc.add_output("C_PM", val=0.0, units="USD/kg")

            if self.options["gentype"] in ["pmsg_outer"]:
                ivc.add_output("N_c", 0.0)
                ivc.add_output("b", 0.0)
                ivc.add_output("c", 0.0)
                ivc.add_output("E_p", 0.0, units="V")
                ivc.add_output("h_yr", val=0.0, units="m")
                ivc.add_output("h_ys", val=0.0, units="m")
                ivc.add_output("h_sr", 0.0, units="m", desc="Structural Mass")
                ivc.add_output("h_ss", 0.0, units="m")
                ivc.add_output("t_r", 0.0, units="m")
                ivc.add_output("t_s", 0.0, units="m")

                ivc.add_output("u_allow_pcent", 0.0)
                ivc.add_output("y_allow_pcent", 0.0)
                ivc.add_output("z_allow_deg", 0.0, units="deg")
                ivc.add_output("B_tmax", 0.0, units="T")

            if self.options["gentype"] in ["eesg", "pmsg_arms", "pmsg_disc"]:
                ivc.add_output("tau_p", val=0.0, units="m")
                ivc.add_output("h_ys", val=0.0, units="m")
                ivc.add_output("h_yr", val=0.0, units="m")
                ivc.add_output("b_arm", val=0.0, units="m")

            elif self.options["gentype"] in ["scig", "dfig"]:
                ivc.add_output("B_symax", val=0.0, units="T")
                ivc.add_output("S_Nmax", val=-0.2)


class Compute_Grid(om.ExplicitComponent):
    """
    Compute the non-dimensional grid for a tower or monopile.

    Using the dimensional `ref_axis` array, this component computes the
    non-dimensional grid, height (vertical distance) and length (curve distance)
    of a tower or monopile.
    """

    def initialize(self):
        self.options.declare("n_height")

    def setup(self):
        n_height = self.options["n_height"]

        self.add_input(
            "ref_axis",
            val=np.zeros((n_height, 3)),
            units="m",
            desc="2D array of the coordinates (x,y,z) of the tower reference axis. The coordinate system is the global coordinate system of OpenFAST: it is placed at tower base with x pointing downwind, y pointing on the side and z pointing vertically upwards. A standard tower configuration will have zero x and y values and positive z values.",
        )

        self.add_output(
            "s",
            val=np.zeros(n_height),
            desc="1D array of the non-dimensional grid defined along the tower axis (0-tower base, 1-tower top)",
        )
        self.add_output("height", val=0.0, units="m", desc="Scalar of the tower height computed along the z axis.")
        self.add_output(
            "length",
            val=0.0,
            units="m",
            desc="Scalar of the tower length computed along its curved axis. A standard straight tower will be as high as long.",
        )
        self.add_output(
            "foundation_height",
            val=0.0,
            units="m",
            desc="Foundation height in respect to the ground level.",
        )

        # Declare all partial derivatives.
        self.declare_partials("height", "ref_axis")
        self.declare_partials("length", "ref_axis")
        self.declare_partials("s", "ref_axis")
        self.declare_partials("foundation_height", "ref_axis")

    def compute(self, inputs, outputs):
        # Compute tower height and tower length (a straight tower will be high as long)
        outputs["foundation_height"] = inputs["ref_axis"][0, 2]
        outputs["height"] = inputs["ref_axis"][-1, 2] - inputs["ref_axis"][0, 2]
        myarc = arc_length(inputs["ref_axis"])
        outputs["length"] = myarc[-1]

        if myarc[-1] > 0.0:
            outputs["s"] = myarc / myarc[-1]

    def compute_partials(self, inputs, partials):
        n_height = self.options["n_height"]
        partials["height", "ref_axis"] = np.zeros((1, n_height * 3))
        partials["height", "ref_axis"][0, -1] = 1.0
        partials["height", "ref_axis"][0, 2] = -1.0
        partials["foundation_height", "ref_axis"] = np.zeros((1, n_height * 3))
        partials["foundation_height", "ref_axis"][0, 2] = 1.0
        arc_distances, d_arc_distances_d_points = arc_length_deriv(inputs["ref_axis"])

        # The length is based on only the final point in the arc,
        # but that final point has sensitivity to all ref_axis points
        partials["length", "ref_axis"] = d_arc_distances_d_points[-1, :]

        # Do quotient rule to get the non-dimensional grid derivatives
        low_d_high = arc_distances[-1] * d_arc_distances_d_points
        high_d_low = np.outer(arc_distances, d_arc_distances_d_points[-1, :])
        partials["s", "ref_axis"] = (low_d_high - high_d_low) / arc_distances[-1] ** 2


class Monopile(om.Group):
    def initialize(self):
        self.options.declare("fixedbottomse_options")

    def setup(self):
        fixedbottomse_options = self.options["fixedbottomse_options"]
        n_height = fixedbottomse_options["n_height"]
        n_layers = fixedbottomse_options["n_layers"]

        ivc = self.add_subsystem("monopile_indep_vars", om.IndepVarComp(), promotes=["*"])
        ivc.add_output(            "diameter",
            val=np.zeros(n_height),
            units="m",
            desc="1D array of the outer diameter values defined along the tower axis.",
        )
        ivc.add_discrete_output(
            "layer_name",
            val=n_layers * [""],
            desc="1D array of the names of the layers modeled in the tower structure.",
        )
        ivc.add_discrete_output(
            "layer_mat",
            val=n_layers * [""],
            desc="1D array of the names of the materials of each layer modeled in the tower structure.",
        )
        ivc.add_output("layer_thickness",
            val=np.zeros((n_layers, n_height)),
            units="m",
            desc="2D array of the thickness of the layers of the tower structure. The first dimension represents each layer, the second dimension represents each piecewise-constant entry of the tower sections.",
        )
        ivc.add_output("outfitting_factor", val=0.0, desc="Multiplier that accounts for secondary structure mass inside of tower"
        )
        ivc.add_output("transition_piece_mass", val=0.0, units="kg", desc="point mass of transition piece")
        ivc.add_output("transition_piece_cost", val=0.0, units="USD", desc="cost of transition piece")
        ivc.add_output("gravity_foundation_mass", val=0.0, units="kg", desc="extra mass of gravity foundation")
        ivc.add_output("monopile_mass_user", val=0.0, units="kg", desc="Override bottom-up calculation of total monopile mass with this value")

        self.add_subsystem("compute_monopile_grid", Compute_Grid(n_height=n_height), promotes=["*"])


class Jacket(om.Group):
    def initialize(self):
        self.options.declare("fixedbottomse_options")

    def setup(self):
        fixedbottomse_options = self.options["fixedbottomse_options"]
        n_bays = fixedbottomse_options["n_bays"]
        n_legs = fixedbottomse_options["n_legs"]

        ivc = self.add_subsystem("jacket_indep_vars", om.IndepVarComp(), promotes=["*"])
        ivc.add_output(            "foot_head_ratio",
            val=1.5,
            desc="Ratio of radius of foot (bottom) of jacket to head.",
        )
        ivc.add_output(            "r_head",
            val=0.0,
            units="m",
            desc="Radius of head (top) of jacket, in meters.",
        )
        ivc.add_output(            "height",
            val=0.0,
            units="m",
            desc="Overall jacket height, meters.",
        )
        ivc.add_output(            "leg_diameter",
            val=0.0,
            units="m",
            desc="Leg diameter, meters. Constant throughout each leg.",
        )
        ivc.add_output(            "leg_thickness",
            val=0.0,
            units="m",
            desc="Leg thickness, meters. Constant throughout each leg.",
        )
        ivc.add_output(            "brace_diameters",
            val=np.zeros((n_bays)),
            units="m",
            desc="Brace diameter, meters. Array starts at the bottom of the jacket.",
        )
        ivc.add_output(            "brace_thicknesses",
            val=np.zeros((n_bays)),
            units="m",
            desc="Brace thickness, meters. Array starts at the bottom of the jacket.",
        )
        ivc.add_output(            "bay_spacing",
            val=np.zeros((n_bays + 1)),
            desc="Bay nodal spacing. Array starts at the bottom of the jacket.",
        )
        ivc.add_output(            "outfitting_factor", val=0.0, desc="Multiplier that accounts for secondary structure mass inside of jacket"
        )
        ivc.add_output("transition_piece_mass", val=0.0, units="kg", desc="point mass of transition piece")
        ivc.add_output("transition_piece_cost", val=0.0, units="USD", desc="cost of transition piece")
        ivc.add_output("gravity_foundation_mass", val=0.0, units="kg", desc="extra mass of gravity foundation")
        ivc.add_output("jacket_mass_user", val=0.0, units="kg", desc="Override bottom-up calculation of total jacket mass with this value")


class Floating(om.Group):
    def initialize(self):
        self.options.declare("floating_init_options")
        self.options.declare("opt_options")

    def setup(self):
        floating_init_options = self.options["floating_init_options"]
        float_opt = self.options["opt_options"]["design_variables"]["floating"]
        n_joints = floating_init_options["joints"]["n_joints"]
        n_members = floating_init_options["members"]["n_members"]

        jivc = self.add_subsystem("joints", om.IndepVarComp(), promotes=["*"])
        jivc.add_output("location_in", val=np.zeros((n_joints, 3)), units="m")
        jivc.add_output("transition_node", val=np.zeros(3), units="m")
        jivc.add_output("transition_piece_mass", val=0.0, units="kg", desc="point mass of transition piece")
        jivc.add_output("transition_piece_cost", val=0.0, units="USD", desc="cost of transition piece")

        # Rigid body IVCs
        if floating_init_options['rigid_bodies']['n_bodies'] > 0:
            rb_ivc = self.add_subsystem("rigid_bodies", om.IndepVarComp(), promotes=["*"])
        for k in range(floating_init_options['rigid_bodies']['n_bodies']):
            rb_ivc.add_output(f"rigid_body_{k}_node", val=np.zeros(3), units="m", desc="location of rigid body")
            rb_ivc.add_output(f"rigid_body_{k}_mass", val=0.0, units="kg", desc="point mass of rigid body")
            rb_ivc.add_output(f"rigid_body_{k}_inertia", val=np.zeros(3), units="kg*m**2", desc="inertia of rigid body")


        # Additions for optimizing individual nodes or multiple nodes concurrently
        self.add_subsystem("nodedv", NodeDVs(options=floating_init_options["joints"]), promotes=["*"])
        for k in range(len(floating_init_options["joints"]["design_variable_data"])):
            jivc.add_output(f"jointdv_{k}", val=0.0, units="m")

        # Members added in groups to allow for symmetry
        member_link_data = floating_init_options["members"]["linked_members"]
        for k in range(len(member_link_data)):
            name_member = member_link_data[k][0]
            memidx = floating_init_options["members"]["name"].index(name_member)
            n_geom = floating_init_options["members"]["n_geom"][memidx]
            n_height = floating_init_options["members"]["n_height"][memidx]
            n_layers = floating_init_options["members"]["n_layers"][memidx]
            n_ballasts = floating_init_options["members"]["n_ballasts"][memidx]
            n_bulkheads = floating_init_options["members"]["n_bulkheads"][memidx]
            n_axial_joints = floating_init_options["members"]["n_axial_joints"][memidx]

            ivc = self.add_subsystem(f"memgrp{k}", om.IndepVarComp())
            ivc.add_output("s_in", val=np.zeros(n_geom))
            ivc.add_output("s", val=np.zeros(n_height))

            member_shape_assigned = False
            for i, kgrp in enumerate(float_opt["members"]["groups"]):
                memname = kgrp["names"][0]
                idx = floating_init_options["members"]["name2idx"][memname]
                if idx == k:
                    if "diameter" in float_opt["members"]["groups"][i]:
                        if float_opt["members"]["groups"][i]["diameter"]["constant"]:
                            ivc.add_output("outer_diameter_in", val=0.0, units="m")
                        else:
                            ivc.add_output("outer_diameter_in", val=np.zeros(n_geom), units="m")
                        ivc.add_output("ca_usr_geom", val=-1.0*np.ones(n_geom))
                        ivc.add_output("cd_usr_geom", val=-1.0*np.ones(n_geom))
                        member_shape_assigned = True
                    if "side_length_a" in float_opt["members"]["groups"][i]:
                        if float_opt["members"]["groups"][i]["side_length_a"]["constant"]:
                            ivc.add_output("side_length_a_in", val=0.0, units="m")
                        else:
                            ivc.add_output("side_length_a_in", val=np.zeros(n_geom), units="m")
                        member_shape_assigned = True
                        ivc.add_output("ca_usr_geom", val=-1.0*np.ones(n_geom))
                        ivc.add_output("cd_usr_geom", val=-1.0*np.ones(n_geom))
                    if "side_length_b" in float_opt["members"]["groups"][i]:
                        if float_opt["members"]["groups"][i]["side_length_b"]["constant"]:
                            ivc.add_output("side_length_b_in", val=0.0, units="m")
                        else:
                            ivc.add_output("side_length_b_in", val=np.zeros(n_geom), units="m")
                        ivc.add_output("cay_usr_geom", val=-1.0*np.ones(n_geom))
                        ivc.add_output("cdy_usr_geom", val=-1.0*np.ones(n_geom))
                        member_shape_assigned = True

            if not member_shape_assigned:
                # Use the memidx to query the correct member_shape
                if floating_init_options["members"]["outer_shape"][memidx] == "circular":
                    ivc.add_output("outer_diameter_in", val=np.zeros(n_geom), units="m")
                    ivc.add_output("ca_usr_geom", val=-1.0*np.ones(n_geom))
                    ivc.add_output("cd_usr_geom", val=-1.0*np.ones(n_geom))
                elif floating_init_options["members"]["outer_shape"][memidx] == "rectangular":
                    ivc.add_output("side_length_a_in", val=np.zeros(n_geom), units="m")
                    ivc.add_output("side_length_b_in", val=np.zeros(n_geom), units="m")
                    ivc.add_output("ca_usr_geom", val=-1.0*np.ones(n_geom))
                    ivc.add_output("cd_usr_geom", val=-1.0*np.ones(n_geom))
                    ivc.add_output("cay_usr_geom", val=-1.0*np.ones(n_geom))
                    ivc.add_output("cdy_usr_geom", val=-1.0*np.ones(n_geom))

            ivc.add_discrete_output("layer_materials", val=[""] * n_layers)
            ivc.add_output("layer_thickness_in", val=np.zeros((n_layers, n_geom)), units="m")
            ivc.add_output("bulkhead_grid", val=np.zeros(n_bulkheads))
            ivc.add_output("bulkhead_thickness", val=np.zeros(n_bulkheads), units="m")
            ivc.add_output("ballast_grid", val=np.zeros((n_ballasts, 2)))
            ivc.add_output("ballast_volume", val=np.zeros(n_ballasts), units="m**3")
            ivc.add_discrete_output("ballast_materials", val=[""] * n_ballasts)
            ivc.add_output("grid_axial_joints", val=np.zeros(n_axial_joints))
            ivc.add_output("outfitting_factor", 0.0)
            ivc.add_output("ring_stiffener_web_height", 0.0, units="m")
            ivc.add_output("ring_stiffener_web_thickness", 0.0, units="m")
            ivc.add_output("ring_stiffener_flange_width", 0.0, units="m")
            ivc.add_output("ring_stiffener_flange_thickness", 0.0, units="m")
            ivc.add_output("ring_stiffener_spacing", 0.0)
            ivc.add_output("axial_stiffener_web_height", 0.0, units="m")
            ivc.add_output("axial_stiffener_web_thickness", 0.0, units="m")
            ivc.add_output("axial_stiffener_flange_width", 0.0, units="m")
            ivc.add_output("axial_stiffener_flange_thickness", 0.0, units="m")
            ivc.add_output("axial_stiffener_spacing", 0.0, units="deg")
            ivc.add_output("member_mass_user", 0.0, units="kg", desc="Override bottom-up calculation of total member mass with this value")

            # Use the memidx to query the correct member_shape
            self.add_subsystem(f"memgrid{k}", MemberGrid(n_height=n_height, n_geom=n_geom, n_layers=n_layers, member_shape=floating_init_options["members"]["outer_shape"][memidx]))
            self.connect(f"memgrp{k}.s_in", f"memgrid{k}.s_in")
            self.connect(f"memgrp{k}.s", f"memgrid{k}.s_grid")
            # Here looping all dv member groups
            if floating_init_options["members"]["outer_shape"][memidx] == "circular":
                self.connect(f"memgrp{k}.outer_diameter_in", f"memgrid{k}.outer_diameter_in")
                self.connect(f"memgrp{k}.ca_usr_geom", f"memgrid{k}.ca_usr_geom")
                self.connect(f"memgrp{k}.cd_usr_geom", f"memgrid{k}.cd_usr_geom")
            elif floating_init_options["members"]["outer_shape"][memidx] == "rectangular":
                self.connect(f"memgrp{k}.side_length_a_in", f"memgrid{k}.side_length_a_in")
                self.connect(f"memgrp{k}.side_length_b_in", f"memgrid{k}.side_length_b_in")
                self.connect(f"memgrp{k}.ca_usr_geom", f"memgrid{k}.ca_usr_geom")
                self.connect(f"memgrp{k}.cd_usr_geom", f"memgrid{k}.cd_usr_geom")
                self.connect(f"memgrp{k}.cay_usr_geom", f"memgrid{k}.cay_usr_geom")
                self.connect(f"memgrp{k}.cdy_usr_geom", f"memgrid{k}.cdy_usr_geom")

            self.connect(f"memgrp{k}.layer_thickness_in", f"memgrid{k}.layer_thickness_in")

        self.add_subsystem("alljoints", AggregateJoints(floating_init_options=floating_init_options), promotes=["*"])

        for i in range(n_members):
            name_member = floating_init_options["members"]["name"][i]
            idx = floating_init_options["members"]["name2idx"][name_member]
            self.connect(f"memgrp{idx}.grid_axial_joints", f"member{i}_{name_member}:grid_axial_joints")
            if floating_init_options["members"]["outer_shape"][i] == "circular":
                self.connect(f"memgrid{idx}.outer_diameter", f"member{i}_{name_member}:outer_diameter")
            elif floating_init_options["members"]["outer_shape"][i] == "rectangular":
                # TODO: AggregatedJoints hasn't included rectangular yet, so no connection now
                print("WARNING: AggregatedJoints hasn't included rectangular yet")
                # self.connect(f"memgrid{idx}.side_length_a", f"member{i}_{name_member}:side_length_a")
                # self.connect(f"memgrid{idx}.side_length_b", f"member{i}_{name_member}:side_length_b")
            self.connect(f"memgrp{idx}.s", f"member{i}_{name_member}:s")


# Component that links certain nodes together in a specific dimension for optimization
class NodeDVs(om.ExplicitComponent):
    def initialize(self):
        self.options.declare("options")

    def setup(self):
        opt = self.options["options"]
        n_joints = opt["n_joints"]
        self.add_input("location_in", val=np.zeros((n_joints, 3)), units="m")

        for k in range(len(opt["design_variable_data"])):
            self.add_input(f"jointdv_{k}", val=0.0, units="m")

        self.add_output("location", val=np.zeros((n_joints, 3)), units="m")

    def compute(self, inputs, outputs):
        opt = self.options["options"]

        xyz = inputs["location_in"]
        for i, linked_node_dict in enumerate(opt["design_variable_data"]):
            idx = linked_node_dict["indices"]
            dim = linked_node_dict["dimension"]
            xyz[idx, dim] = inputs[f"jointdv_{i}"]

        outputs["location"] = xyz


# Component that interpolates the diameter/thickness nodes to all of the other points needed in the member discretization
# TODO: This can be cleaned by generalizing the variables, set variables as options and loop all required variables to interpolate
class MemberGrid(om.ExplicitComponent):
    def initialize(self):
        self.options.declare("n_layers")
        self.options.declare("n_height")
        self.options.declare("n_geom")
        self.options.declare("member_shape")

    def setup(self):
        n_layers = self.options["n_layers"]
        n_height = self.options["n_height"]
        n_geom = self.options["n_geom"]
        member_shape = self.options["member_shape"]

        self.add_input("s_in", val=np.zeros(n_geom))
        self.add_input("s_grid", val=np.zeros(n_height))
        if member_shape == "circular":
            self.add_input("outer_diameter_in", shape_by_conn=True, units="m")
            self.add_input("ca_usr_geom", shape_by_conn=True)
            self.add_input("cd_usr_geom", shape_by_conn=True)
        elif member_shape == "rectangular":
            self.add_input("side_length_a_in", shape_by_conn=True, units="m")
            self.add_input("side_length_b_in", shape_by_conn=True, units="m")
            self.add_input("ca_usr_geom", shape_by_conn=True)
            self.add_input("cd_usr_geom", shape_by_conn=True)
            self.add_input("cay_usr_geom", shape_by_conn=True)
            self.add_input("cdy_usr_geom", shape_by_conn=True)

        self.add_input("layer_thickness_in", val=np.zeros((n_layers, n_geom)), units="m")

        if member_shape == "circular":
            self.add_output("outer_diameter", val=np.zeros(n_height), units="m")
            self.add_output("ca_usr_grid", val=-1.0*np.ones(n_height))
            self.add_output("cd_usr_grid", val=-1.0*np.ones(n_height))
        elif member_shape == "rectangular":
            self.add_output("side_length_a", val=np.zeros(n_height), units="m")
            self.add_output("side_length_b", val=np.zeros(n_height), units="m")
            self.add_output("ca_usr_grid", val=-1.0*np.ones(n_height))
            self.add_output("cd_usr_grid", val=-1.0*np.ones(n_height))
            self.add_output("cay_usr_grid", val=-1.0*np.ones(n_height))
            self.add_output("cdy_usr_grid", val=-1.0*np.ones(n_height))

        self.add_output("layer_thickness", val=np.zeros((n_layers, n_height)), units="m")

    def compute(self, inputs, outputs):
        n_layers = self.options["n_layers"]
        member_shape = self.options["member_shape"]

        s_in = inputs["s_in"]
        s_grid = inputs["s_grid"]

        if member_shape == "circular":
            if len(inputs["outer_diameter_in"]) > 1:
                outputs["outer_diameter"] = PchipInterpolator(s_in, inputs["outer_diameter_in"])(s_grid)
            else:
                outputs["outer_diameter"][:] = inputs["outer_diameter_in"]
            outputs["ca_usr_grid"] = PchipInterpolator(s_in, inputs["ca_usr_geom"])(s_grid)
            outputs["cd_usr_grid"] = PchipInterpolator(s_in, inputs["cd_usr_geom"])(s_grid)
        elif member_shape == "rectangular":
            if len(inputs["side_length_a_in"]) > 1:
                outputs["side_length_a"] = PchipInterpolator(s_in, inputs["side_length_a_in"])(s_grid)
                outputs["side_length_b"] = PchipInterpolator(s_in, inputs["side_length_b_in"])(s_grid)
            else:
                outputs["side_length_a"][:] = inputs["side_length_a_in"]
                outputs["side_length_b"][:] = inputs["side_length_b_in"]
            outputs["ca_usr_grid"] = PchipInterpolator(s_in, inputs["ca_usr_geom"])(s_grid)
            outputs["cd_usr_grid"] = PchipInterpolator(s_in, inputs["cd_usr_geom"])(s_grid)
            outputs["cay_usr_grid"] = PchipInterpolator(s_in, inputs["cay_usr_geom"])(s_grid)
            outputs["cdy_usr_grid"] = PchipInterpolator(s_in, inputs["cdy_usr_geom"])(s_grid)

        for k in range(n_layers):
            outputs["layer_thickness"][k, :] = PchipInterpolator(s_in, inputs["layer_thickness_in"][k, :])(s_grid)


class AggregateJoints(om.ExplicitComponent):
    def initialize(self):
        self.options.declare("floating_init_options")

    def setup(self):
        floating_init_options = self.options["floating_init_options"]
        n_joints = floating_init_options["joints"]["n_joints"]
        n_joints_tot = len(floating_init_options["joints"]["name2idx"])
        n_members = floating_init_options["members"]["n_members"]

        self.add_input("location", val=np.zeros((n_joints, 3)), units="m")

        for i in range(n_members):
            iname = floating_init_options["members"]["name"][i]
            i_axial_joints = floating_init_options["members"]["n_axial_joints"][i]
            i_grid = len(floating_init_options["members"]["grid_member_" + iname])

            self.add_input(f"member{i}_{iname}:s", val=np.zeros(i_grid))
            self.add_input(f"member{i}_{iname}:outer_diameter", val=np.zeros(i_grid), units="m")
            self.add_input(f"member{i}_{iname}:grid_axial_joints", val=np.zeros(i_axial_joints))

            self.add_output(f"member{i}_{iname}:joint1", val=np.zeros(3), units="m")
            self.add_output(f"member{i}_{iname}:joint2", val=np.zeros(3), units="m")
            self.add_output(f"member{i}_{iname}:height", val=0.0, units="m")
            self.add_output(f"member{i}_{iname}:s_ghost1", val=0.0)
            self.add_output(f"member{i}_{iname}:s_ghost2", val=1.0)

        self.add_output("joints_xyz", val=np.zeros((n_joints_tot, 3)), units="m")

    def compute(self, inputs, outputs):
        # Unpack options
        floating_init_options = self.options["floating_init_options"]
        memopt = floating_init_options["members"]
        n_joints = floating_init_options["joints"]["n_joints"]
        n_members = memopt["n_members"]
        name2idx = floating_init_options["joints"]["name2idx"]
        n_joint_tot = len(name2idx)
        NULL = -9999.0

        # Unpack inputs
        locations = inputs["location"]
        joints_xyz = NULL * np.ones(outputs["joints_xyz"].shape)

        # Handle cylindrical coordinate joints
        icyl = floating_init_options["joints"]["cylindrical"]
        locations_xyz = locations.copy()
<<<<<<< HEAD
        locations_xyz[icyl, 0] = locations[icyl, 0] * np.cos(np.deg2rad(locations[icyl, 1]))
        locations_xyz[icyl, 1] = locations[icyl, 0] * np.sin(np.deg2rad(locations[icyl, 1]))
=======
        locations_xyz[icyl, 0] = locations[icyl, 0] * np.cos(locations[icyl, 1])
        locations_xyz[icyl, 1] = locations[icyl, 0] * np.sin(locations[icyl, 1])

        # Handle relative joints
        joint_names = floating_init_options['joints']['name']
        for i_joint in range(floating_init_options['joints']['n_joints']):
            rel_joint = floating_init_options['joints']['relative'][i_joint]     # name of joint relative to this joint
            if rel_joint != 'origin':  # is a relative joint
                if rel_joint not in joint_names:
                    raise Exception(f'The relative joint {joint_names[i_joint]} is not relative to an existing joint.  Relative joint provided: {rel_joint}')
                
                rel_joint_location = locations_xyz[name2idx[rel_joint]]
                relative_dimensions = np.array(floating_init_options['joints']['relative_dims'][i_joint])  # These joints are relative
                locations_xyz[i_joint][relative_dimensions] += rel_joint_location[relative_dimensions]


>>>>>>> 35bd1bf3
        joints_xyz[:n_joints, :] = locations_xyz.copy()

        # Initial biggest radius at each node
        node_r = np.zeros(n_joint_tot)
        intersects = np.zeros(n_joint_tot)

        if n_joints + sum(memopt["n_axial_joints"]) > n_joint_tot:
            raise Exception(f'WISDEM has detected {n_joints + sum(memopt["n_axial_joints"])}, but only {n_joint_tot} have been defined in the yaml')

        # Now add axial joints
        member_list = list(range(n_members))
        count = n_joints
        while count < n_joint_tot:
            for k in member_list[:]:
                # Get the end joint locations for members and then compute the axial joint loc
                joint1xyz = joints_xyz[name2idx[memopt["joint1"][k]], :]
                joint2xyz = joints_xyz[name2idx[memopt["joint2"][k]], :]

                # Check if we are ready to compute xyz position of axial joints in this member
                if np.all(joint1xyz != NULL) and np.all(joint2xyz != NULL):
                    member_list.remove(k)
                else:
                    continue

                i_axial_joints = memopt["n_axial_joints"][k]
                if i_axial_joints == 0:
                    continue

                iname = memopt["name"][k]
                s = 0.5 * inputs[f"member{k}_{iname}:s"]
                Rk = 0.5 * inputs[f"member{k}_{iname}:outer_diameter"]
                dxyz = joint2xyz - joint1xyz

                for a in range(i_axial_joints):
                    s_axial = inputs[f"member{k}_{iname}:grid_axial_joints"][a]
                    joints_xyz[count, :] = joint1xyz + s_axial * dxyz

                    Ra = PchipInterpolator(s, Rk)(s_axial)
                    node_r[count] = max(node_r[count], Ra)
                    intersects[count] += 1

                    count += 1

        # Record starting and ending location for each member now.
        # Also log biggest radius at each node intersection to compute ghost nodes
        for k in range(n_members):
            iname = memopt["name"][k]
            joint1id = name2idx[memopt["joint1"][k]]
            joint2id = name2idx[memopt["joint2"][k]]
            joint1xyz = joints_xyz[joint1id, :]
            joint2xyz = joints_xyz[joint2id, :]
            hk = np.sqrt(np.sum((joint2xyz - joint1xyz) ** 2))
            outputs[f"member{k}_{iname}:joint1"] = joint1xyz
            outputs[f"member{k}_{iname}:joint2"] = joint2xyz
            outputs[f"member{k}_{iname}:height"] = hk

            # Largest radius at connection points for this member,
            # Don't check radius and add an intersection if the member is parallel to the one it's connecting to
            # The ghost node calculations pre-suppose that joints join orthogonal members, but if the member is parallel to another, the
            # no_intersect flag should be used.  no_intersect should be used for modeling heave plates 
            if not floating_init_options['members']['no_intersect'][k]:
                Rk = 0.5 * inputs[f"member{k}_{iname}:outer_diameter"]
                node_r[joint1id] = max(node_r[joint1id], Rk[0])
                node_r[joint2id] = max(node_r[joint2id], Rk[-1])
                intersects[joint1id] += 1
                intersects[joint2id] += 1

        # Store the ghost node non-dimensional locations
        for k in range(n_members):
            iname = memopt["name"][k]
            joint1id = name2idx[memopt["joint1"][k]]
            joint2id = name2idx[memopt["joint2"][k]]
            hk = outputs[f"member{k}_{iname}:height"]
            Rk = 0.5 * inputs[f"member{k}_{iname}:outer_diameter"]
            s_ghost1 = 0.0
            s_ghost2 = 1.0
            if intersects[joint1id] > 1 and node_r[joint1id] > Rk[0]:
                s_ghost1 = node_r[joint1id] / hk
            if intersects[joint2id] > 1 and node_r[joint2id] > Rk[-1]:
                s_ghost2 = 1.0 - node_r[joint2id] / hk
            outputs[f"member{k}_{iname}:s_ghost1"] = s_ghost1
            outputs[f"member{k}_{iname}:s_ghost2"] = s_ghost2

        # Store outputs
        outputs["joints_xyz"] = joints_xyz


class Mooring(om.Group):
    def initialize(self):
        self.options.declare("options")

    def setup(self):
        mooring_init_options = self.options["options"]["mooring"]

        n_nodes = mooring_init_options["n_nodes"]
        n_lines = mooring_init_options["n_lines"]

        n_design = 1 if mooring_init_options["symmetric"] else n_lines

        ivc = self.add_subsystem("mooring", om.IndepVarComp(), promotes=["*"])

        ivc.add_discrete_output("node_names", val=[""] * n_nodes)
        ivc.add_discrete_output("n_lines", val=0)  # Needed for ORBIT
        ivc.add_output("nodes_location", val=np.zeros((n_nodes, 3)), units="m")
        ivc.add_output("nodes_mass", val=np.zeros(n_nodes), units="kg")
        ivc.add_output("nodes_volume", val=np.zeros(n_nodes), units="m**3")
        ivc.add_output("nodes_added_mass", val=np.zeros(n_nodes))
        ivc.add_output("nodes_drag_area", val=np.zeros(n_nodes), units="m**2")
        ivc.add_discrete_output("nodes_joint_name", val=[""] * n_nodes)
        ivc.add_output("unstretched_length_in", val=np.zeros(n_design), units="m")
        ivc.add_discrete_output("line_id", val=[""] * n_lines)
        ivc.add_output("line_diameter_in", val=np.zeros(n_design), units="m")
        ivc.add_output("line_mass_density_coeff", val=np.zeros(n_lines), units="kg/m**3")
        ivc.add_output("line_stiffness_coeff", val=np.zeros(n_lines), units="N/m**2")
        ivc.add_output("line_breaking_load_coeff", val=np.zeros(n_lines), units="N/m**2")
        ivc.add_output("line_cost_rate_coeff", val=np.zeros(n_lines), units="USD/m**3")
        ivc.add_output("line_transverse_added_mass_coeff", val=np.zeros(n_lines), units="kg/m**3")
        ivc.add_output("line_tangential_added_mass_coeff", val=np.zeros(n_lines), units="kg/m**3")
        ivc.add_output("line_transverse_drag_coeff", val=np.zeros(n_lines), units="N/m**2")
        ivc.add_output("line_tangential_drag_coeff", val=np.zeros(n_lines), units="N/m**2")
        ivc.add_output("anchor_mass", val=np.zeros(n_lines), units="kg")
        ivc.add_output("anchor_cost", val=np.zeros(n_lines), units="USD")
        ivc.add_output("anchor_max_vertical_load", val=1e30 * np.ones(n_lines), units="N")
        ivc.add_output("anchor_max_lateral_load", val=1e30 * np.ones(n_lines), units="N")

        self.add_subsystem("moorprop", MooringProperties(mooring_init_options=mooring_init_options), promotes=["*"])
        self.add_subsystem("moorjoint", MooringJoints(options=self.options["options"]), promotes=["*"])


class MooringProperties(om.ExplicitComponent):
    def initialize(self):
        self.options.declare("mooring_init_options")

    def setup(self):
        mooring_init_options = self.options["mooring_init_options"]
        n_lines = mooring_init_options["n_lines"]
        n_design = 1 if mooring_init_options["symmetric"] else n_lines

        self.add_input("unstretched_length_in", val=np.zeros(n_design), units="m")
        self.add_input("line_diameter_in", val=np.zeros(n_design), units="m")
        self.add_input("line_mass_density_coeff", val=np.zeros(n_lines), units="kg/m**3")
        self.add_input("line_stiffness_coeff", val=np.zeros(n_lines), units="N/m**2")
        self.add_input("line_breaking_load_coeff", val=np.zeros(n_lines), units="N/m**2")
        self.add_input("line_cost_rate_coeff", val=np.zeros(n_lines), units="USD/m**3")
        self.add_input("line_transverse_added_mass_coeff", val=np.zeros(n_lines), units="kg/m**3")
        self.add_input("line_tangential_added_mass_coeff", val=np.zeros(n_lines), units="kg/m**3")
        self.add_input("line_transverse_drag_coeff", val=np.zeros(n_lines), units="N/m**2")
        self.add_input("line_tangential_drag_coeff", val=np.zeros(n_lines), units="N/m**2")

        self.add_output("unstretched_length", val=np.zeros(n_lines), units="m")
        self.add_output("line_diameter", val=np.zeros(n_lines), units="m")
        self.add_output("line_mass_density", val=np.zeros(n_lines), units="kg/m")
        self.add_output("line_stiffness", val=np.zeros(n_lines), units="N")
        self.add_output("line_breaking_load", val=np.zeros(n_lines), units="N")
        self.add_output("line_cost_rate", val=np.zeros(n_lines), units="USD/m")
        self.add_output("line_transverse_added_mass", val=np.zeros(n_lines), units="kg/m")
        self.add_output("line_tangential_added_mass", val=np.zeros(n_lines), units="kg/m")
        self.add_output("line_transverse_drag", val=np.zeros(n_lines))
        self.add_output("line_tangential_drag", val=np.zeros(n_lines))

    def compute(self, inputs, outputs):
        n_lines = self.options["mooring_init_options"]["n_lines"]
        line_mat = self.options["mooring_init_options"]["line_material"]
        outputs["line_diameter"] = d = inputs["line_diameter_in"] * np.ones(n_lines)
        outputs["unstretched_length"] = inputs["unstretched_length_in"] * np.ones(n_lines)
        d2 = d * d

        for i_line, lm in enumerate(line_mat):
            if lm == "custom":
                varlist = [
                    "line_mass_density",
                    "line_stiffness",
                    "line_breaking_load",
                    "line_cost_rate",
                    "line_transverse_added_mass",
                    "line_tangential_added_mass",
                    "line_transverse_drag",
                    "line_tangential_drag",
                ]
                for var in varlist:
                    outputs[var][i_line] = d2 * inputs[var + "_coeff"]

            elif lm == "chain_stud":
                line_props = getLineProps(1e3 * d[i_line]/1.89, material='chain_studlink', source='default')
            else:
                line_props = getLineProps(1e3 * d[i_line]/1.8, material='chain', source='default')
            if line_props is not None:
                outputs["line_mass_density"][i_line] = line_props['m']
                outputs["line_stiffness"][i_line] = line_props['EA']
                outputs["line_breaking_load"][i_line] = line_props['MBL']
                outputs["line_cost_rate"][i_line] = line_props['cost']

                outputs["line_transverse_added_mass"][i_line] = line_props['Ca']
                outputs["line_tangential_added_mass"][i_line] = line_props['CaAx']
                outputs["line_transverse_drag"][i_line] = line_props['Cd']
                outputs["line_tangential_drag"][i_line] = line_props['CdAx']



class MooringJoints(om.ExplicitComponent):
    def initialize(self):
        self.options.declare("options")

    def setup(self):
        mooring_init_options = self.options["options"]["mooring"]
        n_nodes = mooring_init_options["n_nodes"]
        n_attach = mooring_init_options["n_attach"]
        n_lines = mooring_init_options["n_lines"]
        n_anchors = mooring_init_options["n_anchors"]

        self.add_discrete_input("nodes_joint_name", val=[""] * n_nodes)
        self.add_input("nodes_location", val=np.zeros((n_nodes, 3)), units="m")
        self.add_input("joints_xyz", shape_by_conn=True, units="m")

        self.add_output("mooring_nodes", val=np.zeros((n_nodes, 3)), units="m")
        self.add_output("fairlead_nodes", val=np.zeros((n_attach, 3)), units="m")
        self.add_output("fairlead", val=np.zeros(n_lines), units="m")
        self.add_output("fairlead_radius", val=np.zeros(n_attach), units="m")
        self.add_output("anchor_nodes", val=np.zeros((n_anchors, 3)), units="m")
        self.add_output("anchor_radius", val=np.zeros(n_anchors), units="m")

    def compute(self, inputs, outputs, discrete_inputs, discrete_outputs):
        mooring_init_options = self.options["options"]["mooring"]
        n_nodes = mooring_init_options["n_nodes"]

        node_joints = discrete_inputs["nodes_joint_name"]
        node_loc = inputs["nodes_location"]
        joints_loc = inputs["joints_xyz"]
        idx_map = self.options["options"]["floating"]["joints"]["name2idx"]
        
        # Find mooring nodes
        # Use mooring node name that correpsonds to floating joint location
        for k in range(n_nodes):
            if node_joints[k] == "":
                continue
            idx = idx_map[node_joints[k]]
            node_loc[k, :] = joints_loc[idx, :]
        outputs["mooring_nodes"] = node_loc

        # node_loc = np.unique(node_loc, axis=0)      # this step re-orders!  I'm not sure how there would be duplicates, unless there were duplicate mooring nodes
        depth = np.abs(node_loc[:, 2].min())
        
        ifair = np.where(np.array(mooring_init_options['node_type']) == 'vessel')[0]
        ianch = np.where(np.array(mooring_init_options['node_type']) == 'fixed')[0]
        
        z_fair = node_loc[ifair, 2].mean()
        z_anch = node_loc[ianch, 2].mean()

        node_fair = node_loc[ifair, :]
        node_anch = node_loc[ianch, :]
        ang_fair = np.arctan2(node_fair[:, 1], node_fair[:, 0])
        ang_anch = np.arctan2(node_anch[:, 1], node_anch[:, 0])
        node_fair = np.unique(node_fair[np.argsort(ang_fair), :], axis=0)
        node_anch = np.unique(node_anch[np.argsort(ang_anch), :], axis=0)

        outputs["fairlead_nodes"] = node_fair
        outputs["anchor_nodes"] = node_anch
        outputs["fairlead"] = -z_fair  # Positive is defined below the waterline here
        outputs["fairlead_radius"] = np.sqrt(np.sum(node_fair[:,:2] ** 2, axis=1))
        outputs["anchor_radius"] = np.sqrt(np.sum(node_anch[:,:2] ** 2, axis=1))



class ComputeMaterialsProperties(om.ExplicitComponent):
    # Openmdao component with the wind turbine materials coming from the input yaml file. The inputs and outputs are arrays where each entry represents a material

    def initialize(self):
        self.options.declare("mat_init_options")
        self.options.declare("composites", default=True)

    def setup(self):
        mat_init_options = self.options["mat_init_options"]
        self.n_mat = n_mat = mat_init_options["n_mat"]

        self.add_discrete_input("name", val=n_mat * [""], desc="1D array of names of materials.")
        self.add_discrete_input(
            "orth",
            val=np.zeros(n_mat),
            desc="1D array of flags to set whether a material is isotropic (0) or orthtropic (1). Each entry represents a material.",
        )
        self.add_input(
            "rho_fiber",
            val=np.zeros(n_mat),
            units="kg/m**3",
            desc="1D array of the density of the fibers of the materials.",
        )
        self.add_input(
            "rho",
            val=np.zeros(n_mat),
            units="kg/m**3",
            desc="1D array of the density of the materials. For composites, this is the density of the laminate.",
        )
        self.add_input(
            "rho_area_dry",
            val=np.zeros(n_mat),
            units="kg/m**2",
            desc="1D array of the dry aerial density of the composite fabrics. Non-composite materials are kept at 0.",
        )
        self.add_input(
            "ply_t_from_yaml",
            val=np.zeros(n_mat),
            units="m",
            desc="1D array of the ply thicknesses of the materials. Non-composite materials are kept at 0.",
        )
        self.add_input(
            "fvf_from_yaml",
            val=np.zeros(n_mat),
            desc="1D array of the non-dimensional fiber volume fraction of the composite materials. Non-composite materials are kept at 0.",
        )
        self.add_input(
            "fwf_from_yaml",
            val=np.zeros(n_mat),
            desc="1D array of the non-dimensional fiber weight- fraction of the composite materials. Non-composite materials are kept at 0.",
        )

        self.add_output(
            "ply_t",
            val=np.zeros(n_mat),
            units="m",
            desc="1D array of the ply thicknesses of the materials. Non-composite materials are kept at 0.",
        )
        self.add_output(
            "fvf",
            val=np.zeros(n_mat),
            desc="1D array of the non-dimensional fiber volume fraction of the composite materials. Non-composite materials are kept at 0.",
        )
        self.add_output(
            "fwf",
            val=np.zeros(n_mat),
            desc="1D array of the non-dimensional fiber weight- fraction of the composite materials. Non-composite materials are kept at 0.",
        )

    def compute(self, inputs, outputs, discrete_inputs, discrete_outputs):
        density_resin = 0.0
        for i in range(self.n_mat):
            if discrete_inputs["name"][i] == "resin":
                density_resin = inputs["rho"][i]
                id_resin = i
        if self.options["composites"] and density_resin == 0.0:
            raise Exception(
                "Warning: a material named resin is not defined in the input yaml.  This is required for blade composite analysis")

        fvf = np.zeros(self.n_mat)
        fwf = np.zeros(self.n_mat)
        ply_t = np.zeros(self.n_mat)

        for i in range(self.n_mat):
            if discrete_inputs["orth"][i] == 1:  # It's a composite
                # Formula to estimate the fiber volume fraction fvf from the laminate and the fiber densities
                fvf[i] = (inputs["rho"][i] - density_resin) / (inputs["rho_fiber"][i] - density_resin)
                if inputs["fvf_from_yaml"][i] > 0.0:
                    if abs(fvf[i] - inputs["fvf_from_yaml"][i]) > 1e-3:
                        raise ValueError(
                            "Error: the fvf of composite "
                            + discrete_inputs["name"][i]
                            + " specified in the yaml is equal to "
                            + str(inputs["fvf_from_yaml"][i] * 100)
                            + "%, but this value is not compatible to the other values provided. Given the fiber, laminate and resin densities, it should instead be equal to "
                            + str(fvf[i] * 100.0)
                            + "%."
                        )
                    else:
                        outputs["fvf"][i] = inputs["fvf_from_yaml"][i]
                else:
                    outputs["fvf"][i] = fvf[i]

                # Formula to estimate the fiber weight fraction fwf from the fiber volume fraction and the fiber densities
                fwf[i] = (
                    inputs["rho_fiber"][i]
                    * outputs["fvf"][i]
                    / (density_resin + ((inputs["rho_fiber"][i] - density_resin) * outputs["fvf"][i]))
                )
                if inputs["fwf_from_yaml"][i] > 0.0:
                    if abs(fwf[i] - inputs["fwf_from_yaml"][i]) > 1e-3:
                        raise ValueError(
                            "Error: the fwf of composite "
                            + discrete_inputs["name"][i]
                            + " specified in the yaml is equal to "
                            + str(inputs["fwf_from_yaml"][i] * 100)
                            + "%, but this value is not compatible to the other values provided. It should instead be equal to "
                            + str(fwf[i] * 100.0)
                            + "%"
                        )
                    else:
                        outputs["fwf"][i] = inputs["fwf_from_yaml"][i]
                else:
                    outputs["fwf"][i] = fwf[i]

                # Formula to estimate the plyt thickness ply_t of a laminate from the aerial density, the laminate density and the fiber weight fraction
                ply_t[i] = inputs["rho_area_dry"][i] / inputs["rho"][i] / outputs["fwf"][i]
                if inputs["ply_t_from_yaml"][i] > 0.0:
                    if abs(ply_t[i] - inputs["ply_t_from_yaml"][i]) > 1.0e-4:
                        raise ValueError(
                            "Error: the ply_t of composite "
                            + discrete_inputs["name"][i]
                            + " specified in the yaml is equal to "
                            + str(inputs["ply_t_from_yaml"][i])
                            + "m, but this value is not compatible to the other values provided. It should instead be equal to "
                            + str(ply_t[i])
                            + "m. Alternatively, adjust the aerial density to "
                            + str(outputs["ply_t"][i] * inputs["rho"][i] * outputs["fwf"][i])
                            + " kg/m2."
                        )
                    else:
                        outputs["ply_t"][i] = inputs["ply_t_from_yaml"][i]
                else:
                    outputs["ply_t"][i] = ply_t[i]


class Materials(om.Group):
    # Openmdao group with the wind turbine materials coming from the input yaml file.
    # The inputs and outputs are arrays where each entry represents a material

    def initialize(self):
        self.options.declare("mat_init_options")
        self.options.declare("composites", default=True)

    def setup(self):
        mat_init_options = self.options["mat_init_options"]
        self.n_mat = n_mat = mat_init_options["n_mat"]

        ivc = self.add_subsystem("materials_indep_vars", om.IndepVarComp(), promotes=["*"])

        ivc.add_discrete_output(
            "orth",
            val=np.zeros(n_mat),
            desc="1D array of flags to set whether a material is isotropic (0) or orthtropic (1). Each entry represents a material.",
        )
        ivc.add_output("E",
            val=np.zeros([n_mat, 3]),
            units="Pa",
            desc="2D array of the Youngs moduli of the materials. Each row represents a material, the three columns represent E11, E22 and E33.",
        )
        ivc.add_output("G",
            val=np.zeros([n_mat, 3]),
            units="Pa",
            desc="2D array of the shear moduli of the materials. Each row represents a material, the three columns represent G12, G13 and G23.",
        )
        ivc.add_output("nu",
            val=np.zeros([n_mat, 3]),
            desc="2D array of the Poisson ratio of the materials. Each row represents a material, the three columns represent nu12, nu13 and nu23.",
        )
        ivc.add_output("Xt",
            val=np.zeros([n_mat, 3]),
            units="Pa",
            desc="2D array of the Ultimate Tensile Strength (UTS) of the materials. Each row represents a material, the three columns represent Xt12, Xt13 and Xt23.",
        )
        ivc.add_output("Xc",
            val=np.zeros([n_mat, 3]),
            units="Pa",
            desc="2D array of the Ultimate Compressive Strength (UCS) of the materials. Each row represents a material, the three columns represent Xc12, Xc13 and Xc23.",
        )
        ivc.add_output("S",
            val=np.zeros([n_mat, 3]),
            units="Pa",
            desc="2D array of the Ultimate Shear Strength (USS) of the materials. Each row represents a material, the three columns represent S12, S13 and S23.",
        )
        ivc.add_output("sigma_y",
            val=np.zeros(n_mat),
            units="Pa",
            desc="Yield stress of the material (in the principle direction for composites).",
        )
        ivc.add_output("wohler_exp",
            val=np.zeros(n_mat),
            desc="Exponent of S-N Wohler fatigue curve in the form of S = A*N^-(1/m).",
        )
        ivc.add_output("wohler_intercept",
            val=np.zeros(n_mat),
            desc="Stress-intercept (A) of S-N Wohler fatigue curve in the form of S = A*N^-(1/m), taken as ultimate stress unless otherwise specified.",
        )
        ivc.add_output("unit_cost", val=np.zeros(n_mat), units="USD/kg", desc="1D array of the unit costs of the materials."
        )
        ivc.add_output("waste", val=np.zeros(n_mat), desc="1D array of the non-dimensional waste fraction of the materials."
        )
        ivc.add_output("roll_mass",
            val=np.zeros(n_mat),
            units="kg",
            desc="1D array of the roll mass of the composite fabrics. Non-composite materials are kept at 0.",
        )

        ivc.add_discrete_output("name", val=n_mat * [""], desc="1D array of names of materials.")
        ivc.add_output("rho_fiber",
            val=np.zeros(n_mat),
            units="kg/m**3",
            desc="1D array of the density of the fibers of the materials.",
        )
        ivc.add_output("rho",
            val=np.zeros(n_mat),
            units="kg/m**3",
            desc="1D array of the density of the materials. For composites, this is the density of the laminate.",
        )
        ivc.add_output("rho_area_dry",
            val=np.zeros(n_mat),
            units="kg/m**2",
            desc="1D array of the dry aerial density of the composite fabrics. Non-composite materials are kept at 0.",
        )
        ivc.add_output("ply_t_from_yaml",
            val=np.zeros(n_mat),
            units="m",
            desc="1D array of the ply thicknesses of the materials. Non-composite materials are kept at 0.",
        )
        ivc.add_output("fvf_from_yaml",
            val=np.zeros(n_mat),
            desc="1D array of the non-dimensional fiber volume fraction of the composite materials. Non-composite materials are kept at 0.",
        )
        ivc.add_output("fwf_from_yaml",
            val=np.zeros(n_mat),
            desc="1D array of the non-dimensional fiber weight- fraction of the composite materials. Non-composite materials are kept at 0.",
        )

        self.add_subsystem(
            "compute_materials_properties",
            ComputeMaterialsProperties(mat_init_options=mat_init_options, composites=self.options["composites"]),
            promotes=["*"],
        )


class ComputeHighLevelBladeProperties(om.ExplicitComponent):
    # Openmdao component that computes rotor quantities, such as the rotor coordinate of the blade stations
    def initialize(self):
        self.options.declare("rotorse_options")

    def setup(self):
        rotorse_options = self.options["rotorse_options"]

        n_span = rotorse_options["n_span"]

        self.add_input(
            "blade_ref_axis_user",
            val=np.zeros((n_span, 3)),
            units="m",
            desc="2D array of the coordinates (x,y,z) of the blade reference axis, defined along blade span. The coordinate system is the one of BeamDyn: it is placed at blade root with x pointing the suction side of the blade, y pointing the trailing edge and z along the blade span. A standard configuration will have negative x values (prebend), if swept positive y values, and positive z values.",
        )
        self.add_input(
            "rotor_diameter_user",
            val=0.0,
            units="m",
            desc="Diameter of the rotor specified by the user, defined as 2 x (Rhub + blade length along z) * cos(precone).",
        )
        self.add_input(
            "hub_radius",
            val=0.0,
            units="m",
            desc="Radius of the hub. It defines the distance of the blade root from the rotor center along the coned line.",
        )
        self.add_input(
            "cone",
            val=0.0,
            units="deg",
            desc="Cone angle of the rotor. It defines the angle between the rotor plane and the blade pitch axis. A standard machine has positive values.",
        )
        self.add_input(
            "chord", val=np.zeros(n_span), units="m", desc="1D array of the chord values defined along blade span."
        )
        self.add_discrete_input("n_blades", val=3, desc="Number of blades of the rotor.")

        self.add_output(
            "rotor_diameter",
            val=0.0,
            units="m",
            desc="Scalar of the rotor diameter, defined as 2 x (Rhub + blade length along z) * cos(precone).",
        )
        self.add_output(
            "r_blade",
            val=np.zeros(n_span),
            units="m",
            desc="1D array of the dimensional spanwise grid defined along the rotor (hub radius to blade tip projected on the plane)",
        )
        self.add_output(
            "Rtip",
            val=0.0,
            units="m",
            desc="Distance between rotor center and blade tip along z axis of the blade root c.s.",
        )
        self.add_output(
            "blade_ref_axis",
            val=np.zeros((n_span, 3)),
            units="m",
            desc="2D array of the coordinates (x,y,z) of the blade reference axis scaled based on rotor diameter, defined along blade span. The coordinate system is the one of BeamDyn: it is placed at blade root with x pointing the suction side of the blade, y pointing the trailing edge and z along the blade span. A standard configuration will have negative x values (prebend), if swept positive y values, and positive z values.",
        )
        self.add_output("prebend", val=np.zeros(n_span), units="m", desc="Blade prebend at each section")
        self.add_output("prebendTip", val=0.0, units="m", desc="Blade prebend at tip")
        self.add_output("presweep", val=np.zeros(n_span), units="m", desc="Blade presweep at each section")
        self.add_output("presweepTip", val=0.0, units="m", desc="Blade presweep at tip")
        self.add_output(
            "blade_length",
            val=0.0,
            units="m",
            desc="Scalar of the 3D blade length computed along its axis, scaled based on the user defined rotor diameter.",
        )
        self.add_output("blade_solidity", val=0.0, desc="Blade solidity")
        self.add_output("rotor_solidity", val=0.0, desc="Rotor solidity")

    def compute(self, inputs, outputs, discrete_inputs,  discrete_outputs):
        outputs["blade_ref_axis"][:, 0] = inputs["blade_ref_axis_user"][:, 0]
        outputs["blade_ref_axis"][:, 1] = inputs["blade_ref_axis_user"][:, 1]
        # Scale z if the blade length provided by the user does not match the rotor diameter. D = (blade length + hub radius) * 2
        if inputs["rotor_diameter_user"] != 0.0:
            outputs["rotor_diameter"] = inputs["rotor_diameter_user"]
            outputs["blade_ref_axis"][:, 2] = (
                inputs["blade_ref_axis_user"][:, 2]
                * inputs["rotor_diameter_user"]
                / ((inputs["blade_ref_axis_user"][-1,2] + inputs["hub_radius"]) * 2.0 * np.cos(np.deg2rad(inputs["cone"][0])))
            )
        # If the user does not provide a rotor diameter, this is computed from the hub diameter and the blade length
        else:
            outputs["rotor_diameter"] = (inputs["blade_ref_axis_user"][-1,2] + inputs["hub_radius"]) * 2.0 * np.cos(np.deg2rad(inputs["cone"][0]))
            outputs["blade_ref_axis"][:, 2] = inputs["blade_ref_axis_user"][:, 2]
        outputs["r_blade"] = outputs["blade_ref_axis"][:, 2] + inputs["hub_radius"]
        outputs["Rtip"] = outputs["r_blade"][-1]
        outputs["blade_length"] = arc_length(outputs["blade_ref_axis"])[-1]
        outputs["prebend"] = outputs["blade_ref_axis"][:, 0]
        outputs["prebendTip"] = outputs["blade_ref_axis"][-1, 0]
        outputs["presweep"] = outputs["blade_ref_axis"][:, 1]
        outputs["presweepTip"] = outputs["blade_ref_axis"][-1, 1]
        try:
            # Numpy v1/2 clash
            outputs['blade_solidity'] = np.trapezoid(inputs['chord'], outputs["r_blade"]) / (np.pi * outputs["rotor_diameter"]**2./4.)
        except AttributeError:
            outputs['blade_solidity'] = np.trapz(inputs['chord'], outputs["r_blade"]) / (np.pi * outputs["rotor_diameter"]**2./4.)
        outputs['rotor_solidity'] = outputs['blade_solidity'] * discrete_inputs['n_blades']


class ComputeHighLevelTowerProperties(om.ExplicitComponent):
    # Openmdao component that computes tower quantities, such as the hub height, and the blade-tower clearance
    def initialize(self):
        self.options.declare("modeling_options")

    def setup(self):
        modeling_options = self.options["modeling_options"]

        if modeling_options["flags"]["tower"]:
            n_height_tower = modeling_options["WISDEM"]["TowerSE"]["n_height_tower"]
        else:
            n_height_tower = 0

        self.add_input(
            "tower_ref_axis_user",
            val=np.zeros((n_height_tower, 3)),
            units="m",
            desc="2D array of the coordinates (x,y,z) of the tower reference axis. The coordinate system is the global coordinate system of OpenFAST: it is placed at tower base with x pointing downwind, y pointing on the side and z pointing vertically upwards. A standard tower configuration will have zero x and y values and positive z values.",
        )
        self.add_input("distance_tt_hub", val=0.0, units="m", desc="Vertical distance from tower top to hub center.")
        self.add_input("hub_height_user", val=0.0, units="m", desc="Height of the hub specified by the user.")
        self.add_input(
            "rotor_diameter",
            val=0.0,
            units="m",
            desc="Scalar of the rotor diameter, defined as 2 x (Rhub + blade length along z) * cos(precone).",
        )

        self.add_output(
            "tower_ref_axis",
            val=np.zeros((n_height_tower, 3)),
            units="m",
            desc="2D array of the coordinates (x,y,z) of the tower reference axis. The coordinate system is the global coordinate system of OpenFAST: it is placed at tower base with x pointing downwind, y pointing on the side and z pointing vertically upwards. A standard tower configuration will have zero x and y values and positive z values.",
        )
        self.add_output(
            "hub_height",
            val=0.0,
            units="m",
            desc="Height of the hub in the global reference system, i.e. distance rotor center to ground.",
        )

    def compute(self, inputs, outputs):
        modeling_options = self.options["modeling_options"]
        if inputs["hub_height_user"][0] != 0.0:
            outputs["hub_height"] = inputs["hub_height_user"]

        if modeling_options["flags"]["tower"]:
            if inputs["hub_height_user"][0] != 0.0:
                z_base = inputs["tower_ref_axis_user"][0, 2]
                z_current = inputs["tower_ref_axis_user"][:, 2] - z_base
                h_needed = inputs["hub_height_user"] - inputs["distance_tt_hub"] - z_base
                z_new = z_current * h_needed / z_current[-1]
                outputs["tower_ref_axis"][:, 2] = z_new + z_base
            else:
                outputs["hub_height"] = inputs["tower_ref_axis_user"][-1, 2] + inputs["distance_tt_hub"]
                outputs["tower_ref_axis"] = inputs["tower_ref_axis_user"]

        if outputs["hub_height"][0] == 0.0:
            raise Exception("The hub height cannot be set.  Please set it in the top level 'assembly' section in the yaml file and/or define the tower reference axis")

        if modeling_options["flags"]["blade"] and inputs["rotor_diameter"] > 2.0 * outputs["hub_height"]:
            raise Exception(
                "The rotor blade extends past the ground or water line. Please adjust hub height and/or rotor diameter."
            )


class Airfoil3DCorrection(om.ExplicitComponent):
    def initialize(self):
        self.options.declare("rotorse_options")

    def setup(self):
        rotorse_options = self.options["rotorse_options"]
        self.af_correction = rotorse_options["3d_af_correction"]
        self.n_span = n_span = rotorse_options["n_span"]
        self.n_aoa = n_aoa = rotorse_options["n_aoa"]  # Number of angle of attacks
        self.n_Re = n_Re = rotorse_options["n_Re"]  # Number of Reynolds, so far hard set at 1
        self.add_input(
            "aoa",
            val=np.zeros(n_aoa),
            units="deg",
            desc="1D array of the angles of attack used to define the polars of the airfoils. All airfoils defined in openmdao share this grid.",
        )
        self.add_input(
            "Re",
            val=np.zeros(n_Re),
            desc="1D array of the Reynolds numbers used to define the polars of the airfoils. All airfoils defined in openmdao share this grid.",
        )
        self.add_input(
            "cl",
            val=np.zeros((n_span, n_aoa, n_Re)),
            desc="4D array with the lift coefficients of the airfoils. Dimension 0 is along the blade span for n_span stations, dimension 1 is along the angles of attack, dimension 2 is along the Reynolds number.",
        )
        self.add_input(
            "cd",
            val=np.zeros((n_span, n_aoa, n_Re)),
            desc="4D array with the drag coefficients of the airfoils. Dimension 0 is along the blade span for n_span stations, dimension 1 is along the angles of attack, dimension 2 is along the Reynolds number.",
        )
        self.add_input(
            "cm",
            val=np.zeros((n_span, n_aoa, n_Re)),
            desc="4D array with the moment coefficients of the airfoils. Dimension 0 is along the blade span for n_span stations, dimension 1 is along the angles of attack, dimension 2 is along the Reynolds number.",
        )
        self.add_input("rated_TSR", val=0.0, desc="Constant tip speed ratio in region II.")
        self.add_input(
            "r_blade",
            val=np.zeros(n_span),
            units="m",
            desc="1D array of the dimensional spanwise grid defined along the rotor (hub radius to blade tip projected on the plane)",
        )
        self.add_input(
            "rotor_diameter",
            val=0.0,
            units="m",
            desc="Diameter of the wind turbine rotor specified by the user, defined as 2 x (Rhub + blade length along z) * cos(precone).",
        )
        self.add_input(
            "rthick",
            val=np.zeros(n_span),
            desc="1D array of the relative thicknesses of the blade defined along span.",
        )
        self.add_input(
            "chord", val=np.zeros(n_span), units="m", desc="1D array of the chord values defined along blade span."
        )
        # Outputs
        self.add_output(
            "cl_corrected",
            val=np.zeros((n_span, n_aoa, n_Re)),
            desc="Lift coefficient corrected with CCBlade.Polar.",
        )
        self.add_output(
            "cd_corrected",
            val=np.zeros((n_span, n_aoa, n_Re)),
            desc="Drag coefficient corrected with CCBlade.Polar.",
        )
        self.add_output(
            "cm_corrected",
            val=np.zeros((n_span, n_aoa, n_Re)),
            desc="Moment coefficient corrected with CCblade.Polar.",
        )

    def compute(self, inputs, outputs):
        cl_corrected = np.zeros((self.n_span, self.n_aoa, self.n_Re))
        cd_corrected = np.zeros((self.n_span, self.n_aoa, self.n_Re))
        cm_corrected = np.zeros((self.n_span, self.n_aoa, self.n_Re))
        for i in range(self.n_span):
            if (
                inputs["rthick"][i] < 0.7 and self.af_correction
            ):  # Only apply 3D correction to airfoils thinner than 70% to avoid numerical problems at blade root
                logger.info("3D correction applied to airfoil polars for section " + str(i))
                for j in range(self.n_Re):
                    polar = Polar(
                        Re=inputs["Re"][j],
                        alpha=inputs["aoa"],
                        cl=inputs["cl"][i, :, j],
                        cd=inputs["cd"][i, :, j],
                        cm=inputs["cm"][i, :, j],
                    )
                    polar3d = polar.correction3D(
                        inputs["r_blade"][i] / (inputs["rotor_diameter"][0] / 2),
                        inputs["chord"][i] / inputs["r_blade"][i],
                        inputs["rated_TSR"],
                    )
                    cl_corrected[i, :, j] = PchipInterpolator(polar3d.alpha, polar3d.cl)(inputs["aoa"])
                    cd_corrected[i, :, j] = PchipInterpolator(polar3d.alpha, polar3d.cd)(inputs["aoa"])
                    cm_corrected[i, :, j] = PchipInterpolator(polar3d.alpha, polar3d.cm)(inputs["aoa"])
            else:
                cl_corrected[i, :, :] = inputs["cl"][i, :, :]
                cd_corrected[i, :, :] = inputs["cd"][i, :, :]
                cm_corrected[i, :, :] = inputs["cm"][i, :, :]
        outputs["cl_corrected"] = cl_corrected
        outputs["cd_corrected"] = cd_corrected
        outputs["cm_corrected"] = cm_corrected<|MERGE_RESOLUTION|>--- conflicted
+++ resolved
@@ -149,15 +149,9 @@
             ctrl_ivc.add_output("max_pitch_rate", val=0.0, units="deg/s", desc="Maximum allowed blade pitch rate")
             ctrl_ivc.add_output("max_torque_rate", val=0.0, units="N*m/s", desc="Maximum allowed generator torque rate")
             ctrl_ivc.add_output("rated_TSR", val=0.0, desc="Constant tip speed ratio in region II.")
-<<<<<<< HEAD
             ctrl_ivc.add_output("rated_pitch", val=0.0, units="deg", desc="Constant pitch angle in region II.")
-            ctrl_ivc.add_output("ps_percent", val=1.0, desc="Scalar applied to the max thrust within RotorSE for peak thrust shaving.")
-=======
-            ctrl_ivc.add_output("rated_pitch", val=0.0, units="rad", desc="Constant pitch angle in region II.")
             if 'ROSCO' not in modeling_options: # If using WEIS, ps_percent will be set there
                 ctrl_ivc.add_output("ps_percent", val=1.0, desc="Scalar applied to the max thrust within RotorSE for peak thrust shaving.")
-            ctrl_ivc.add_discrete_output("fix_pitch_regI12", val=False, desc="If True, pitch is fixed in region I1/2, i.e. when min rpm is enforced.")
->>>>>>> 35bd1bf3
 
         # Blade inputs and connections from airfoils
         if modeling_options["flags"]["blade"]:
@@ -784,7 +778,7 @@
             outputs["rthick_interp"] = rthick_spline(inputs["s"])
         else:
             outputs["rthick_interp"] = inputs["rthick_yaml"]
-        
+
         ac_spline = spline(inputs["af_position"], inputs["ac"])
         outputs["ac_interp"] = ac_spline(inputs["s"])
 
@@ -989,7 +983,7 @@
             val=np.zeros((n_webs, n_span)),
             desc="2D array of the non-dimensional end point defined along the outer profile of a web. The TE suction side is 0, the TE pressure side is 1. The first dimension represents each web, the second dimension represents each entry along blade span.",
         )
-        
+
         ivc.add_output(
             "layer_thickness",
             val=np.zeros((n_layers, n_span)),
@@ -1067,7 +1061,7 @@
         self.n_layers = n_layers = rotorse_options["n_layers"]
         self.n_xy = n_xy = rotorse_options["n_xy"]  # Number of coordinate points to describe the airfoil geometry
 
-        
+
         self.add_input(
             "web_start_nd_yaml",
             val=np.zeros((n_webs, n_span)),
@@ -1185,7 +1179,7 @@
                 xy_arc_i = arc_length(xy_coord_i)
                 web_start_nd[j, i] = xy_arc_i[idx_web_ss] /  xy_arc_i[-1]
                 web_end_nd[j, i] = xy_arc_i[idx_web_ps] /  xy_arc_i[-1]
-            
+
         if np.any(web_start_nd < 0):
             logger.debug("Web start points must be larger than 0. Setting the value to 0.")
             web_start_nd[web_start_nd < 0] = 0
@@ -1198,7 +1192,7 @@
         if np.any(web_end_nd > 1):
             logger.debug("Web end points must be smaller than 1. Setting the value to 1.")
             web_end_nd[web_end_nd > 1] = 1
-        
+
         outputs["web_start_nd"] = web_start_nd
         outputs["web_end_nd"] = web_end_nd
 
@@ -1208,10 +1202,10 @@
             if discrete_inputs["build_layer"][j] == 0:
                 layer_start_nd[j, :] = inputs["layer_start_nd_yaml"][j, :]
                 layer_end_nd[j, :] = inputs["layer_end_nd_yaml"][j, :]
-            
+
             elif discrete_inputs["build_layer"][j] == 1 or discrete_inputs["build_layer"][j] == 2:
                 for i in range(self.n_span):
-                    
+
                     xy_coord_i = inputs["coord_xy_dim"][i, :, :]
                     idx_le = np.argmin(xy_coord_i[:, 0])
                     theta = np.deg2rad(inputs["layer_rotation"][j])
@@ -1225,10 +1219,10 @@
                     xy_arc_i = arc_length(xy_coord_i)
                     arc_L_i = xy_arc_i[-1]
                     width_i = inputs["layer_width"][j, i]
-                    
+
                     layer_start_nd[j, i] = (xy_arc_i[idx_layer] - 0.5 * width_i) / arc_L_i
                     layer_end_nd[j, i] = (xy_arc_i[idx_layer] + 0.5 * width_i) / arc_L_i
-            
+
             elif discrete_inputs["build_layer"][j] == 3:
                 for i in range(self.n_span):
                     xy_coord_i = inputs["coord_xy_dim"][i, :, :]
@@ -1240,7 +1234,7 @@
 
                     layer_start_nd[j, i] = (LE_loc_i - 0.5 * width_i) / arc_L_i
                     layer_end_nd[j, i] = (LE_loc_i + 0.5 * width_i) / arc_L_i
-            
+
             elif discrete_inputs["build_layer"][j] == 4:
                 for i in range(self.n_span):
                     xy_coord_i = inputs["coord_xy_dim"][i, :, :]
@@ -1250,7 +1244,7 @@
 
                     layer_start_nd[j, i] = 0.
                     layer_end_nd[j, i] = width_i / arc_L_i
-            
+
             elif discrete_inputs["build_layer"][j] == 5:
                 for i in range(self.n_span):
                     xy_coord_i = inputs["coord_xy_dim"][i, :, :]
@@ -1260,7 +1254,7 @@
 
                     layer_start_nd[j, i] = 1. - width_i / arc_L_i
                     layer_end_nd[j, i] = 1.
-            
+
             elif discrete_inputs["build_layer"][j] == 6:
                 # start a layer from the end of another layer, and end where the other starts
                 layer_start_nd[j, :] = layer_end_nd[int(discrete_inputs["index_layer_start"][j]), :]
@@ -1957,12 +1951,8 @@
         # Handle cylindrical coordinate joints
         icyl = floating_init_options["joints"]["cylindrical"]
         locations_xyz = locations.copy()
-<<<<<<< HEAD
         locations_xyz[icyl, 0] = locations[icyl, 0] * np.cos(np.deg2rad(locations[icyl, 1]))
         locations_xyz[icyl, 1] = locations[icyl, 0] * np.sin(np.deg2rad(locations[icyl, 1]))
-=======
-        locations_xyz[icyl, 0] = locations[icyl, 0] * np.cos(locations[icyl, 1])
-        locations_xyz[icyl, 1] = locations[icyl, 0] * np.sin(locations[icyl, 1])
 
         # Handle relative joints
         joint_names = floating_init_options['joints']['name']
@@ -1971,13 +1961,12 @@
             if rel_joint != 'origin':  # is a relative joint
                 if rel_joint not in joint_names:
                     raise Exception(f'The relative joint {joint_names[i_joint]} is not relative to an existing joint.  Relative joint provided: {rel_joint}')
-                
+
                 rel_joint_location = locations_xyz[name2idx[rel_joint]]
                 relative_dimensions = np.array(floating_init_options['joints']['relative_dims'][i_joint])  # These joints are relative
                 locations_xyz[i_joint][relative_dimensions] += rel_joint_location[relative_dimensions]
 
 
->>>>>>> 35bd1bf3
         joints_xyz[:n_joints, :] = locations_xyz.copy()
 
         # Initial biggest radius at each node
@@ -2037,7 +2026,7 @@
             # Largest radius at connection points for this member,
             # Don't check radius and add an intersection if the member is parallel to the one it's connecting to
             # The ghost node calculations pre-suppose that joints join orthogonal members, but if the member is parallel to another, the
-            # no_intersect flag should be used.  no_intersect should be used for modeling heave plates 
+            # no_intersect flag should be used.  no_intersect should be used for modeling heave plates
             if not floating_init_options['members']['no_intersect'][k]:
                 Rk = 0.5 * inputs[f"member{k}_{iname}:outer_diameter"]
                 node_r[joint1id] = max(node_r[joint1id], Rk[0])
@@ -2207,7 +2196,7 @@
         node_loc = inputs["nodes_location"]
         joints_loc = inputs["joints_xyz"]
         idx_map = self.options["options"]["floating"]["joints"]["name2idx"]
-        
+
         # Find mooring nodes
         # Use mooring node name that correpsonds to floating joint location
         for k in range(n_nodes):
@@ -2219,10 +2208,10 @@
 
         # node_loc = np.unique(node_loc, axis=0)      # this step re-orders!  I'm not sure how there would be duplicates, unless there were duplicate mooring nodes
         depth = np.abs(node_loc[:, 2].min())
-        
+
         ifair = np.where(np.array(mooring_init_options['node_type']) == 'vessel')[0]
         ianch = np.where(np.array(mooring_init_options['node_type']) == 'fixed')[0]
-        
+
         z_fair = node_loc[ifair, 2].mean()
         z_anch = node_loc[ianch, 2].mean()
 
