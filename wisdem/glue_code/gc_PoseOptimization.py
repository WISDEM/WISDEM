--- conflicted
+++ resolved
@@ -37,201 +37,9 @@
             "NSGA2",
         ]
 
-<<<<<<< HEAD
-    def get_number_design_variables(self):
-        # Determine the number of design variables
-        n_DV = 0
-
-        rotorD_opt = self.opt["design_variables"]["rotor_diameter"]
-        blade_opt = self.opt["design_variables"]["blade"]
-        tower_opt = self.opt["design_variables"]["tower"]
-        mono_opt = self.opt["design_variables"]["monopile"]
-        jacket_opt = self.opt["design_variables"]["jacket"]
-        rated_power_opt = self.opt["design_variables"]["rated_power"]
-        hub_height_opt = self.opt["design_variables"]["hub_height"]
-        hub_opt = self.opt["design_variables"]["hub"]
-        drive_opt = self.opt["design_variables"]["drivetrain"]
-        float_opt = self.opt["design_variables"]["floating"]
-        mooring_opt = self.opt["design_variables"]["mooring"]
-        electrolyzer_opt = self.opt["design_variables"]["electrolyzer"]
-
-        if rotorD_opt["flag"]:
-            n_DV += 1
-        if blade_opt["aero_shape"]["twist"]["flag"]:
-            if blade_opt["aero_shape"]["twist"]["index_end"] > blade_opt["aero_shape"]["twist"]["n_opt"]:
-                raise Exception(
-                    "Check the analysis options yaml, index_end of the blade twist is higher than the number of DVs n_opt"
-                )
-            elif blade_opt["aero_shape"]["twist"]["index_end"] == 0:
-                blade_opt["aero_shape"]["twist"]["index_end"] = blade_opt["aero_shape"]["twist"]["n_opt"]
-            n_DV += blade_opt["aero_shape"]["twist"]["index_end"] - blade_opt["aero_shape"]["twist"]["index_start"]
-        if blade_opt["aero_shape"]["chord"]["flag"]:
-            if blade_opt["aero_shape"]["chord"]["index_end"] > blade_opt["aero_shape"]["chord"]["n_opt"]:
-                raise Exception(
-                    "Check the analysis options yaml, index_end of the blade chord is higher than the number of DVs n_opt"
-                )
-            elif blade_opt["aero_shape"]["chord"]["index_end"] == 0:
-                blade_opt["aero_shape"]["chord"]["index_end"] = blade_opt["aero_shape"]["chord"]["n_opt"]
-            n_DV += blade_opt["aero_shape"]["chord"]["index_end"] - blade_opt["aero_shape"]["chord"]["index_start"]
-        if blade_opt["aero_shape"]["af_positions"]["flag"]:
-            n_DV += (
-                self.modeling["WISDEM"]["RotorSE"]["n_af_span"]
-                - blade_opt["aero_shape"]["af_positions"]["af_start"]
-                - 1
-            )
-        if blade_opt["structure"]["spar_cap_ss"]["flag"]:
-            if blade_opt["structure"]["spar_cap_ss"]["index_end"] > blade_opt["structure"]["spar_cap_ss"]["n_opt"]:
-                raise Exception(
-                    "Check the analysis options yaml, index_end of the blade spar_cap_ss is higher than the number of DVs n_opt"
-                )
-            elif blade_opt["structure"]["spar_cap_ss"]["index_end"] == 0:
-                blade_opt["structure"]["spar_cap_ss"]["index_end"] = blade_opt["structure"]["spar_cap_ss"]["n_opt"]
-            n_DV += (
-                blade_opt["structure"]["spar_cap_ss"]["index_end"]
-                - blade_opt["structure"]["spar_cap_ss"]["index_start"]
-            )
-        if (
-            blade_opt["structure"]["spar_cap_ps"]["flag"]
-            and not blade_opt["structure"]["spar_cap_ps"]["equal_to_suction"]
-        ):
-            if blade_opt["structure"]["spar_cap_ps"]["index_end"] > blade_opt["structure"]["spar_cap_ps"]["n_opt"]:
-                raise Exception(
-                    "Check the analysis options yaml, index_end of the blade spar_cap_ps is higher than the number of DVs n_opt"
-                )
-            elif blade_opt["structure"]["spar_cap_ps"]["index_end"] == 0:
-                blade_opt["structure"]["spar_cap_ps"]["index_end"] = blade_opt["structure"]["spar_cap_ps"]["n_opt"]
-            n_DV += (
-                blade_opt["structure"]["spar_cap_ps"]["index_end"]
-                - blade_opt["structure"]["spar_cap_ps"]["index_start"]
-            )
-        if blade_opt["structure"]["te_ss"]["flag"]:
-            if blade_opt["structure"]["te_ss"]["index_end"] > blade_opt["structure"]["te_ss"]["n_opt"]:
-                raise Exception(
-                    "Check the analysis options yaml, index_end of the blade te_ss is higher than the number of DVs n_opt"
-                )
-            elif blade_opt["structure"]["te_ss"]["index_end"] == 0:
-                blade_opt["structure"]["te_ss"]["index_end"] = blade_opt["structure"]["te_ss"]["n_opt"]
-            n_DV += blade_opt["structure"]["te_ss"]["index_end"] - blade_opt["structure"]["te_ss"]["index_start"]
-        if blade_opt["structure"]["te_ps"]["flag"] and not blade_opt["structure"]["te_ps"]["equal_to_suction"]:
-            if blade_opt["structure"]["te_ps"]["index_end"] > blade_opt["structure"]["te_ps"]["n_opt"]:
-                raise Exception(
-                    "Check the analysis options yaml, index_end of the blade te_ps is higher than the number of DVs n_opt"
-                )
-            elif blade_opt["structure"]["te_ps"]["index_end"] == 0:
-                blade_opt["structure"]["te_ps"]["index_end"] = blade_opt["structure"]["te_ps"]["n_opt"]
-            n_DV += blade_opt["structure"]["te_ps"]["index_end"] - blade_opt["structure"]["te_ps"]["index_start"]
-        if self.opt["design_variables"]["control"]["tsr"]["flag"]:
-            n_DV += 1
-        if self.opt["design_variables"]["control"]["V_in"]["flag"]:
-            n_DV += 1
-        if tower_opt["outer_diameter"]["flag"]:
-            n_DV += self.modeling["WISDEM"]["TowerSE"]["n_height"]
-        if tower_opt["layer_thickness"]["flag"]:
-            n_DV += self.modeling["WISDEM"]["TowerSE"]["n_height"] * self.modeling["WISDEM"]["TowerSE"]["n_layers"]
-        if mono_opt["outer_diameter"]["flag"]:
-            n_DV += self.modeling["WISDEM"]["FixedBottomSE"]["n_height"]
-        if mono_opt["layer_thickness"]["flag"]:
-            n_DV += (
-                self.modeling["WISDEM"]["FixedBottomSE"]["n_height"]
-                * self.modeling["WISDEM"]["FixedBottomSE"]["n_layers"]
-            )
-        # TODO: FIX THIS
-        # if jacket_opt["outer_diameter"]["flag"]:
-        #    n_DV += self.modeling["WISDEM"]["FixedBottomSE"]["n_height"]
-        # if jacket_opt["layer_thickness"]["flag"]:
-        #    n_DV += (
-        #        self.modeling["WISDEM"]["FixedBottomSE"]["n_height"]
-        #        * self.modeling["WISDEM"]["FixedBottomSE"]["n_layers"]
-        #    )
-        if rated_power_opt["flag"]:
-            n_DV += 1
-        if hub_height_opt["flag"]:
-            n_DV += 1
-        if hub_opt["cone"]["flag"]:
-            n_DV += 1
-        if hub_opt["hub_diameter"]["flag"]:
-            n_DV += 1
-        for k in [
-            "uptilt",
-            "overhang",
-            "distance_tt_hub",
-            "distance_hub_mb",
-            "distance_mb_mb",
-            "generator_length",
-            "gear_ratio",
-            "generator_length",
-            "bedplate_web_thickness",
-            "bedplate_flange_thickness",
-            "bedplate_flange_width",
-        ]:
-            if drive_opt[k]["flag"]:
-                n_DV += 1
-        for k in [
-            "lss_diameter",
-            "lss_wall_thickness",
-            "hss_diameter",
-            "hss_wall_thickness",
-            "nose_diameter",
-            "nose_wall_thickness",
-        ]:
-            if drive_opt[k]["flag"]:
-                n_DV += 2
-        if drive_opt["bedplate_wall_thickness"]["flag"]:
-            n_DV += 4
-
-        if float_opt["joints"]["flag"]:
-            n_DV += len(float_opt["joints"]["z_coordinate"]) + len(float_opt["joints"]["r_coordinate"])
-
-        if float_opt["members"]["flag"]:
-            for k, kgrp in enumerate(float_opt["members"]["groups"]):
-                memname = kgrp["names"][0]
-                memidx = self.modeling["floating"]["members"]["name"].index(memname)
-                n_grid = len(self.modeling["floating"]["members"]["grid_member_" + memname])
-                n_layers = self.modeling["floating"]["members"]["n_layers"][memidx]
-                if "diameter" in kgrp:
-                    if "constant" in kgrp["diameter"]:
-                        n_DV += 1
-                    else:
-                        n_DV += n_grid
-                if "thickness" in kgrp:
-                    n_DV += n_grid * n_layers
-                if "ballast" in kgrp:
-                    n_DV += self.modeling["floating"]["members"]["ballast_flag_member_" + memname].count(False)
-                if "stiffeners" in kgrp:
-                    if "ring" in kgrp["stiffeners"]:
-                        if "size" in kgrp["stiffeners"]["ring"]:
-                            pass
-                        if "spacing" in kgrp["stiffeners"]["ring"]:
-                            n_DV += 1
-                    if "longitudinal" in kgrp["stiffeners"]:
-                        if "size" in kgrp["stiffeners"]["longitudinal"]:
-                            pass
-                        if "spacing" in kgrp["stiffeners"]["longitudinal"]:
-                            n_DV += 1
-                if "axial_joints" in kgrp:
-                    n_DV += len(kgrp["axial_joints"])
-        if self.modeling["flags"]["mooring"]:
-            n_design = 1 if self.modeling["mooring"]["symmetric"] else self.modeling["mooring"]["n_lines"]
-            if mooring_opt["line_length"]["flag"]:
-                n_DV += n_design
-            if mooring_opt["line_diameter"]["flag"]:
-                n_DV += n_design
-
-        # include electrolyzer design variables
-        if electrolyzer_opt["control"]["system_rating_MW"]["flag"]:
-            n_DV += 1
-
-        # Wrap-up at end with multiplier for finite differencing
-        if self.opt["driver"]["optimization"]["form"] == "central":
-            n_DV *= 2
-
-        return n_DV
-
-=======
         self.floating_solve_component = 'floatingse'
         self.floating_period_solve_component = 'floatingse'
-        
->>>>>>> a1f3a88a
+
     def _get_step_size(self):
         # If a step size for the driver-level finite differencing is provided, use that step size. Otherwise use a default value.
         return (
@@ -492,7 +300,7 @@
 
         elif self.opt["merit_figure"] == "tower_cost":
             wt_opt.model.add_objective("tcc.tower_cost", ref=1e6)
-            
+
         elif self.opt["merit_figure"] == "monopile_mass":
             wt_opt.model.add_objective("fixedse.monopile_mass", ref=1e6)
 
@@ -537,14 +345,12 @@
                 wt_opt.model.add_objective("rotorse.rp.powercurve.Cp_regII", ref=-1.0)
             else:
                 wt_opt.model.add_objective("rotorse.ccblade.CP", ref=-1.0)
-
-<<<<<<< HEAD
         elif self.opt["merit_figure"] == "h2_produced":
             wt_opt.model.add_objective("h2.h2_produced", ref=-1.0)
 
         elif self.opt["merit_figure"] == "LCOH":
             wt_opt.model.add_objective("h2.lcoh", ref=1.0)
-=======
+
         elif self.opt["merit_figure"] in ["turbine_cost", "turbine_capex"]:
             wt_opt.model.add_objective("tcc.turbine_cost_kW", ref=1e3)
 
@@ -553,7 +359,6 @@
                 wt_opt.model.add_objective("orbit.total_capex_kW", ref=1e3)
             else:
                 wt_opt.model.add_objective("landbosse.total_capex_kW", ref=1e3)
->>>>>>> a1f3a88a
 
         elif self.opt["merit_figure"] == "inverse_design":
             wt_opt.model.add_objective("inverse_design.objective")
@@ -1079,7 +884,6 @@
                 upper=mooring_opt["line_stiffness_coeff"]["upper_bound"],
             )
 
-<<<<<<< HEAD
         # -- Hydrogen --
         if electrolyzer_opt["control"]["system_rating_MW"]["flag"]:
             wt_opt.model.add_design_var(
@@ -1087,7 +891,7 @@
                 lower=electrolyzer_opt["control"]["system_rating_MW"]["minimum"],
                 upper=electrolyzer_opt["control"]["system_rating_MW"]["maximum"],
             )
-=======
+
         if "user" in self.opt["design_variables"]:
             user_defined = self.opt["design_variables"]["user"]
             for i in range(len(user_defined)):
@@ -1124,7 +928,6 @@
                     ref=ref_i,
                     indices=indices_i,
                 )
->>>>>>> a1f3a88a
 
         return wt_opt
 
@@ -1253,7 +1056,7 @@
             upper_value = target + error
             lower_value = target - error
             wt_opt.model.add_constraint("rotorse.rp.powercurve.rated_V", upper = upper_value, lower = lower_value, ref = 10.0)
-            
+
         if self.opt["constraints"]["blade"]["moment_coefficient"]["flag"]:
             wt_opt.model.add_constraint(
                 "rotorse.ccblade.CM",
@@ -1369,7 +1172,7 @@
             upper_value = target + error
             lower_value = target - error
             wt_opt.model.add_constraint("towerse.tower_mass", upper = upper_value, lower = lower_value, ref = 1.e+6)
-            
+
         if monopile_constr["stress"]["flag"] and tower_constr["stress"]["flag"]:
             wt_opt.model.add_constraint("fixedse.post_monopile_tower.constr_stress", upper=1.0)
         elif monopile_constr["stress"]["flag"]:
@@ -1414,7 +1217,7 @@
 
         if monopile_constr["tower_diameter_coupling"]["flag"]:
             wt_opt.model.add_constraint("fixedse.constr_diam_consistency", upper=1.0)
-            
+
         if monopile_constr["mass"]["flag"]:
             target = monopile_constr["mass"]["target"]
             error = monopile_constr["mass"]["acceptable_error"]
