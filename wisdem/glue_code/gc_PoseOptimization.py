--- conflicted
+++ resolved
@@ -599,30 +599,15 @@
                 wt_init["components"]["blade"]["outer_shape_bem"]["L/D"]["grid"],
                 wt_init["components"]["blade"]["outer_shape_bem"]["L/D"]["values"],
             )
+            print(init_L_D_opt)
+            print("lower", init_L_D_opt[indices] - L_D_options["max_decrease"])
+            print("upper", init_L_D_opt[indices] + L_D_options["max_increase"])
 
             wt_opt.model.add_design_var(
                 "inn_af.L_D_opt",
                 indices=indices,
                 lower=init_L_D_opt[indices] - L_D_options["max_decrease"],
                 upper=init_L_D_opt[indices] + L_D_options["max_increase"],
-            )
-
-        c_d_options = blade_opt["aero_shape"]["c_d"]
-        if c_d_options["flag"]:
-            n_opt = c_d_options["n_opt"]
-            indices = range(c_d_options["index_start"], c_d_options["index_end"])
-            s_opt_c_d = np.linspace(0.0, 1.0, n_opt)
-            init_c_d_opt = np.interp(
-                s_opt_c_d,
-                wt_init["components"]["blade"]["outer_shape_bem"]["c_d"]["grid"],
-                wt_init["components"]["blade"]["outer_shape_bem"]["c_d"]["values"],
-            )
-
-            wt_opt.model.add_design_var(
-                "inn_af.c_d_opt",
-                indices=indices,
-                lower=init_c_d_opt[indices] - c_d_options["max_decrease"],
-                upper=init_c_d_opt[indices] + c_d_options["max_increase"],
             )
 
         # Only add the pressure side design variables if we do set
@@ -1328,7 +1313,6 @@
                 wt_init["components"]["blade"]["outer_shape_bem"]["chord"]["values"],
             )
             wt_opt["blade.opt_var.chord_opt"] = init_chord_opt
-
             if self.modeling["WISDEM"]["RotorSE"]["inn_af"]:
                 wt_opt["inn_af.s_opt_r_thick"] = np.linspace(0.0, 1.0, blade_opt["aero_shape"]["t/c"]["n_opt"])
                 init_r_thick_opt = np.interp(
@@ -1337,7 +1321,6 @@
                     wt_init["components"]["blade"]["outer_shape_bem"]["t/c"]["values"],
                 )
                 wt_opt["inn_af.r_thick_opt"] = init_r_thick_opt
-
                 wt_opt["inn_af.s_opt_L_D"] = np.linspace(0.0, 1.0, blade_opt["aero_shape"]["L/D"]["n_opt"])
                 init_L_D_opt = np.interp(
                     wt_opt["inn_af.s_opt_L_D"],
@@ -1345,8 +1328,6 @@
                     wt_init["components"]["blade"]["outer_shape_bem"]["L/D"]["values"],
                 )
                 wt_opt["inn_af.L_D_opt"] = init_L_D_opt
-
-<<<<<<< HEAD
                 wt_opt["inn_af.s_opt_c_d"] = np.linspace(0.0, 1.0, blade_opt["aero_shape"]["c_d"]["n_opt"])
                 init_c_d_opt = np.interp(
                     wt_opt["inn_af.s_opt_c_d"],
@@ -1364,26 +1345,6 @@
                 )
                 wt_opt["inn_af.stall_margin_opt"] = init_stall_margin_opt
 
-                wt_opt["inn_af.s_opt_stall_margin"] = np.linspace(
-                    0.0, 1.0, blade_opt["aero_shape"]["stall_margin"]["n_opt"]
-                )
-                init_stall_margin_opt = np.interp(
-                    wt_opt["inn_af.s_opt_stall_margin"],
-                    wt_init["components"]["blade"]["outer_shape_bem"]["stall_margin"]["grid"],
-                    wt_init["components"]["blade"]["outer_shape_bem"]["stall_margin"]["values"],
-                )
-                wt_opt["inn_af.stall_margin_opt"] = init_stall_margin_opt
-
-            if blade_opt["structure"]["spar_cap_ss"]["flag"] or blade_opt["structure"]["spar_cap_ps"]["flag"]:
-                wt_opt["blade.opt_var.s_opt_spar_cap_ss"] = np.linspace(
-                    0.0, 1.0, blade_opt["structure"]["spar_cap_ss"]["n_opt"]
-                )
-                wt_opt["blade.opt_var.s_opt_spar_cap_ps"] = np.linspace(
-                    0.0, 1.0, blade_opt["structure"]["spar_cap_ps"]["n_opt"]
-                )
-                spar_cap_ss_name = self.modeling["WISDEM"]["RotorSE"]["spar_cap_ss"]
-                spar_cap_ps_name = self.modeling["WISDEM"]["RotorSE"]["spar_cap_ps"]
-=======
             wt_opt["blade.opt_var.s_opt_spar_cap_ss"] = np.linspace(
                 0.0, 1.0, blade_opt["structure"]["spar_cap_ss"]["n_opt"]
             )
@@ -1398,7 +1359,6 @@
                 and len(spar_cap_ss_name) > 0
                 and len(spar_cap_ps_name) > 0
             ):
->>>>>>> 55426cb6
                 layer_name = self.modeling["WISDEM"]["RotorSE"]["layer_name"]
                 n_layers = self.modeling["WISDEM"]["RotorSE"]["n_layers"]
                 ss_before_ps = False
