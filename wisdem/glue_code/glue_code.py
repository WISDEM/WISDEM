--- conflicted
+++ resolved
@@ -206,9 +206,6 @@
             elif not modeling_options["WISDEM"]["RotorSE"]["user_defined_blade_elastic"]:
                 # for user defined blade elastic properties, no cost or split components
                 self.connect("blade.interp_airfoils.coord_xy_interp", "rotorse.re.coord_xy_interp")
-<<<<<<< HEAD
-
-=======
             self.connect("blade.internal_structure_2d_fem.layer_start_nd", "rotorse.re.precomp.layer_start_nd")
             self.connect("blade.internal_structure_2d_fem.layer_end_nd", "rotorse.re.precomp.layer_end_nd")
             self.connect("blade.internal_structure_2d_fem.layer_web", "rotorse.re.precomp.layer_web")
@@ -237,7 +234,6 @@
             self.connect("blade.opt_var.s_opt_layer_%d"%spars_tereinf[1], "rotorse.rs.constr.s_opt_spar_cap_ps")
             self.connect("blade.opt_var.s_opt_layer_%d"%spars_tereinf[2], "rotorse.rs.constr.s_opt_te_ss")
             self.connect("blade.opt_var.s_opt_layer_%d"%spars_tereinf[3], "rotorse.rs.constr.s_opt_te_ps")
->>>>>>> b6237e61
 
             # Connections to RotorPower
             self.connect("rotorse.wt_class.V_mean", "rotorse.rp.cdf.xbar")
