--- conflicted
+++ resolved
@@ -113,7 +113,6 @@
 
         self.add_subsystem("tcc", Turbine_CostsSE_2015(verbosity=modeling_options["General"]["verbosity"]))
 
-<<<<<<< HEAD
 
         if not modeling_options["flags"]["vawt"]: # YL: Don't want rotorSE for vawt, do we want to condition all connections?
             if modeling_options["flags"]["blade"]: 
@@ -130,7 +129,7 @@
                 self.connect("blade.opt_var.s_opt_twist", "rotorse.ccblade.s_opt_theta")
                 self.connect("blade.outer_shape_bem.s", "rotorse.s")
                 self.connect("blade.high_level_blade_props.r_blade", "rotorse.r")
-                self.connect("blade.high_level_blade_props.rotor_radius", "rotorse.Rtip")
+                self.connect("blade.high_level_blade_props.Rtip", "rotorse.Rtip")
                 self.connect("hub.radius", "rotorse.Rhub")
                 self.connect("blade.interp_airfoils.r_thick_interp", "rotorse.ccblade.rthick")
                 self.connect("airfoils.aoa", "rotorse.airfoils_aoa")
@@ -138,153 +137,6 @@
                 self.connect("af_3d.cl_corrected", "rotorse.airfoils_cl")
                 self.connect("af_3d.cd_corrected", "rotorse.airfoils_cd")
                 self.connect("af_3d.cm_corrected", "rotorse.airfoils_cm")
-=======
-        if modeling_options["flags"]["blade"]:
-            n_span = modeling_options["WISDEM"]["RotorSE"]["n_span"]
-
-            self.connect("blade.pa.chord_param", "blade.compute_reynolds.chord")
-            self.connect("env.rho_air", "blade.compute_reynolds.rho")
-            self.connect("env.mu_air", "blade.compute_reynolds.mu")
-
-            # Conncetions to ccblade
-            self.connect("blade.pa.chord_param", "rotorse.chord")
-            self.connect("blade.pa.twist_param", "rotorse.ccblade.theta_in")
-            self.connect("blade.opt_var.s_opt_chord", "rotorse.ccblade.s_opt_chord")
-            self.connect("blade.opt_var.s_opt_twist", "rotorse.ccblade.s_opt_theta")
-            self.connect("blade.outer_shape_bem.s", "rotorse.s")
-            self.connect("blade.high_level_blade_props.r_blade", "rotorse.r")
-            self.connect("blade.high_level_blade_props.Rtip", "rotorse.Rtip")
-            self.connect("hub.radius", "rotorse.Rhub")
-            self.connect("blade.interp_airfoils.r_thick_interp", "rotorse.ccblade.rthick")
-            self.connect("airfoils.aoa", "rotorse.airfoils_aoa")
-            self.connect("airfoils.Re", "rotorse.airfoils_Re")
-            self.connect("af_3d.cl_corrected", "rotorse.airfoils_cl")
-            self.connect("af_3d.cd_corrected", "rotorse.airfoils_cd")
-            self.connect("af_3d.cm_corrected", "rotorse.airfoils_cm")
-            if modeling_options["WISDEM"]["RotorSE"]["inn_af"]:
-                self.connect("blade.run_inn_af.aoa_inn", "rotorse.ccblade.aoa_op")
-            self.connect("high_level_tower_props.hub_height", "rotorse.hub_height")
-            self.connect("hub.cone", "rotorse.precone")
-            self.connect("nacelle.uptilt", "rotorse.tilt")
-
-            self.connect("blade.high_level_blade_props.prebend", "rotorse.precurve")
-            self.connect("blade.high_level_blade_props.prebendTip", "rotorse.precurveTip")
-            self.connect("blade.high_level_blade_props.presweep", "rotorse.presweep")
-            self.connect("blade.high_level_blade_props.presweepTip", "rotorse.presweepTip")
-
-            if modeling_options["flags"]["control"]:
-                self.connect("control.rated_pitch", "rotorse.pitch")
-                self.connect("control.ps_percent", "rotorse.rp.powercurve.ps_percent")
-                self.connect("control.fix_pitch_regI12", "rotorse.rp.powercurve.fix_pitch_regI12")
-            self.connect("control.rated_TSR", "rotorse.tsr")
-            self.connect("env.rho_air", "rotorse.rho_air")
-            self.connect("env.mu_air", "rotorse.mu_air")
-            self.connect("env.shear_exp", "rotorse.shearExp")
-            self.connect(
-                "configuration.n_blades",
-                ["rotorse.nBlades", "rotorse.re.precomp.n_blades", "rotorse.rs.constr.blade_number"],
-            )
-            self.connect("configuration.ws_class", "rotorse.wt_class.turbine_class")
-            self.connect("blade.ps.layer_thickness_param", "rotorse.re.precomp.layer_thickness")
-
-            # Connections to rotor elastic and frequency analysis
-            self.connect("nacelle.uptilt", "rotorse.re.precomp.uptilt")
-            self.connect("blade.outer_shape_bem.pitch_axis", "rotorse.re.pitch_axis")
-            if modeling_options["WISDEM"]["RotorSE"]["inn_af"]:
-                self.connect("blade.run_inn_af.coord_xy_interp", "rotorse.re.coord_xy_interp")
-            else:
-                self.connect("blade.interp_airfoils.coord_xy_interp", "rotorse.re.coord_xy_interp")
-            self.connect("blade.internal_structure_2d_fem.layer_start_nd", "rotorse.re.precomp.layer_start_nd")
-            self.connect("blade.internal_structure_2d_fem.layer_end_nd", "rotorse.re.precomp.layer_end_nd")
-            self.connect("blade.internal_structure_2d_fem.layer_web", "rotorse.re.precomp.layer_web")
-            self.connect("blade.internal_structure_2d_fem.definition_layer", "rotorse.re.precomp.definition_layer")
-            self.connect("blade.internal_structure_2d_fem.web_start_nd", "rotorse.re.precomp.web_start_nd")
-            self.connect("blade.internal_structure_2d_fem.web_end_nd", "rotorse.re.precomp.web_end_nd")
-            self.connect("blade.internal_structure_2d_fem.joint_position", "rotorse.re.precomp.joint_position")
-            if modeling_options["WISDEM"]["RotorSE"]["bjs"]:
-                self.connect("blade.internal_structure_2d_fem.joint_bolt", "rotorse.rs.bjs.joint_bolt")
-                # Let wisdem estimate the joint mass, although 
-                # this generates an implicit loop since the bjs modules requires loads among the inputs
-                self.connect("rotorse.rs.bjs.joint_mass", "rotorse.re.precomp.joint_mass") 
-            else:
-                # joint mass as user input from yaml
-                self.connect("blade.internal_structure_2d_fem.joint_mass", "rotorse.re.precomp.joint_mass") 
-            self.connect("materials.name", "rotorse.re.precomp.mat_name")
-            self.connect("materials.orth", "rotorse.re.precomp.orth")
-            self.connect("materials.E", "rotorse.re.precomp.E")
-            self.connect("materials.G", "rotorse.re.precomp.G")
-            self.connect("materials.nu", "rotorse.re.precomp.nu")
-            self.connect("materials.rho", "rotorse.re.precomp.rho")
-
-            # Connections from blade struct parametrization to rotor load anlysis
-            spars_tereinf = modeling_options["WISDEM"]["RotorSE"]["spars_tereinf"]
-            self.connect("blade.opt_var.s_opt_layer_%d"%spars_tereinf[0], "rotorse.rs.constr.s_opt_spar_cap_ss")
-            self.connect("blade.opt_var.s_opt_layer_%d"%spars_tereinf[1], "rotorse.rs.constr.s_opt_spar_cap_ps")
-            self.connect("blade.opt_var.s_opt_layer_%d"%spars_tereinf[2], "rotorse.rs.constr.s_opt_te_ss")
-            self.connect("blade.opt_var.s_opt_layer_%d"%spars_tereinf[3], "rotorse.rs.constr.s_opt_te_ps")
-
-            # Connections to RotorPower
-            self.connect("rotorse.wt_class.V_mean", "rotorse.rp.cdf.xbar")
-            self.connect("rotorse.wt_class.V_mean", "rotorse.rp.gust.V_mean")
-            self.connect("control.V_in", "rotorse.rp.v_min")
-            self.connect("control.V_out", "rotorse.rp.v_max")
-            self.connect("configuration.rated_power", "rotorse.rp.rated_power")
-            self.connect("control.minOmega", "rotorse.rp.omega_min")
-            self.connect("control.maxOmega", "rotorse.rp.omega_max")
-            self.connect("control.max_TS", "rotorse.rp.control_maxTS")
-            self.connect("configuration.gearbox_type", "rotorse.rp.drivetrainType")
-            self.connect("nacelle.gearbox_efficiency", "rotorse.rp.powercurve.gearbox_efficiency")
-            if modeling_options["flags"]["nacelle"]:
-                self.connect("drivese.lss_rpm", "rotorse.rp.powercurve.lss_rpm")
-                self.connect("drivese.generator_efficiency", "rotorse.rp.powercurve.generator_efficiency")
-            self.connect("env.weibull_k", "rotorse.rp.cdf.k")
-            self.connect("configuration.turb_class", "rotorse.rp.gust.turbulence_class")
-
-            # Connections to RotorStructure
-            self.connect("blade.internal_structure_2d_fem.d_f", "rotorse.rs.brs.d_f")
-            self.connect("blade.internal_structure_2d_fem.sigma_max", "rotorse.rs.brs.sigma_max")
-            self.connect("blade.pa.chord_param", "rotorse.rs.brs.rootD", src_indices=[0])
-            self.connect("blade.ps.layer_thickness_param", "rotorse.rs.brs.layer_thickness")
-            self.connect("blade.internal_structure_2d_fem.layer_start_nd", "rotorse.rs.brs.layer_start_nd")
-            self.connect("blade.internal_structure_2d_fem.layer_end_nd", "rotorse.rs.brs.layer_end_nd")
-            if modeling_options["WISDEM"]["RotorSE"]["bjs"]:
-                self.connect("materials.name", "rotorse.rs.bjs.name_mat")
-                self.connect("materials.rho", "rotorse.rs.bjs.rho_mat")
-                self.connect("materials.Xt", "rotorse.rs.bjs.Xt_mat")
-                self.connect("materials.sigma_y", "rotorse.rs.bjs.Xy_mat")
-                self.connect("materials.E", "rotorse.rs.bjs.E_mat")
-                self.connect("materials.S", "rotorse.rs.bjs.S_mat")
-                self.connect("blade.pa.chord_param", "rotorse.rs.bjs.chord")
-                self.connect("blade.high_level_blade_props.r_blade", "rotorse.rs.bjs.blade_length")
-                self.connect("blade.ps.layer_thickness_param", "rotorse.rs.bjs.layer_thickness")
-                self.connect("blade.internal_structure_2d_fem.layer_width", "rotorse.rs.bjs.layer_width")
-                self.connect("blade.internal_structure_2d_fem.layer_start_nd", "rotorse.rs.bjs.layer_start_nd")
-                self.connect("blade.internal_structure_2d_fem.layer_end_nd", "rotorse.rs.bjs.layer_end_nd")
-                self.connect("blade.interp_airfoils.coord_xy_interp", "rotorse.rs.bjs.coord_xy_interp")
-                self.connect("blade.interp_airfoils.r_thick_interp", "rotorse.rs.bjs.rthick")
-                self.connect("blade.internal_structure_2d_fem.joint_position", "rotorse.rs.bjs.joint_position")
-                self.connect(
-                    "blade.internal_structure_2d_fem.joint_nonmaterial_cost", "rotorse.rs.bjs.joint_nonmaterial_cost"
-                )
-                self.connect(
-                    "blade.internal_structure_2d_fem.reinforcement_layer_ss", "rotorse.rs.bjs.reinforcement_layer_ss"
-                )
-                self.connect(
-                    "blade.internal_structure_2d_fem.reinforcement_layer_ps", "rotorse.rs.bjs.reinforcement_layer_ps"
-                )
-                # self.connect("blade.outer_shape_bem.thickness", "rotorse.rs.bjs.blade_thickness")
-                self.connect("blade.internal_structure_2d_fem.layer_offset_y_pa", "rotorse.rs.bjs.layer_offset_y_pa")
-                self.connect("blade.compute_coord_xy_dim.coord_xy_dim", "rotorse.rs.bjs.coord_xy_dim")
-                self.connect("blade.internal_structure_2d_fem.layer_side", "rotorse.rs.bjs.layer_side")
-                self.connect("blade.pa.twist_param", "rotorse.rs.bjs.twist")
-                self.connect("blade.outer_shape_bem.pitch_axis", "rotorse.rs.bjs.pitch_axis")
-                self.connect("materials.unit_cost", "rotorse.rs.bjs.unit_cost")
-                # Connections to RotorCost
-                # Inputs to be split between inner and outer blade portions
-                self.connect("blade.high_level_blade_props.blade_length", "rotorse.split.blade_length")
-                self.connect("blade.outer_shape_bem.s", "rotorse.split.s")
-                self.connect("blade.pa.chord_param", "rotorse.split.chord")
->>>>>>> 14ad2378
                 if modeling_options["WISDEM"]["RotorSE"]["inn_af"]:
                     self.connect("blade.run_inn_af.aoa_inn", "rotorse.ccblade.aoa_op")
                 self.connect("high_level_tower_props.hub_height", "rotorse.hub_height")
@@ -340,12 +192,6 @@
                 self.connect("materials.nu", "rotorse.re.precomp.nu")
                 self.connect("materials.rho", "rotorse.re.precomp.rho")
 
-                # Conncetions to rail transport module
-                if (
-                    modeling_options["WISDEM"]["RotorSE"]["rail_transport"]
-                    or opt_options["constraints"]["blade"]["rail_transport"]["flag"]
-                ):
-                    self.connect("blade.high_level_blade_props.blade_ref_axis", "rotorse.re.rail.blade_ref_axis")
                 # Connections from blade struct parametrization to rotor load anlysis
                 spars_tereinf = modeling_options["WISDEM"]["RotorSE"]["spars_tereinf"]
                 self.connect("blade.opt_var.s_opt_layer_%d"%spars_tereinf[0], "rotorse.rs.constr.s_opt_spar_cap_ss")
@@ -912,12 +758,11 @@
             ]:
                 self.connect(f"mooring.{var}", f"floatingse.{var}", src_indices=[0])
 
-<<<<<<< HEAD
             # Connections to turbine constraints
             if modeling_options["flags"]["blade"] and modeling_options["flags"]["tower"]:
                 self.connect("configuration.rotor_orientation", "tcons.rotor_orientation")
                 self.connect("rotorse.rs.tip_pos.tip_deflection", "tcons.tip_deflection")
-                self.connect("blade.high_level_blade_props.rotor_radius", "tcons.Rtip")
+                self.connect("blade.high_level_blade_props.Rtip", "tcons.Rtip")
                 self.connect("blade.high_level_blade_props.blade_ref_axis", "tcons.ref_axis_blade")
                 self.connect("hub.cone", "tcons.precone")
                 self.connect("nacelle.uptilt", "tcons.tilt")
@@ -930,25 +775,6 @@
                     self.connect("towerse.tower.structural_frequencies", "tcons.tower_freq", src_indices=[0])
                 self.connect("configuration.n_blades", "tcons.blade_number")
                 self.connect("rotorse.rp.powercurve.rated_Omega", "tcons.rated_Omega")
-=======
-        # Connections to turbine constraints
-        if modeling_options["flags"]["blade"] and modeling_options["flags"]["tower"]:
-            self.connect("configuration.rotor_orientation", "tcons.rotor_orientation")
-            self.connect("rotorse.rs.tip_pos.tip_deflection", "tcons.tip_deflection")
-            self.connect("blade.high_level_blade_props.Rtip", "tcons.Rtip")
-            self.connect("blade.high_level_blade_props.blade_ref_axis", "tcons.ref_axis_blade")
-            self.connect("hub.cone", "tcons.precone")
-            self.connect("nacelle.uptilt", "tcons.tilt")
-            self.connect("nacelle.overhang", "tcons.overhang")
-            self.connect("high_level_tower_props.tower_ref_axis", "tcons.ref_axis_tower")
-            self.connect("tower.diameter", "tcons.outer_diameter_full")
-            if modeling_options["flags"]["floating"]:
-                self.connect("floatingse.structural_frequencies", "tcons.tower_freq", src_indices=[0])
-            else:
-                self.connect("towerse.tower.structural_frequencies", "tcons.tower_freq", src_indices=[0])
-            self.connect("configuration.n_blades", "tcons.blade_number")
-            self.connect("rotorse.rp.powercurve.rated_Omega", "tcons.rated_Omega")
->>>>>>> 14ad2378
 
             # Connections to turbine capital cost
             self.connect("configuration.n_blades", "tcc.blade_number")
@@ -957,7 +783,6 @@
                 self.connect("rotorse.blade_mass", "tcc.blade_mass")
                 self.connect("rotorse.total_bc.total_blade_cost", "tcc.blade_cost_external")
 
-<<<<<<< HEAD
             if modeling_options["flags"]["nacelle"]:
                 self.connect("drivese.hub_mass", "tcc.hub_mass")
                 self.connect("drivese.pitch_mass", "tcc.pitch_system_mass")
@@ -965,6 +790,7 @@
                 self.connect("drivese.lss_mass", "tcc.lss_mass")
                 self.connect("drivese.mean_bearing_mass", "tcc.main_bearing_mass")
                 self.connect("drivese.gearbox_mass", "tcc.gearbox_mass")
+                self.connect("nacelle.gearbox_torque_density", "tcc.gearbox_torque_density")
                 self.connect("drivese.hss_mass", "tcc.hss_mass")
                 self.connect("drivese.brake_mass", "tcc.brake_mass")
                 self.connect("drivese.generator_mass", "tcc.generator_mass")
@@ -1012,63 +838,6 @@
                     indices = opt_options["inverse_design"][name]["indices"]
                     short_name = name.replace(".", "_")
                     self.connect(name, f"inverse_design.{short_name}", src_indices=indices)
-=======
-        if modeling_options["flags"]["nacelle"]:
-            self.connect("drivese.hub_mass", "tcc.hub_mass")
-            self.connect("drivese.pitch_mass", "tcc.pitch_system_mass")
-            self.connect("drivese.spinner_mass", "tcc.spinner_mass")
-            self.connect("drivese.lss_mass", "tcc.lss_mass")
-            self.connect("drivese.mean_bearing_mass", "tcc.main_bearing_mass")
-            self.connect("drivese.gearbox_mass", "tcc.gearbox_mass")
-            self.connect("nacelle.gearbox_torque_density", "tcc.gearbox_torque_density")
-            self.connect("drivese.hss_mass", "tcc.hss_mass")
-            self.connect("drivese.brake_mass", "tcc.brake_mass")
-            self.connect("drivese.generator_mass", "tcc.generator_mass")
-            self.connect("drivese.total_bedplate_mass", "tcc.bedplate_mass")
-            self.connect("drivese.yaw_mass", "tcc.yaw_mass")
-            self.connect("drivese.converter_mass", "tcc.converter_mass")
-            self.connect("drivese.transformer_mass", "tcc.transformer_mass")
-            self.connect("drivese.hvac_mass", "tcc.hvac_mass")
-            self.connect("drivese.cover_mass", "tcc.cover_mass")
-            self.connect("drivese.platform_mass", "tcc.platforms_mass")
-
-            if modeling_options["flags"]["generator"]:
-                self.connect("drivese.generator_cost", "tcc.generator_cost_external")
-
-        if modeling_options["flags"]["tower"]:
-            self.connect("towerse.tower_mass", "tcc.tower_mass")
-            self.connect("towerse.tower_cost", "tcc.tower_cost_external")
-
-        self.connect("costs.blade_mass_cost_coeff", "tcc.blade_mass_cost_coeff")
-        self.connect("costs.hub_mass_cost_coeff", "tcc.hub_mass_cost_coeff")
-        self.connect("costs.pitch_system_mass_cost_coeff", "tcc.pitch_system_mass_cost_coeff")
-        self.connect("costs.spinner_mass_cost_coeff", "tcc.spinner_mass_cost_coeff")
-        self.connect("costs.lss_mass_cost_coeff", "tcc.lss_mass_cost_coeff")
-        self.connect("costs.bearing_mass_cost_coeff", "tcc.bearing_mass_cost_coeff")
-        self.connect("costs.gearbox_torque_cost", "tcc.gearbox_torque_cost")
-        self.connect("costs.hss_mass_cost_coeff", "tcc.hss_mass_cost_coeff")
-        self.connect("costs.generator_mass_cost_coeff", "tcc.generator_mass_cost_coeff")
-        self.connect("costs.bedplate_mass_cost_coeff", "tcc.bedplate_mass_cost_coeff")
-        self.connect("costs.yaw_mass_cost_coeff", "tcc.yaw_mass_cost_coeff")
-        self.connect("costs.converter_mass_cost_coeff", "tcc.converter_mass_cost_coeff")
-        self.connect("costs.transformer_mass_cost_coeff", "tcc.transformer_mass_cost_coeff")
-        self.connect("costs.hvac_mass_cost_coeff", "tcc.hvac_mass_cost_coeff")
-        self.connect("costs.cover_mass_cost_coeff", "tcc.cover_mass_cost_coeff")
-        self.connect("costs.elec_connec_machine_rating_cost_coeff", "tcc.elec_connec_machine_rating_cost_coeff")
-        self.connect("costs.platforms_mass_cost_coeff", "tcc.platforms_mass_cost_coeff")
-        self.connect("costs.tower_mass_cost_coeff", "tcc.tower_mass_cost_coeff")
-        self.connect("costs.controls_machine_rating_cost_coeff", "tcc.controls_machine_rating_cost_coeff")
-        self.connect("costs.crane_cost", "tcc.crane_cost")
-
-        # Final component for inverse design objective
-        if opt_options["inverse_design"]:
-            self.add_subsystem("inverse_design", InverseDesign(opt_options=opt_options))
-
-            for name in opt_options["inverse_design"]:
-                indices = opt_options["inverse_design"][name]["indices"]
-                short_name = name.replace(".", "_")
-                self.connect(name, f"inverse_design.{short_name}", src_indices=indices)
->>>>>>> 14ad2378
 
 
 class InverseDesign(om.ExplicitComponent):
