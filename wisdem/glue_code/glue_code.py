import numpy as np
import openmdao.api as om
from wisdem.glue_code.gc_WT_DataStruc import WindTurbineOntologyOpenMDAO
from wisdem.ccblade.ccblade_component import CCBladeTwist
from wisdem.commonse.turbine_class import TurbineClass
from wisdem.drivetrainse.drivetrain import DrivetrainSE
from wisdem.towerse.tower import TowerSE
from wisdem.nrelcsm.nrel_csm_cost_2015 import Turbine_CostsSE_2015
from wisdem.orbit.api.wisdem import Orbit
from wisdem.landbosse.landbosse_omdao.landbosse import LandBOSSE
from wisdem.plant_financese.plant_finance import PlantFinance
from wisdem.commonse.turbine_constraints  import TurbineConstraints
from wisdem.rotorse.rotor_power import RotorPower, NoStallConstraint
from wisdem.rotorse.rotor_elasticity import RotorElasticity
from wisdem.rotorse.rotor_structure import RotorStructure
from wisdem.glue_code.gc_RunTools import Outputs_2_Screen, Convergence_Trends_Opt

class WT_RNTA(om.Group):
    # Openmdao group to run the analysis of the wind turbine
    
    def initialize(self):
        self.options.declare('modeling_options')
        self.options.declare('opt_options')
        
    def setup(self):
        modeling_options = self.options['modeling_options']
        opt_options      = self.options['opt_options']

        if modeling_options['flags']['blade'] and modeling_options['flags']['nacelle']:
            self.linear_solver = lbgs = om.LinearBlockGS()
            self.nonlinear_solver = nlbgs = om.NonlinearBlockGS()
            nlbgs.options['maxiter'] = 5
            nlbgs.options['atol'] = 1e-2
            nlbgs.options['rtol'] = 1e-8            
        
        # Analysis components
        self.add_subsystem('wt_init',   WindTurbineOntologyOpenMDAO(modeling_options = modeling_options, opt_options = opt_options), promotes=['*'])
        if modeling_options['flags']['blade']:
            self.add_subsystem('ccblade',   CCBladeTwist(modeling_options = modeling_options, opt_options = opt_options)) # Run standalong CCBlade and possibly determine optimal twist from user-defined margin to stall
            self.add_subsystem('wt_class',  TurbineClass())
            self.add_subsystem('re',        RotorElasticity(modeling_options = modeling_options, opt_options = opt_options))
            self.add_subsystem('rp',        RotorPower(modeling_options = modeling_options)) # Aero analysis
            self.add_subsystem('stall_check', NoStallConstraint(modeling_options = modeling_options))
            self.add_subsystem('rs',        RotorStructure(modeling_options = modeling_options, opt_options = opt_options, freq_run=False))
        if modeling_options['flags']['nacelle']:
            self.add_subsystem('drivese',   DrivetrainSE(modeling_options=modeling_options, n_dlcs=1))
        if modeling_options['flags']['tower']:
            self.add_subsystem('towerse',   TowerSE(modeling_options=modeling_options))
        if modeling_options['flags']['blade'] and modeling_options['flags']['tower']:
            self.add_subsystem('tcons',     TurbineConstraints(modeling_options = modeling_options))
        self.add_subsystem('tcc',       Turbine_CostsSE_2015(verbosity=modeling_options['general']['verbosity']))

        if modeling_options['flags']['blade']:
            n_span  = modeling_options['blade']['n_span']
            
            # Conncetions to ccblade
            self.connect('blade.pa.chord_param',            'ccblade.chord')
            self.connect('blade.pa.twist_param',            'ccblade.twist')
            self.connect('blade.opt_var.s_opt_chord',       'ccblade.s_opt_chord')
            self.connect('blade.opt_var.s_opt_twist',       'ccblade.s_opt_twist')
            self.connect('assembly.r_blade',                'ccblade.r')
            self.connect('assembly.rotor_radius',           'ccblade.Rtip')
            self.connect('hub.radius',                      'ccblade.Rhub')
            self.connect('blade.interp_airfoils.r_thick_interp', 'ccblade.rthick')
            self.connect('airfoils.aoa',                    'ccblade.airfoils_aoa')
            self.connect('airfoils.Re',                     'ccblade.airfoils_Re')
            self.connect('blade.interp_airfoils.cl_interp', 'ccblade.airfoils_cl')
            self.connect('blade.interp_airfoils.cd_interp', 'ccblade.airfoils_cd')
            self.connect('blade.interp_airfoils.cm_interp', 'ccblade.airfoils_cm')
            self.connect('assembly.hub_height',             'ccblade.hub_height')
            self.connect('hub.cone',                        'ccblade.precone')
            self.connect('nacelle.uptilt',                  'ccblade.tilt')
            self.connect('assembly.blade_ref_axis',         'ccblade.precurve', src_indices=[(i, 0) for i in np.arange(n_span)])
            self.connect('assembly.blade_ref_axis',         'ccblade.precurveTip', src_indices=[(-1, 0)])
            self.connect('assembly.blade_ref_axis',         'ccblade.presweep', src_indices=[(i, 1) for i in np.arange(n_span)])
            self.connect('assembly.blade_ref_axis',         'ccblade.presweepTip', src_indices=[(-1, 1)])
            self.connect('configuration.n_blades',          'ccblade.nBlades')
            if modeling_options['flags']['control']:
                self.connect('control.rated_pitch' ,        'ccblade.pitch')
            self.connect('control.rated_TSR',               'ccblade.tsr')
            self.connect('env.rho_air',                     'ccblade.rho')
            self.connect('env.mu_air',                      'ccblade.mu')
            self.connect('env.shear_exp',                   'ccblade.shearExp') 

            # Connections to wind turbine class
            self.connect('configuration.ws_class' , 'wt_class.turbine_class')

            # Connections from blade aero parametrization to other modules
            self.connect('blade.pa.twist_param',           ['re.theta','rs.theta'])
            #self.connect('blade.pa.twist_param',            'rs.tip_pos.theta_tip',   src_indices=[-1])
            self.connect('blade.pa.chord_param',            're.chord')
            self.connect('blade.pa.chord_param',           ['rs.chord'])
            if modeling_options['flags']['blade']:
                self.connect('blade.pa.twist_param',           'rp.theta')
                self.connect('blade.pa.chord_param',           'rp.chord')


            # Connections from blade struct parametrization to rotor elasticity
            self.connect('blade.ps.layer_thickness_param', 're.precomp.layer_thickness')

            # Connections to rotor elastic and frequency analysis
            self.connect('nacelle.uptilt',                                  're.precomp.uptilt')
            self.connect('configuration.n_blades',                          're.precomp.n_blades')
            self.connect('assembly.r_blade',                                're.r')
            self.connect('blade.outer_shape_bem.pitch_axis',                're.precomp.pitch_axis')
            self.connect('blade.interp_airfoils.coord_xy_interp',           're.precomp.coord_xy_interp')
            self.connect('blade.internal_structure_2d_fem.layer_start_nd',  're.precomp.layer_start_nd')
            self.connect('blade.internal_structure_2d_fem.layer_end_nd',    're.precomp.layer_end_nd')
            self.connect('blade.internal_structure_2d_fem.layer_web',       're.precomp.layer_web')
            self.connect('blade.internal_structure_2d_fem.definition_layer','re.precomp.definition_layer')
            self.connect('blade.internal_structure_2d_fem.web_start_nd',    're.precomp.web_start_nd')
            self.connect('blade.internal_structure_2d_fem.web_end_nd',      're.precomp.web_end_nd')
            self.connect('materials.name',  're.precomp.mat_name')
            self.connect('materials.orth',  're.precomp.orth')
            self.connect('materials.E',     're.precomp.E')
            self.connect('materials.G',     're.precomp.G')
            self.connect('materials.nu',    're.precomp.nu')
            self.connect('materials.rho',   're.precomp.rho')
            self.connect('materials.component_id',  're.precomp.component_id')
            self.connect('materials.unit_cost',     're.precomp.unit_cost')
            self.connect('materials.waste',         're.precomp.waste')
            self.connect('materials.rho_fiber',     're.precomp.rho_fiber')
            self.connect('materials.rho_area_dry',  're.precomp.rho_area_dry')
            self.connect('materials.ply_t',         're.precomp.ply_t')
            self.connect('materials.fvf',           're.precomp.fvf')
            self.connect('materials.fwf',           're.precomp.fwf')
            self.connect('materials.roll_mass',     're.precomp.roll_mass')

            # Conncetions to rail transport module
            if opt_options['constraints']['blade']['rail_transport']['flag']:
                self.connect('blade.outer_shape_bem.pitch_axis',        're.rail.pitch_axis')
                self.connect('assembly.blade_ref_axis',                 're.rail.blade_ref_axis')
                self.connect('blade.interp_airfoils.coord_xy_dim',      're.rail.coord_xy_dim')
                self.connect('blade.interp_airfoils.coord_xy_interp',   're.rail.coord_xy_interp')

            # Connections from blade struct parametrization to rotor load anlysis
            self.connect('blade.ps.s_opt_spar_cap_ss',   'rs.constr.s_opt_spar_cap_ss')
            self.connect('blade.ps.s_opt_spar_cap_ps',   'rs.constr.s_opt_spar_cap_ps')

            # Connection from ra to rs for the rated conditions
            # self.connect('rp.powercurve.rated_V',        'rs.aero_rated.V_load')
            self.connect('rp.powercurve.rated_V',        'rp.gust.V_hub')
            self.connect('rp.gust.V_gust',              ['rs.aero_gust.V_load', 'rs.aero_hub_loads.V_load'])
            self.connect('env.shear_exp',                ['rp.powercurve.shearExp', 'rs.aero_gust.shearExp']) 
            self.connect('rp.powercurve.rated_Omega',   ['rs.Omega_load', 'rs.tot_loads_gust.aeroloads_Omega', 'rs.constr.rated_Omega'])
            self.connect('rp.powercurve.rated_pitch',   ['rs.pitch_load', 'rs.tot_loads_gust.aeroloads_pitch'])

            # Connections to RotorPower
            self.connect('control.V_in' ,                  'rp.v_min')
            self.connect('control.V_out' ,                 'rp.v_max')
            self.connect('configuration.rated_power',      'rp.rated_power')
            self.connect('control.minOmega' ,              'rp.omega_min')
            self.connect('control.maxOmega' ,              'rp.omega_max')
            self.connect('control.max_TS' ,                'rp.control_maxTS')
            self.connect('control.rated_TSR' ,             'rp.tsr_operational')
            self.connect('control.rated_pitch' ,           'rp.control_pitch')
            self.connect('configuration.gearbox_type' ,    'rp.drivetrainType')
            self.connect('nacelle.gearbox_efficiency',     'rp.powercurve.gearbox_efficiency')
            if modeling_options['flags']['nacelle']:
                self.connect('drivese.lss_rpm',              'rp.powercurve.lss_rpm')
                self.connect('drivese.generator_efficiency', 'rp.powercurve.generator_efficiency')
            self.connect('assembly.r_blade',               'rp.r')
            # self.connect('blade.pa.chord_param',           'rp.chord')
            # self.connect('blade.pa.twist_param',           'rp.theta')
            self.connect('hub.radius',                     'rp.Rhub')
            self.connect('assembly.rotor_radius',          'rp.Rtip')
            self.connect('assembly.hub_height',            'rp.hub_height')
            self.connect('hub.cone',                       'rp.precone')
            self.connect('nacelle.uptilt',                 'rp.tilt')
            self.connect('assembly.blade_ref_axis',        'rp.precurve', src_indices=[(i, 0) for i in np.arange(n_span)])
            self.connect('assembly.blade_ref_axis',        'rp.precurveTip', src_indices=[(-1, 0)])
            self.connect('assembly.blade_ref_axis',        'rp.presweep', src_indices=[(i, 1) for i in np.arange(n_span)])
            self.connect('assembly.blade_ref_axis',        'rp.presweepTip', src_indices=[(-1, 1)])
            self.connect('airfoils.aoa',                   'rp.airfoils_aoa')
            self.connect('airfoils.Re',                    'rp.airfoils_Re')
            self.connect('blade.interp_airfoils.cl_interp','rp.airfoils_cl')
            self.connect('blade.interp_airfoils.cd_interp','rp.airfoils_cd')
            self.connect('blade.interp_airfoils.cm_interp','rp.airfoils_cm')
            self.connect('configuration.n_blades',         'rp.nBlades')
            self.connect('env.rho_air',                    'rp.rho')
            self.connect('env.mu_air',                     'rp.mu')
            self.connect('wt_class.V_mean',                'rp.cdf.xbar')
            self.connect('env.weibull_k',                  'rp.cdf.k')
            # Connections to rotorse-rs-gustetm
            self.connect('wt_class.V_mean',                 'rp.gust.V_mean')
            self.connect('configuration.turb_class',        'rp.gust.turbulence_class')

            # Connections to the stall check
            self.connect('blade.outer_shape_bem.s',        'stall_check.s')
            self.connect('airfoils.aoa',                   'stall_check.airfoils_aoa')
            self.connect('blade.interp_airfoils.cl_interp','stall_check.airfoils_cl')
            self.connect('blade.interp_airfoils.cd_interp','stall_check.airfoils_cd')
            self.connect('blade.interp_airfoils.cm_interp','stall_check.airfoils_cm')
            if modeling_options['flags']['blade']:
                self.connect('rp.powercurve.aoa_regII',   'stall_check.aoa_along_span')
            else:
                self.connect('ccblade.alpha',  'stall_check.aoa_along_span')

            # Connections to rotor load analysis
            self.connect('blade.interp_airfoils.cl_interp','rs.airfoils_cl')
            self.connect('blade.interp_airfoils.cd_interp','rs.airfoils_cd')
            self.connect('blade.interp_airfoils.cm_interp','rs.airfoils_cm')
            self.connect('airfoils.aoa',              'rs.airfoils_aoa')
            self.connect('airfoils.Re',               'rs.airfoils_Re')
            self.connect('assembly.rotor_radius',     'rs.Rtip')
            self.connect('hub.radius',                'rs.Rhub')
            self.connect('env.rho_air',               'rs.rho')
            self.connect('env.mu_air',                'rs.mu')
            self.connect('env.shear_exp',             'rs.aero_hub_loads.shearExp')
            self.connect('assembly.hub_height',       'rs.hub_height')
            self.connect('configuration.n_blades',    'rs.nBlades')
            self.connect('assembly.r_blade',          'rs.r')
            self.connect('hub.cone',                  'rs.precone')
            self.connect('nacelle.uptilt',            'rs.tilt')

            self.connect('re.A',    'rs.A')
            self.connect('re.EA',   'rs.EA')
            self.connect('re.EIxx', 'rs.EIxx')
            self.connect('re.EIyy', 'rs.EIyy')
            self.connect('re.EIxy', 'rs.EIxy')
            self.connect('re.GJ',   'rs.GJ')
            self.connect('re.rhoA', 'rs.rhoA')
            self.connect('re.rhoJ', 'rs.rhoJ')
            self.connect('re.x_ec', 'rs.x_ec')
            self.connect('re.y_ec', 'rs.y_ec')
            self.connect('re.precomp.xu_strain_spar', 'rs.xu_strain_spar')
            self.connect('re.precomp.xl_strain_spar', 'rs.xl_strain_spar')
            self.connect('re.precomp.yu_strain_spar', 'rs.yu_strain_spar')
            self.connect('re.precomp.yl_strain_spar', 'rs.yl_strain_spar')
            self.connect('re.precomp.xu_strain_te',   'rs.xu_strain_te')
            self.connect('re.precomp.xl_strain_te',   'rs.xl_strain_te')
            self.connect('re.precomp.yu_strain_te',   'rs.yu_strain_te')
            self.connect('re.precomp.yl_strain_te',   'rs.yl_strain_te')
            self.connect('blade.outer_shape_bem.s','rs.constr.s')

            # Connections to rotorse-rc
            # self.connect('blade.length',                                    'rotorse.rc.blade_length')
            # self.connect('blade.outer_shape_bem.s',                         'rotorse.rc.s')
            # self.connect('blade.outer_shape_bem.pitch_axis',                'rotorse.rc.pitch_axis')
            # self.connect('blade.interp_airfoils.coord_xy_interp',           'rotorse.rc.coord_xy_interp')
            # self.connect('blade.internal_structure_2d_fem.layer_start_nd',  'rotorse.rc.layer_start_nd')
            # self.connect('blade.internal_structure_2d_fem.layer_end_nd',    'rotorse.rc.layer_end_nd')
            # self.connect('blade.internal_structure_2d_fem.layer_web',       'rotorse.rc.layer_web')
            # self.connect('blade.internal_structure_2d_fem.web_start_nd',    'rotorse.rc.web_start_nd')
            # self.connect('blade.internal_structure_2d_fem.web_end_nd',      'rotorse.rc.web_end_nd')
            # self.connect('materials.name',          'rotorse.rc.mat_name')
            # self.connect('materials.rho',           'rotorse.rc.rho')

        # Connections to DriveSE
        if modeling_options['flags']['nacelle']:
            self.connect('hub.diameter'                    , 'drivese.hub_diameter')
            self.connect('hub.hub_in2out_circ'             , 'drivese.hub_in2out_circ')
            self.connect('hub.flange_t2shell_t'            , 'drivese.flange_t2shell_t')
            self.connect('hub.flange_OD2hub_D'             , 'drivese.flange_OD2hub_D')
            self.connect('hub.flange_ID2flange_OD'         , 'drivese.flange_ID2flange_OD')
            self.connect('hub.hub_stress_concentration'    , 'drivese.hub_stress_concentration')
            self.connect('hub.n_front_brackets'            , 'drivese.n_front_brackets')
            self.connect('hub.n_rear_brackets'             , 'drivese.n_rear_brackets')
            self.connect('hub.clearance_hub_spinner'       , 'drivese.clearance_hub_spinner')
            self.connect('hub.spin_hole_incr'              , 'drivese.spin_hole_incr')
            self.connect('hub.pitch_system_scaling_factor' , 'drivese.pitch_system_scaling_factor')
            self.connect('hub.spinner_gust_ws'             , 'drivese.spinner_gust_ws')

            self.connect('configuration.n_blades',          'drivese.n_blades')
            
            self.connect('assembly.rotor_diameter',         'drivese.rotor_diameter')
            self.connect('configuration.upwind',            'drivese.upwind')
            self.connect('control.minOmega' ,               'drivese.minimum_rpm')
            self.connect('rp.powercurve.rated_Omega',       'drivese.rated_rpm')
            self.connect('rp.powercurve.rated_Q',           'drivese.rated_torque')
            self.connect('configuration.rated_power',       'drivese.machine_rating')
            if modeling_options['flags']['tower']:
                self.connect('tower.diameter',                  'drivese.D_top', src_indices=[-1])
            
            self.connect('rs.aero_hub_loads.Fxyz_hub_aero', 'drivese.F_hub')
            self.connect('rs.aero_hub_loads.Mxyz_hub_aero', 'drivese.M_hub')
            self.connect('rs.frame.root_M',                 'drivese.pitch_system.BRFM', src_indices=[1])
                
            self.connect('blade.pa.chord_param',            'drivese.blade_root_diameter', src_indices=[0])
            self.connect('re.precomp.blade_mass',           'drivese.blade_mass')
            self.connect('re.precomp.mass_all_blades',      'drivese.blades_mass')
            self.connect('re.precomp.I_all_blades',         'drivese.blades_I')

            self.connect('nacelle.distance_hub2mb',           'drivese.L_h1')
            self.connect('nacelle.distance_mb2mb',            'drivese.L_12')
            self.connect('nacelle.L_generator',               'drivese.L_generator')
            self.connect('nacelle.overhang',                  'drivese.overhang')
            self.connect('nacelle.distance_tt_hub',           'drivese.drive_height')
            self.connect('nacelle.uptilt',                    'drivese.tilt')
            self.connect('nacelle.gear_ratio',                'drivese.gear_ratio')
            self.connect('nacelle.mb1Type',                   'drivese.bear1.bearing_type')
            self.connect('nacelle.mb2Type',                   'drivese.bear2.bearing_type')
            self.connect('nacelle.lss_diameter',              'drivese.lss_diameter')
            self.connect('nacelle.lss_wall_thickness',        'drivese.lss_wall_thickness')
            if modeling_options['drivetrainse']['direct']:
                self.connect('nacelle.nose_diameter',              'drivese.bear1.D_shaft', src_indices=[0])
                self.connect('nacelle.nose_diameter',              'drivese.bear2.D_shaft', src_indices=[-1])
            else:
                self.connect('nacelle.lss_diameter',              'drivese.bear1.D_shaft', src_indices=[0])
                self.connect('nacelle.lss_diameter',              'drivese.bear2.D_shaft', src_indices=[-1])
            self.connect('nacelle.uptower',                   'drivese.uptower')
            self.connect('nacelle.brake_mass_user',           'drivese.brake_mass_user')
            self.connect('nacelle.hvac_mass_coeff',           'drivese.hvac_mass_coeff')
            self.connect('nacelle.converter_mass_user',       'drivese.converter_mass_user')
            self.connect('nacelle.transformer_mass_user',     'drivese.transformer_mass_user')

            if modeling_options['drivetrainse']['direct']:
                self.connect('nacelle.access_diameter',           'drivese.access_diameter') # only used in direct
                self.connect('nacelle.nose_diameter',             'drivese.nose_diameter') # only used in direct
                self.connect('nacelle.nose_wall_thickness',       'drivese.nose_wall_thickness') # only used in direct
                self.connect('nacelle.bedplate_wall_thickness',   'drivese.bedplate_wall_thickness') # only used in direct
            else:
                self.connect('nacelle.hss_length',                'drivese.L_hss') # only used in geared
                self.connect('nacelle.hss_diameter',              'drivese.hss_diameter') # only used in geared
                self.connect('nacelle.hss_wall_thickness',        'drivese.hss_wall_thickness') # only used in geared
                self.connect('nacelle.hss_material',              'drivese.hss_material')
                self.connect('nacelle.planet_numbers',            'drivese.planet_numbers') # only used in geared
                self.connect('nacelle.gear_configuration',        'drivese.gear_configuration') # only used in geared
                self.connect('nacelle.bedplate_flange_width',     'drivese.bedplate_flange_width') # only used in geared
                self.connect('nacelle.bedplate_flange_thickness', 'drivese.bedplate_flange_thickness') # only used in geared
                self.connect('nacelle.bedplate_web_thickness',    'drivese.bedplate_web_thickness') # only used in geared
                
            self.connect('hub.hub_material',                  'drivese.hub_material')
            self.connect('hub.spinner_material',              'drivese.spinner_material')
            self.connect('nacelle.lss_material',              'drivese.lss_material')
            self.connect('nacelle.bedplate_material',         'drivese.bedplate_material')
            self.connect('materials.name',                    'drivese.material_names')
            self.connect('materials.E',                       'drivese.E_mat')
            self.connect('materials.G',                       'drivese.G_mat')
            self.connect('materials.rho',                     'drivese.rho_mat')
            self.connect('materials.sigma_y',                 'drivese.sigma_y_mat')
            self.connect('materials.Xt',                      'drivese.Xt_mat')
            self.connect('materials.unit_cost',               'drivese.unit_cost_mat')

            if modeling_options['flags']['generator']:

                self.connect('generator.B_r'          , 'drivese.generator.B_r')
                self.connect('generator.P_Fe0e'       , 'drivese.generator.P_Fe0e')
                self.connect('generator.P_Fe0h'       , 'drivese.generator.P_Fe0h')
                self.connect('generator.S_N'          , 'drivese.generator.S_N')
                self.connect('generator.alpha_p'      , 'drivese.generator.alpha_p')
                self.connect('generator.b_r_tau_r'    , 'drivese.generator.b_r_tau_r')
                self.connect('generator.b_ro'         , 'drivese.generator.b_ro')
                self.connect('generator.b_s_tau_s'    , 'drivese.generator.b_s_tau_s')
                self.connect('generator.b_so'         , 'drivese.generator.b_so')
                self.connect('generator.cofi'         , 'drivese.generator.cofi')
                self.connect('generator.freq'         , 'drivese.generator.freq')
                self.connect('generator.h_i'          , 'drivese.generator.h_i')
                self.connect('generator.h_sy0'        , 'drivese.generator.h_sy0')
                self.connect('generator.h_w'          , 'drivese.generator.h_w')
                self.connect('generator.k_fes'        , 'drivese.generator.k_fes')
                self.connect('generator.k_fillr'      , 'drivese.generator.k_fillr')
                self.connect('generator.k_fills'      , 'drivese.generator.k_fills')
                self.connect('generator.k_s'          , 'drivese.generator.k_s')
                self.connect('generator.m'            , 'drivese.generator.m')
                self.connect('generator.mu_0'         , 'drivese.generator.mu_0')
                self.connect('generator.mu_r'         , 'drivese.generator.mu_r')
                self.connect('generator.p'            , 'drivese.generator.p')
                self.connect('generator.phi'          , 'drivese.generator.phi')
                self.connect('generator.q1'           , 'drivese.generator.q1')
                self.connect('generator.q2'           , 'drivese.generator.q2')
                self.connect('generator.ratio_mw2pp'  , 'drivese.generator.ratio_mw2pp')
                self.connect('generator.resist_Cu'    , 'drivese.generator.resist_Cu')
                self.connect('generator.sigma'        , 'drivese.generator.sigma')
                self.connect('generator.y_tau_p'      , 'drivese.generator.y_tau_p')
                self.connect('generator.y_tau_pr'     , 'drivese.generator.y_tau_pr')

                self.connect('generator.I_0'          , 'drivese.generator.I_0')
                self.connect('generator.d_r'          , 'drivese.generator.d_r')
                self.connect('generator.h_m'          , 'drivese.generator.h_m')
                self.connect('generator.h_0'          , 'drivese.generator.h_0')
                self.connect('generator.h_s'          , 'drivese.generator.h_s')
                self.connect('generator.len_s'        , 'drivese.generator.len_s')
                self.connect('generator.n_r'          , 'drivese.generator.n_r')
                self.connect('generator.rad_ag'       , 'drivese.generator.rad_ag')
                self.connect('generator.t_wr'         , 'drivese.generator.t_wr')

                self.connect('generator.n_s'          , 'drivese.generator.n_s')
                self.connect('generator.b_st'         , 'drivese.generator.b_st')
                self.connect('generator.d_s'          , 'drivese.generator.d_s')
                self.connect('generator.t_ws'         , 'drivese.generator.t_ws')

                self.connect('generator.rho_Copper'   , 'drivese.generator.rho_Copper')
                self.connect('generator.rho_Fe'       , 'drivese.generator.rho_Fe')
                self.connect('generator.rho_Fes'      , 'drivese.generator.rho_Fes')
                self.connect('generator.rho_PM'       , 'drivese.generator.rho_PM')

                self.connect('generator.C_Cu'         , 'drivese.generator.C_Cu')
                self.connect('generator.C_Fe'         , 'drivese.generator.C_Fe')
                self.connect('generator.C_Fes'        , 'drivese.generator.C_Fes')
                self.connect('generator.C_PM'         , 'drivese.generator.C_PM')

                if modeling_options['GeneratorSE']['type'] in ['pmsg_outer']:
                    self.connect('generator.N_c'          , 'drivese.generator.N_c')
                    self.connect('generator.b'            , 'drivese.generator.b')
                    self.connect('generator.c'            , 'drivese.generator.c')
                    self.connect('generator.E_p'          , 'drivese.generator.E_p')
                    self.connect('generator.h_yr'         , 'drivese.generator.h_yr')
                    self.connect('generator.h_ys'         , 'drivese.generator.h_ys')
                    self.connect('generator.h_sr'         , 'drivese.generator.h_sr')
                    self.connect('generator.h_ss'         , 'drivese.generator.h_ss')
                    self.connect('generator.t_r'          , 'drivese.generator.t_r')
                    self.connect('generator.t_s'          , 'drivese.generator.t_s')

                    self.connect('generator.u_allow_pcent', 'drivese.generator.u_allow_pcent')
                    self.connect('generator.y_allow_pcent', 'drivese.generator.y_allow_pcent')
                    self.connect('generator.z_allow_deg'  , 'drivese.generator.z_allow_deg')
                    self.connect('generator.B_tmax'       , 'drivese.generator.B_tmax')
                    self.connect('rp.powercurve.rated_mech', 'drivese.generator.P_mech')

                if modeling_options['GeneratorSE']['type'] in ['eesg','pmsg_arms','pmsg_disc']:
                    self.connect('generator.tau_p'        , 'drivese.generator.tau_p')
                    self.connect('generator.h_ys'         , 'drivese.generator.h_ys')
                    self.connect('generator.h_yr'         , 'drivese.generator.h_yr')
                    self.connect('generator.b_arm'        , 'drivese.generator.b_arm')

                elif modeling_options['GeneratorSE']['type'] in ['scig','dfig']:
                    self.connect('generator.B_symax'      , 'drivese.generator.B_symax')
                    self.connect('generator.S_Nmax'      , 'drivese.generator.S_Nmax')

                if modeling_options['drivetrainse']['direct']:
                    self.connect('nacelle.nose_diameter',             'drivese.generator.D_nose', src_indices=[-1])
                    self.connect('nacelle.lss_diameter',              'drivese.generator.D_shaft', src_indices=[0])
                else:
                    self.connect('nacelle.hss_diameter',              'drivese.generator.D_shaft', src_indices=[-1])

            else:
                self.connect('generator.generator_mass_user', 'drivese.generator_mass_user')
                self.connect('generator.generator_efficiency_user', 'drivese.generator_efficiency_user')


        # Connections to TowerSE
        if modeling_options['flags']['tower']:
            if modeling_options['flags']['nacelle']:
                self.connect('drivese.base_F',            'towerse.pre.rna_F')
                self.connect('drivese.base_M',            'towerse.pre.rna_M')
                self.connect('drivese.rna_I_TT',          'towerse.rna_I')
                self.connect('drivese.rna_cm',            'towerse.rna_cg')
                self.connect('drivese.rna_mass',          'towerse.rna_mass')
            if modeling_options['flags']['blade']:
                self.connect('rp.gust.V_gust',            'towerse.wind.Uref')
            self.connect('assembly.hub_height',           'towerse.wind_reference_height')  # TODO- environment
            self.connect('env.rho_air',                   'towerse.rho_air')
            self.connect('env.mu_air',                    'towerse.mu_air')                    
            self.connect('env.shear_exp',                 'towerse.shearExp')                    
            self.connect('assembly.hub_height',           'towerse.hub_height')
            if modeling_options['flags']['foundation']:
                self.connect('foundation.height',             ['towerse.wind_z0','towerse.foundation_height']) # TODO- environment
            self.connect('tower.diameter',                'towerse.tower_outer_diameter_in')
            self.connect('tower_grid.height',             'towerse.tower_height')
            self.connect('tower_grid.s',                  'towerse.tower_s')
            self.connect('tower.layer_thickness',         'towerse.tower_layer_thickness')
            self.connect('tower.outfitting_factor',       'towerse.tower_outfitting_factor')
            self.connect('tower.layer_mat',               'towerse.tower_layer_materials')
            self.connect('materials.name',                'towerse.material_names')
            self.connect('materials.E',                   'towerse.E_mat')
            self.connect('materials.G',                   'towerse.G_mat')
            self.connect('materials.rho',                 'towerse.rho_mat')
            self.connect('materials.sigma_y',             'towerse.sigma_y_mat')
            self.connect('materials.unit_cost',           'towerse.unit_cost_mat')
            self.connect('costs.labor_rate',              'towerse.labor_cost_rate')
            self.connect('costs.painting_rate',           'towerse.painting_cost_rate')
            if modeling_options['flags']['monopile']:
                self.connect('env.rho_water',                    'towerse.rho_water')
                self.connect('env.mu_water',                     'towerse.mu_water')                    
                self.connect('env.G_soil',                       'towerse.G_soil')                    
                self.connect('env.nu_soil',                      'towerse.nu_soil')
                self.connect('env.hsig_wave',                    'towerse.hsig_wave')
                self.connect('env.Tsig_wave',                    'towerse.Tsig_wave')
                self.connect('monopile.diameter',                'towerse.monopile_outer_diameter_in')
                self.connect('monopile.height',                  'towerse.monopile_height')
                self.connect('monopile.s',                       'towerse.monopile_s')
                self.connect('monopile.layer_thickness',         'towerse.monopile_layer_thickness')
                self.connect('monopile.layer_mat',               'towerse.monopile_layer_materials')
                self.connect('monopile.outfitting_factor',       'towerse.monopile_outfitting_factor')
                self.connect('monopile.transition_piece_height', 'towerse.transition_piece_height')
                self.connect('monopile.transition_piece_mass',   'towerse.transition_piece_mass')
                self.connect('monopile.gravity_foundation_mass', 'towerse.gravity_foundation_mass')
                self.connect('monopile.suctionpile_depth',       'towerse.suctionpile_depth')
                self.connect('monopile.suctionpile_depth_diam_ratio', 'towerse.suctionpile_depth_diam_ratio')

        # Connections to turbine constraints
        if modeling_options['flags']['blade'] and modeling_options['flags']['tower']:
            self.connect('configuration.rotor_orientation', 'tcons.rotor_orientation')
            self.connect('rs.tip_pos.tip_deflection',       'tcons.tip_deflection')
            self.connect('assembly.rotor_radius',           'tcons.Rtip')
            self.connect('assembly.blade_ref_axis',         'tcons.ref_axis_blade')
            self.connect('hub.cone',                        'tcons.precone')
            self.connect('nacelle.uptilt',                  'tcons.tilt')
            self.connect('nacelle.overhang',                'tcons.overhang')
            self.connect('assembly.tower_ref_axis',         'tcons.ref_axis_tower')
            self.connect('tower.diameter',                  'tcons.d_full')

        # Connections to turbine capital cost
        self.connect('configuration.n_blades',          'tcc.blade_number')
        self.connect('configuration.rated_power',  'tcc.machine_rating')
        if modeling_options['flags']['blade']:
            self.connect('re.precomp.blade_mass',       'tcc.blade_mass')
            self.connect('re.precomp.total_blade_cost', 'tcc.blade_cost_external')

        if modeling_options['flags']['nacelle']:
            self.connect('drivese.hub_mass',            'tcc.hub_mass')
            self.connect('drivese.pitch_mass',          'tcc.pitch_system_mass')
            self.connect('drivese.spinner_mass',        'tcc.spinner_mass')
            self.connect('drivese.lss_mass',            'tcc.lss_mass')
            self.connect('drivese.mean_bearing_mass',   'tcc.main_bearing_mass')
            self.connect('drivese.gearbox_mass',        'tcc.gearbox_mass')
            self.connect('drivese.hss_mass',            'tcc.hss_mass')
            self.connect('drivese.brake_mass',          'tcc.brake_mass')
            self.connect('drivese.generator_mass',      'tcc.generator_mass')
            self.connect('drivese.total_bedplate_mass', 'tcc.bedplate_mass')
            self.connect('drivese.yaw_mass',            'tcc.yaw_mass')
            self.connect('drivese.converter_mass',      'tcc.converter_mass')
            self.connect('drivese.transformer_mass',    'tcc.transformer_mass')
            self.connect('drivese.hvac_mass',           'tcc.hvac_mass')
            self.connect('drivese.cover_mass',          'tcc.cover_mass')
            self.connect('drivese.platform_mass',       'tcc.platforms_mass')
            
            if modeling_options['flags']['generator']:
                self.connect('drivese.generator_cost',  'tcc.generator_cost_external')

        if modeling_options['flags']['tower']:
            self.connect('towerse.structural_mass',          'tcc.tower_mass')
            self.connect('towerse.structural_cost',          'tcc.tower_cost_external')
            
        self.connect('costs.blade_mass_cost_coeff'                 , 'tcc.blade_mass_cost_coeff')
        self.connect('costs.hub_mass_cost_coeff'                   , 'tcc.hub_mass_cost_coeff')
        self.connect('costs.pitch_system_mass_cost_coeff'          , 'tcc.pitch_system_mass_cost_coeff')
        self.connect('costs.spinner_mass_cost_coeff'               , 'tcc.spinner_mass_cost_coeff')
        self.connect('costs.lss_mass_cost_coeff'                   , 'tcc.lss_mass_cost_coeff')
        self.connect('costs.bearing_mass_cost_coeff'               , 'tcc.bearing_mass_cost_coeff')
        self.connect('costs.gearbox_mass_cost_coeff'               , 'tcc.gearbox_mass_cost_coeff')
        self.connect('costs.hss_mass_cost_coeff'                   , 'tcc.hss_mass_cost_coeff')
        self.connect('costs.generator_mass_cost_coeff'             , 'tcc.generator_mass_cost_coeff')
        self.connect('costs.bedplate_mass_cost_coeff'              , 'tcc.bedplate_mass_cost_coeff')
        self.connect('costs.yaw_mass_cost_coeff'                   , 'tcc.yaw_mass_cost_coeff')
        self.connect('costs.converter_mass_cost_coeff'             , 'tcc.converter_mass_cost_coeff')
        self.connect('costs.transformer_mass_cost_coeff'           , 'tcc.transformer_mass_cost_coeff')
        self.connect('costs.hvac_mass_cost_coeff'                  , 'tcc.hvac_mass_cost_coeff')
        self.connect('costs.cover_mass_cost_coeff'                 , 'tcc.cover_mass_cost_coeff')
        self.connect('costs.elec_connec_machine_rating_cost_coeff' , 'tcc.elec_connec_machine_rating_cost_coeff')
        self.connect('costs.platforms_mass_cost_coeff'             , 'tcc.platforms_mass_cost_coeff')
        self.connect('costs.tower_mass_cost_coeff'                 , 'tcc.tower_mass_cost_coeff')
        self.connect('costs.controls_machine_rating_cost_coeff'    , 'tcc.controls_machine_rating_cost_coeff')
        self.connect('costs.crane_cost'                            , 'tcc.crane_cost')

class WindPark(om.Group):
    # Openmdao group to run the cost analysis of a wind park
    
    def initialize(self):
        self.options.declare('modeling_options')
        self.options.declare('opt_options')
        
    def setup(self):
        modeling_options = self.options['modeling_options']
        opt_options     = self.options['opt_options']

        self.add_subsystem('wt',        WT_RNTA(modeling_options = modeling_options, opt_options = opt_options), promotes=['*'])
        if modeling_options['Analysis_Flags']['BOS']:
            if modeling_options['flags']['monopile'] == True or modeling_options['flags']['floating_platform'] == True:
                self.add_subsystem('orbit',     Orbit(floating=modeling_options['flags']['floating_platform']))
            else:
                self.add_subsystem('landbosse', LandBOSSE())

        if modeling_options['flags']['blade']:
            self.add_subsystem('financese', PlantFinance(verbosity=modeling_options['general']['verbosity']))
            self.add_subsystem('outputs_2_screen',  Outputs_2_Screen(modeling_options = modeling_options, opt_options = opt_options))
        
        if opt_options['opt_flag'] and opt_options['recorder']['flag']:
            self.add_subsystem('conv_plots',    Convergence_Trends_Opt(opt_options = opt_options))

        # BOS inputs
        if modeling_options['Analysis_Flags']['BOS']:
            if modeling_options['flags']['monopile'] == True or modeling_options['flags']['floating_platform'] == True:
                # Inputs into ORBIT
                self.connect('configuration.rated_power',             'orbit.turbine_rating')
                self.connect('env.water_depth',                       'orbit.site_depth')
                self.connect('costs.turbine_number',                  'orbit.number_of_turbines')
                self.connect('configuration.n_blades',                'orbit.number_of_blades')
                self.connect('assembly.hub_height',                   'orbit.hub_height')
                self.connect('assembly.rotor_diameter',               'orbit.turbine_rotor_diameter')     
                self.connect('towerse.tower_mass',                    'orbit.tower_mass')
<<<<<<< HEAD
                if modeling_options['flags']['monopile'] == True:
                    self.connect('towerse.monopile_mass',                 'orbit.monopile_mass')
                    self.connect('towerse.monopile_length',               'orbit.monopile_length')
                    self.connect('monopile.transition_piece_mass',        'orbit.transition_piece_mass')
                    self.connect('monopile.diameter',                     'orbit.monopile_diameter', src_indices=[0])
                else:
                    self.connect('mooring.n_lines',                       'orbit.num_mooring_lines')
                    self.connect('mooring.line_mass',                     'orbit.mooring_line_mass', src_indices=[0])
                    self.connect('mooring.line_diameter',                 'orbit.mooring_line_diameter', src_indices=[0])
                    self.connect('mooring.unstretched_length',            'orbit.mooring_line_length', src_indices=[0])
                    self.connect('mooring.anchor_mass',                   'orbit.anchor_mass')
                self.connect('elastic.precomp.blade_mass',            'orbit.blade_mass')
                self.connect('tcc.turbine_cost_kW',                   'orbit.turbine_capex')
                self.connect('drivese.nacelle_mass',                  'orbit.nacelle_mass')
=======
                self.connect('towerse.monopile_mass',                 'orbit.monopile_mass')
                self.connect('towerse.monopile_length',               'orbit.monopile_length')
                self.connect('monopile.transition_piece_mass',        'orbit.transition_piece_mass')
                self.connect('re.precomp.blade_mass',                 'orbit.blade_mass')
                self.connect('tcc.turbine_cost_kW',                   'orbit.turbine_capex')
                if modeling_options['flags']['nacelle']:
                    self.connect('drivese.nacelle_mass',                  'orbit.nacelle_mass')
                self.connect('monopile.diameter',                     'orbit.monopile_diameter', src_indices=[0])
>>>>>>> dd1eb300
                self.connect('wt_class.V_mean',                       'orbit.site_mean_windspeed')
                self.connect('rp.powercurve.rated_V',                 'orbit.turbine_rated_windspeed')
                self.connect('bos.plant_turbine_spacing',             'orbit.plant_turbine_spacing')
                self.connect('bos.plant_row_spacing',                 'orbit.plant_row_spacing')
                self.connect('bos.commissioning_pct',                 'orbit.commissioning_pct')
                self.connect('bos.decommissioning_pct',               'orbit.decommissioning_pct')
                self.connect('bos.distance_to_substation',            'orbit.plant_substation_distance')
                self.connect('bos.distance_to_interconnection',       'orbit.interconnection_distance')
                self.connect('bos.site_distance',                     'orbit.site_distance')
                self.connect('bos.distance_to_landfall',              'orbit.site_distance_to_landfall')
                self.connect('bos.port_cost_per_month',               'orbit.port_cost_per_month')
                self.connect('bos.site_auction_price',                'orbit.site_auction_price')
                self.connect('bos.site_assessment_plan_cost',         'orbit.site_assessment_plan_cost')
                self.connect('bos.site_assessment_cost',              'orbit.site_assessment_cost')
                self.connect('bos.construction_operations_plan_cost', 'orbit.construction_operations_plan_cost')
                self.connect('bos.boem_review_cost',                  'orbit.boem_review_cost')
                self.connect('bos.design_install_plan_cost',          'orbit.design_install_plan_cost')
            else:
                # Inputs into LandBOSSE
                self.connect('assembly.hub_height',             'landbosse.hub_height_meters')
                self.connect('costs.turbine_number',            'landbosse.num_turbines')
                self.connect('configuration.rated_power',       'landbosse.turbine_rating_MW')
                self.connect('env.shear_exp',                   'landbosse.wind_shear_exponent')
                self.connect('assembly.rotor_diameter',         'landbosse.rotor_diameter_m')
                self.connect('configuration.n_blades',          'landbosse.number_of_blades')
                if modeling_options['flags']['blade']:
                    self.connect('rp.powercurve.rated_T',       'landbosse.rated_thrust_N')
                self.connect('towerse.tower_mass',              'landbosse.tower_mass')
                if modeling_options['flags']['nacelle']:
                    self.connect('drivese.nacelle_mass',            'landbosse.nacelle_mass')
                    self.connect('drivese.hub_system_mass',         'landbosse.hub_mass')
                self.connect('re.precomp.blade_mass',           'landbosse.blade_mass')
                self.connect('foundation.height',               'landbosse.foundation_height')
                self.connect('bos.plant_turbine_spacing',       'landbosse.turbine_spacing_rotor_diameters')
                self.connect('bos.plant_row_spacing',           'landbosse.row_spacing_rotor_diameters')
                self.connect('bos.commissioning_pct',           'landbosse.commissioning_pct')
                self.connect('bos.decommissioning_pct',         'landbosse.decommissioning_pct')
                self.connect('bos.distance_to_substation',      'landbosse.trench_len_to_substation_km')
                self.connect('bos.distance_to_interconnection', 'landbosse.distance_to_interconnect_mi')
                self.connect('bos.interconnect_voltage',        'landbosse.interconnect_voltage_kV')
            
        # Inputs to plantfinancese from wt group
        if modeling_options['flags']['blade']:
            self.connect('rp.AEP',                  'financese.turbine_aep')
            self.connect('tcc.turbine_cost_kW',     'financese.tcc_per_kW')
            
            if modeling_options['flags']['bos']:
                if modeling_options['flags']['offshore']:
                    self.connect('orbit.total_capex_kW',    'financese.bos_per_kW')
                else:
                    self.connect('landbosse.bos_capex_kW',  'financese.bos_per_kW')
            else:
                self.connect('costs.bos_per_kW',  'financese.bos_per_kW')
                
            # Inputs to plantfinancese from input yaml
            if modeling_options['flags']['control']:
                self.connect('configuration.rated_power', 'financese.machine_rating')
            self.connect('costs.turbine_number',    'financese.turbine_number')
            self.connect('costs.opex_per_kW',       'financese.opex_per_kW')
            self.connect('costs.offset_tcc_per_kW', 'financese.offset_tcc_per_kW')
            self.connect('costs.wake_loss_factor',  'financese.wake_loss_factor')
            self.connect('costs.fixed_charge_rate', 'financese.fixed_charge_rate')

        # Connections to outputs to screen
        if modeling_options['flags']['blade']:
            self.connect('rp.AEP',                      'outputs_2_screen.aep')
            self.connect('financese.lcoe',              'outputs_2_screen.lcoe')
            self.connect('re.precomp.blade_mass',       'outputs_2_screen.blade_mass')
            self.connect('rs.tip_pos.tip_deflection',   'outputs_2_screen.tip_deflection')<|MERGE_RESOLUTION|>--- conflicted
+++ resolved
@@ -571,7 +571,7 @@
 
         # BOS inputs
         if modeling_options['Analysis_Flags']['BOS']:
-            if modeling_options['flags']['monopile'] == True or modeling_options['flags']['floating_platform'] == True:
+            if modeling_options['flags']['offshore']:
                 # Inputs into ORBIT
                 self.connect('configuration.rated_power',             'orbit.turbine_rating')
                 self.connect('env.water_depth',                       'orbit.site_depth')
@@ -580,8 +580,7 @@
                 self.connect('assembly.hub_height',                   'orbit.hub_height')
                 self.connect('assembly.rotor_diameter',               'orbit.turbine_rotor_diameter')     
                 self.connect('towerse.tower_mass',                    'orbit.tower_mass')
-<<<<<<< HEAD
-                if modeling_options['flags']['monopile'] == True:
+                if modeling_options['flags']['monopile']:
                     self.connect('towerse.monopile_mass',                 'orbit.monopile_mass')
                     self.connect('towerse.monopile_length',               'orbit.monopile_length')
                     self.connect('monopile.transition_piece_mass',        'orbit.transition_piece_mass')
@@ -592,19 +591,10 @@
                     self.connect('mooring.line_diameter',                 'orbit.mooring_line_diameter', src_indices=[0])
                     self.connect('mooring.unstretched_length',            'orbit.mooring_line_length', src_indices=[0])
                     self.connect('mooring.anchor_mass',                   'orbit.anchor_mass')
-                self.connect('elastic.precomp.blade_mass',            'orbit.blade_mass')
-                self.connect('tcc.turbine_cost_kW',                   'orbit.turbine_capex')
-                self.connect('drivese.nacelle_mass',                  'orbit.nacelle_mass')
-=======
-                self.connect('towerse.monopile_mass',                 'orbit.monopile_mass')
-                self.connect('towerse.monopile_length',               'orbit.monopile_length')
-                self.connect('monopile.transition_piece_mass',        'orbit.transition_piece_mass')
                 self.connect('re.precomp.blade_mass',                 'orbit.blade_mass')
                 self.connect('tcc.turbine_cost_kW',                   'orbit.turbine_capex')
                 if modeling_options['flags']['nacelle']:
                     self.connect('drivese.nacelle_mass',                  'orbit.nacelle_mass')
-                self.connect('monopile.diameter',                     'orbit.monopile_diameter', src_indices=[0])
->>>>>>> dd1eb300
                 self.connect('wt_class.V_mean',                       'orbit.site_mean_windspeed')
                 self.connect('rp.powercurve.rated_V',                 'orbit.turbine_rated_windspeed')
                 self.connect('bos.plant_turbine_spacing',             'orbit.plant_turbine_spacing')
