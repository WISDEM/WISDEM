import numpy as np
import openmdao.api as om

from wisdem.rotorse.rotor import RotorSE
from wisdem.towerse.tower import TowerSE
from wisdem.floatingse.floating import FloatingSE
from wisdem.fixed_bottomse.jacket import JacketSE
from wisdem.glue_code.gc_RunTools import Outputs_2_Screen, Convergence_Trends_Opt
from wisdem.drivetrainse.drivetrain import DrivetrainSE
from wisdem.fixed_bottomse.monopile import MonopileSE
from wisdem.glue_code.gc_WT_DataStruc import WindTurbineOntologyOpenMDAO
from wisdem.nrelcsm.nrel_csm_cost_2015 import Turbine_CostsSE_2015
from wisdem.commonse.turbine_constraints import TurbineConstraints
from wisdem.plant_financese.plant_finance import PlantFinance
from wisdem.landbosse.landbosse_omdao.landbosse import LandBOSSE

try:
    from wisdem.orbit.api.wisdem import Orbit
except ImportError:
    print("WARNING: Be sure to pip install simpy and marmot-agents for offshore BOS runs")


class WT_RNTA(om.Group):
    # Openmdao group to run the analysis of the wind turbine

    def initialize(self):
        self.options.declare("modeling_options")
        self.options.declare("opt_options")

    def setup(self):
        modeling_options = self.options["modeling_options"]
        nLC = modeling_options["WISDEM"]["n_dlc"]
        opt_options = self.options["opt_options"]

        if modeling_options["flags"]["blade"] and modeling_options["flags"]["nacelle"]:
            self.linear_solver = lbgs = om.LinearBlockGS()
            self.nonlinear_solver = nlbgs = om.NonlinearBlockGS()
            nlbgs.options["maxiter"] = 5
            nlbgs.options["atol"] = 1e-2
            nlbgs.options["rtol"] = 1e-8
            nlbgs.options["iprint"] = 0

        # Analysis components
        self.add_subsystem(
            "wt_init",
            WindTurbineOntologyOpenMDAO(modeling_options=modeling_options, opt_options=opt_options),
            promotes=["*"],
        )

        if modeling_options["flags"]["blade"]:
            self.add_subsystem("rotorse", RotorSE(modeling_options=modeling_options, opt_options=opt_options))

        if modeling_options["flags"]["nacelle"]:
            self.add_subsystem("drivese", DrivetrainSE(modeling_options=modeling_options))

        if modeling_options["flags"]["tower"]:
            self.add_subsystem("towerse", TowerSE(modeling_options=modeling_options))

        if modeling_options["flags"]["monopile"]:
            self.add_subsystem("fixedse", MonopileSE(modeling_options=modeling_options))

        elif modeling_options["flags"]["jacket"]:
            self.add_subsystem("fixedse", JacketSE(modeling_options=modeling_options))

        elif modeling_options["flags"]["floating"]:
            self.add_subsystem("floatingse", FloatingSE(modeling_options=modeling_options))

        if modeling_options["flags"]["blade"] and modeling_options["flags"]["tower"]:
            self.add_subsystem("tcons", TurbineConstraints(modeling_options=modeling_options))

        self.add_subsystem("tcc", Turbine_CostsSE_2015(verbosity=modeling_options["General"]["verbosity"]))

        if modeling_options["flags"]["blade"]:
            n_span = modeling_options["WISDEM"]["RotorSE"]["n_span"]

            # Conncetions to ccblade
            self.connect("blade.pa.chord_param", "rotorse.chord")
            self.connect("blade.pa.twist_param", "rotorse.ccblade.twist")
            self.connect("blade.opt_var.s_opt_chord", "rotorse.ccblade.s_opt_chord")
            self.connect("blade.opt_var.s_opt_twist", "rotorse.ccblade.s_opt_twist")
            self.connect("blade.outer_shape_bem.s", "rotorse.s")
            self.connect("assembly.r_blade", "rotorse.r")
            self.connect("assembly.rotor_radius", "rotorse.Rtip")
            self.connect("hub.radius", "rotorse.Rhub")
            self.connect("blade.interp_airfoils.r_thick_interp", "rotorse.ccblade.rthick")
            self.connect("airfoils.aoa", "rotorse.airfoils_aoa")
            self.connect("airfoils.Re", "rotorse.airfoils_Re")
            self.connect("af_3d.cl_corrected", "rotorse.airfoils_cl")
            self.connect("af_3d.cd_corrected", "rotorse.airfoils_cd")
            self.connect("af_3d.cm_corrected", "rotorse.airfoils_cm")
            self.connect("assembly.hub_height", "rotorse.hub_height")
            self.connect("hub.cone", "rotorse.precone")
            self.connect("nacelle.uptilt", "rotorse.tilt")
<<<<<<< HEAD
            self.connect("assembly.blade_ref_axis", "rotorse.precurve", src_indices=om.slicer[:, 0])
            self.connect("assembly.blade_ref_axis", "rotorse.precurveTip", src_indices=om.slicer[-1, 0])
            self.connect("assembly.blade_ref_axis", "rotorse.presweep", src_indices=om.slicer[:, 1])
            self.connect("assembly.blade_ref_axis", "rotorse.presweepTip", src_indices=om.slicer[-1, 1])
=======
            self.connect("assembly.prebend", "rotorse.precurve")
            self.connect("assembly.prebendTip", "rotorse.precurveTip")
            self.connect("assembly.presweep", "rotorse.presweep")
            self.connect("assembly.presweepTip", "rotorse.presweepTip")
>>>>>>> 7ff28095
            if modeling_options["flags"]["control"]:
                self.connect("control.rated_pitch", "rotorse.pitch")
            self.connect("control.rated_TSR", "rotorse.tsr")
            self.connect("env.rho_air", "rotorse.rho_air")
            self.connect("env.mu_air", "rotorse.mu_air")
            self.connect("env.shear_exp", "rotorse.shearExp")
            self.connect(
                "configuration.n_blades",
                ["rotorse.nBlades", "rotorse.re.precomp.n_blades", "rotorse.rs.constr.blade_number"],
            )
            self.connect("configuration.ws_class", "rotorse.wt_class.turbine_class")
            self.connect("blade.ps.layer_thickness_param", "rotorse.re.precomp.layer_thickness")

            # Connections to rotor elastic and frequency analysis
            self.connect("nacelle.uptilt", "rotorse.re.precomp.uptilt")
            self.connect("blade.outer_shape_bem.pitch_axis", "rotorse.re.pitch_axis")
            self.connect("blade.interp_airfoils.coord_xy_interp", "rotorse.re.coord_xy_interp")
            self.connect("blade.internal_structure_2d_fem.layer_start_nd", "rotorse.re.precomp.layer_start_nd")
            self.connect("blade.internal_structure_2d_fem.layer_end_nd", "rotorse.re.precomp.layer_end_nd")
            self.connect("blade.internal_structure_2d_fem.layer_web", "rotorse.re.precomp.layer_web")
            self.connect("blade.internal_structure_2d_fem.definition_layer", "rotorse.re.precomp.definition_layer")
            self.connect("blade.internal_structure_2d_fem.web_start_nd", "rotorse.re.precomp.web_start_nd")
            self.connect("blade.internal_structure_2d_fem.web_end_nd", "rotorse.re.precomp.web_end_nd")
            self.connect("blade.internal_structure_2d_fem.joint_position", "rotorse.re.precomp.joint_position")
            self.connect("blade.internal_structure_2d_fem.joint_mass", "rotorse.re.precomp.joint_mass")
            self.connect("materials.name", "rotorse.re.precomp.mat_name")
            self.connect("materials.orth", "rotorse.re.precomp.orth")
            self.connect("materials.E", "rotorse.re.precomp.E")
            self.connect("materials.G", "rotorse.re.precomp.G")
            self.connect("materials.nu", "rotorse.re.precomp.nu")
            self.connect("materials.rho", "rotorse.re.precomp.rho")

            # Conncetions to rail transport module
            if opt_options["constraints"]["blade"]["rail_transport"]["flag"]:
                self.connect("assembly.blade_ref_axis", "rotorse.re.rail.blade_ref_axis")

            # Connections from blade struct parametrization to rotor load anlysis
            self.connect("blade.opt_var.s_opt_spar_cap_ss", "rotorse.rs.constr.s_opt_spar_cap_ss")
            self.connect("blade.opt_var.s_opt_spar_cap_ps", "rotorse.rs.constr.s_opt_spar_cap_ps")
            self.connect("blade.opt_var.s_opt_te_ss", "rotorse.rs.constr.s_opt_te_ss")
            self.connect("blade.opt_var.s_opt_te_ps", "rotorse.rs.constr.s_opt_te_ps")

            # Connections to RotorPower
            self.connect("control.V_in", "rotorse.rp.v_min")
            self.connect("control.V_out", "rotorse.rp.v_max")
            self.connect("configuration.rated_power", "rotorse.rp.rated_power")
            self.connect("control.minOmega", "rotorse.rp.omega_min")
            self.connect("control.maxOmega", "rotorse.rp.omega_max")
            self.connect("control.max_TS", "rotorse.rp.control_maxTS")
            self.connect("configuration.gearbox_type", "rotorse.rp.drivetrainType")
            self.connect("nacelle.gearbox_efficiency", "rotorse.rp.powercurve.gearbox_efficiency")
            if modeling_options["flags"]["nacelle"]:
                self.connect("drivese.lss_rpm", "rotorse.rp.powercurve.lss_rpm")
                self.connect("drivese.generator_efficiency", "rotorse.rp.powercurve.generator_efficiency")
            self.connect("env.weibull_k", "rotorse.rp.cdf.k")
            self.connect("configuration.turb_class", "rotorse.rp.gust.turbulence_class")

            # Connections to RotorStructure
            self.connect("blade.internal_structure_2d_fem.d_f", "rotorse.rs.brs.d_f")
            self.connect("blade.internal_structure_2d_fem.sigma_max", "rotorse.rs.brs.sigma_max")
            self.connect("blade.pa.chord_param", "rotorse.rs.brs.rootD", src_indices=[0])
            self.connect("blade.ps.layer_thickness_param", "rotorse.rs.brs.layer_thickness")
            self.connect("blade.internal_structure_2d_fem.layer_start_nd", "rotorse.rs.brs.layer_start_nd")
            self.connect("blade.internal_structure_2d_fem.layer_end_nd", "rotorse.rs.brs.layer_end_nd")

            # Connections to RotorCost
            self.connect("assembly.blade_length", "rotorse.rc.blade_length")
            self.connect("blade.outer_shape_bem.s", "rotorse.rc.s")
            self.connect("blade.pa.chord_param", "rotorse.rc.chord")
            self.connect("blade.interp_airfoils.coord_xy_interp", "rotorse.rc.coord_xy_interp")
            self.connect("blade.internal_structure_2d_fem.layer_thickness", "rotorse.rc.layer_thickness")
            self.connect("blade.internal_structure_2d_fem.layer_start_nd", "rotorse.rc.layer_start_nd")
            self.connect("blade.internal_structure_2d_fem.layer_end_nd", "rotorse.rc.layer_end_nd")
            self.connect("blade.internal_structure_2d_fem.layer_web", "rotorse.rc.layer_web")
            self.connect("blade.internal_structure_2d_fem.definition_layer", "rotorse.rc.definition_layer")
            self.connect("blade.internal_structure_2d_fem.web_start_nd", "rotorse.rc.web_start_nd")
            self.connect("blade.internal_structure_2d_fem.web_end_nd", "rotorse.rc.web_end_nd")
            self.connect("blade.internal_structure_2d_fem.joint_position", "rotorse.rc.joint_position")
            self.connect("blade.internal_structure_2d_fem.joint_mass", "rotorse.rc.joint_mass")
            self.connect("blade.internal_structure_2d_fem.joint_cost", "rotorse.rc.joint_cost")
            self.connect("materials.name", "rotorse.rc.mat_name")
            self.connect("materials.orth", "rotorse.rc.orth")
            self.connect("materials.rho", "rotorse.rc.rho")
            self.connect("materials.component_id", "rotorse.rc.component_id")
            self.connect("materials.unit_cost", "rotorse.rc.unit_cost")
            self.connect("materials.waste", "rotorse.rc.waste")
            self.connect("materials.rho_fiber", "rotorse.rc.rho_fiber")
            self.connect("materials.ply_t", "rotorse.rc.ply_t")
            self.connect("materials.fwf", "rotorse.rc.fwf")
            self.connect("materials.roll_mass", "rotorse.rc.roll_mass")

        # Connections to DriveSE
        if modeling_options["flags"]["nacelle"]:
            self.connect("hub.diameter", "drivese.hub_diameter")
            self.connect("hub.hub_in2out_circ", "drivese.hub_in2out_circ")
            self.connect("hub.flange_t2shell_t", "drivese.flange_t2shell_t")
            self.connect("hub.flange_OD2hub_D", "drivese.flange_OD2hub_D")
            self.connect("hub.flange_ID2flange_OD", "drivese.flange_ID2flange_OD")
            self.connect("hub.hub_stress_concentration", "drivese.hub_stress_concentration")
            self.connect("hub.n_front_brackets", "drivese.n_front_brackets")
            self.connect("hub.n_rear_brackets", "drivese.n_rear_brackets")
            self.connect("hub.clearance_hub_spinner", "drivese.clearance_hub_spinner")
            self.connect("hub.spin_hole_incr", "drivese.spin_hole_incr")
            self.connect("hub.pitch_system_scaling_factor", "drivese.pitch_system_scaling_factor")
            self.connect("hub.spinner_gust_ws", "drivese.spinner_gust_ws")

            self.connect("configuration.n_blades", "drivese.n_blades")

            self.connect("assembly.rotor_diameter", "drivese.rotor_diameter")
            self.connect("configuration.upwind", "drivese.upwind")
            self.connect("control.minOmega", "drivese.minimum_rpm")
            self.connect("rotorse.rp.powercurve.rated_Omega", "drivese.rated_rpm")
            self.connect("rotorse.rp.powercurve.rated_Q", "drivese.rated_torque")
            self.connect("configuration.rated_power", "drivese.machine_rating")
            if modeling_options["flags"]["tower"]:
                self.connect("tower.diameter", "drivese.D_top", src_indices=[-1])

            self.connect("rotorse.rs.aero_hub_loads.Fhub", "drivese.F_hub")
            self.connect("rotorse.rs.aero_hub_loads.Mhub", "drivese.M_hub")
            self.connect("rotorse.rs.frame.root_M", "drivese.pitch_system.BRFM", src_indices=[1])

            self.connect("blade.pa.chord_param", "drivese.blade_root_diameter", src_indices=[0])
            self.connect("rotorse.re.precomp.blade_mass", "drivese.blade_mass")
            self.connect("rotorse.re.precomp.mass_all_blades", "drivese.blades_mass")
            self.connect("rotorse.re.precomp.I_all_blades", "drivese.blades_I")

            self.connect("nacelle.distance_hub2mb", "drivese.L_h1")
            self.connect("nacelle.distance_mb2mb", "drivese.L_12")
            self.connect("nacelle.L_generator", "drivese.L_generator")
            self.connect("nacelle.overhang", "drivese.overhang")
            self.connect("nacelle.distance_tt_hub", "drivese.drive_height")
            self.connect("nacelle.uptilt", "drivese.tilt")
            self.connect("nacelle.gear_ratio", "drivese.gear_ratio")
            self.connect("nacelle.damping_ratio", "drivese.damping_ratio")
            self.connect("nacelle.mb1Type", "drivese.bear1.bearing_type")
            self.connect("nacelle.mb2Type", "drivese.bear2.bearing_type")
            self.connect("nacelle.lss_diameter", "drivese.lss_diameter")
            self.connect("nacelle.lss_wall_thickness", "drivese.lss_wall_thickness")
            if modeling_options["WISDEM"]["DriveSE"]["direct"]:
                self.connect("nacelle.nose_diameter", "drivese.bear1.D_shaft", src_indices=[0])
                self.connect("nacelle.nose_diameter", "drivese.bear2.D_shaft", src_indices=[-1])
            else:
                self.connect("nacelle.lss_diameter", "drivese.bear1.D_shaft", src_indices=[0])
                self.connect("nacelle.lss_diameter", "drivese.bear2.D_shaft", src_indices=[-1])
            self.connect("nacelle.uptower", "drivese.uptower")
            self.connect("nacelle.brake_mass_user", "drivese.brake_mass_user")
            self.connect("nacelle.hvac_mass_coeff", "drivese.hvac_mass_coeff")
            self.connect("nacelle.converter_mass_user", "drivese.converter_mass_user")
            self.connect("nacelle.transformer_mass_user", "drivese.transformer_mass_user")

            if modeling_options["WISDEM"]["DriveSE"]["direct"]:
                self.connect("nacelle.nose_diameter", "drivese.nose_diameter")  # only used in direct
                self.connect("nacelle.nose_wall_thickness", "drivese.nose_wall_thickness")  # only used in direct
                self.connect(
                    "nacelle.bedplate_wall_thickness", "drivese.bedplate_wall_thickness"
                )  # only used in direct
            else:
                self.connect("nacelle.hss_length", "drivese.L_hss")  # only used in geared
                self.connect("nacelle.hss_diameter", "drivese.hss_diameter")  # only used in geared
                self.connect("nacelle.hss_wall_thickness", "drivese.hss_wall_thickness")  # only used in geared
                self.connect("nacelle.hss_material", "drivese.hss_material")
                self.connect("nacelle.planet_numbers", "drivese.planet_numbers")  # only used in geared
                self.connect("nacelle.gear_configuration", "drivese.gear_configuration")  # only used in geared
                self.connect("nacelle.bedplate_flange_width", "drivese.bedplate_flange_width")  # only used in geared
                self.connect(
                    "nacelle.bedplate_flange_thickness", "drivese.bedplate_flange_thickness"
                )  # only used in geared
                self.connect("nacelle.bedplate_web_thickness", "drivese.bedplate_web_thickness")  # only used in geared

            self.connect("hub.hub_material", "drivese.hub_material")
            self.connect("hub.spinner_material", "drivese.spinner_material")
            self.connect("nacelle.lss_material", "drivese.lss_material")
            self.connect("nacelle.bedplate_material", "drivese.bedplate_material")
            self.connect("materials.name", "drivese.material_names")
            self.connect("materials.E", "drivese.E_mat")
            self.connect("materials.G", "drivese.G_mat")
            self.connect("materials.rho", "drivese.rho_mat")
            self.connect("materials.sigma_y", "drivese.Xy_mat")
            self.connect("materials.Xt", "drivese.Xt_mat")
            self.connect("materials.wohler_exp", "drivese.wohler_exp_mat")
            self.connect("materials.wohler_intercept", "drivese.wohler_A_mat")
            self.connect("materials.unit_cost", "drivese.unit_cost_mat")

            if modeling_options["flags"]["generator"]:

                self.connect("generator.B_r", "drivese.generator.B_r")
                self.connect("generator.P_Fe0e", "drivese.generator.P_Fe0e")
                self.connect("generator.P_Fe0h", "drivese.generator.P_Fe0h")
                self.connect("generator.S_N", "drivese.generator.S_N")
                self.connect("generator.alpha_p", "drivese.generator.alpha_p")
                self.connect("generator.b_r_tau_r", "drivese.generator.b_r_tau_r")
                self.connect("generator.b_ro", "drivese.generator.b_ro")
                self.connect("generator.b_s_tau_s", "drivese.generator.b_s_tau_s")
                self.connect("generator.b_so", "drivese.generator.b_so")
                self.connect("generator.cofi", "drivese.generator.cofi")
                self.connect("generator.freq", "drivese.generator.freq")
                self.connect("generator.h_i", "drivese.generator.h_i")
                self.connect("generator.h_sy0", "drivese.generator.h_sy0")
                self.connect("generator.h_w", "drivese.generator.h_w")
                self.connect("generator.k_fes", "drivese.generator.k_fes")
                self.connect("generator.k_fillr", "drivese.generator.k_fillr")
                self.connect("generator.k_fills", "drivese.generator.k_fills")
                self.connect("generator.k_s", "drivese.generator.k_s")
                self.connect("generator.m", "drivese.generator.m")
                self.connect("generator.mu_0", "drivese.generator.mu_0")
                self.connect("generator.mu_r", "drivese.generator.mu_r")
                self.connect("generator.p", "drivese.generator.p")
                self.connect("generator.phi", "drivese.generator.phi")
                self.connect("generator.q1", "drivese.generator.q1")
                self.connect("generator.q2", "drivese.generator.q2")
                self.connect("generator.ratio_mw2pp", "drivese.generator.ratio_mw2pp")
                self.connect("generator.resist_Cu", "drivese.generator.resist_Cu")
                self.connect("generator.sigma", "drivese.generator.sigma")
                self.connect("generator.y_tau_p", "drivese.generator.y_tau_p")
                self.connect("generator.y_tau_pr", "drivese.generator.y_tau_pr")

                self.connect("generator.I_0", "drivese.generator.I_0")
                self.connect("generator.d_r", "drivese.generator.d_r")
                self.connect("generator.h_m", "drivese.generator.h_m")
                self.connect("generator.h_0", "drivese.generator.h_0")
                self.connect("generator.h_s", "drivese.generator.h_s")
                self.connect("generator.len_s", "drivese.generator.len_s")
                self.connect("generator.n_r", "drivese.generator.n_r")
                self.connect("generator.rad_ag", "drivese.generator.rad_ag")
                self.connect("generator.t_wr", "drivese.generator.t_wr")

                self.connect("generator.n_s", "drivese.generator.n_s")
                self.connect("generator.b_st", "drivese.generator.b_st")
                self.connect("generator.d_s", "drivese.generator.d_s")
                self.connect("generator.t_ws", "drivese.generator.t_ws")

                self.connect("generator.rho_Copper", "drivese.generator.rho_Copper")
                self.connect("generator.rho_Fe", "drivese.generator.rho_Fe")
                self.connect("generator.rho_Fes", "drivese.generator.rho_Fes")
                self.connect("generator.rho_PM", "drivese.generator.rho_PM")

                self.connect("generator.C_Cu", "drivese.generator.C_Cu")
                self.connect("generator.C_Fe", "drivese.generator.C_Fe")
                self.connect("generator.C_Fes", "drivese.generator.C_Fes")
                self.connect("generator.C_PM", "drivese.generator.C_PM")

                if modeling_options["WISDEM"]["GeneratorSE"]["type"] in ["pmsg_outer"]:
                    self.connect("generator.N_c", "drivese.generator.N_c")
                    self.connect("generator.b", "drivese.generator.b")
                    self.connect("generator.c", "drivese.generator.c")
                    self.connect("generator.E_p", "drivese.generator.E_p")
                    self.connect("generator.h_yr", "drivese.generator.h_yr")
                    self.connect("generator.h_ys", "drivese.generator.h_ys")
                    self.connect("generator.h_sr", "drivese.generator.h_sr")
                    self.connect("generator.h_ss", "drivese.generator.h_ss")
                    self.connect("generator.t_r", "drivese.generator.t_r")
                    self.connect("generator.t_s", "drivese.generator.t_s")

                    self.connect("generator.u_allow_pcent", "drivese.generator.u_allow_pcent")
                    self.connect("generator.y_allow_pcent", "drivese.generator.y_allow_pcent")
                    self.connect("generator.z_allow_deg", "drivese.generator.z_allow_deg")
                    self.connect("generator.B_tmax", "drivese.generator.B_tmax")
                    self.connect("rotorse.rp.powercurve.rated_mech", "drivese.generator.P_mech")

                if modeling_options["WISDEM"]["GeneratorSE"]["type"] in ["eesg", "pmsg_arms", "pmsg_disc"]:
                    self.connect("generator.tau_p", "drivese.generator.tau_p")
                    self.connect("generator.h_ys", "drivese.generator.h_ys")
                    self.connect("generator.h_yr", "drivese.generator.h_yr")
                    self.connect("generator.b_arm", "drivese.generator.b_arm")

                elif modeling_options["WISDEM"]["GeneratorSE"]["type"] in ["scig", "dfig"]:
                    self.connect("generator.B_symax", "drivese.generator.B_symax")
                    self.connect("generator.S_Nmax", "drivese.generator.S_Nmax")

                if modeling_options["WISDEM"]["DriveSE"]["direct"]:
                    self.connect("nacelle.nose_diameter", "drivese.generator.D_nose", src_indices=[-1])
                    self.connect("nacelle.lss_diameter", "drivese.generator.D_shaft", src_indices=[0])
                else:
                    self.connect("nacelle.hss_diameter", "drivese.generator.D_shaft", src_indices=[-1])

            else:
                self.connect("generator.generator_radius_user", "drivese.generator_radius_user")
                self.connect("generator.generator_mass_user", "drivese.generator_mass_user")
                self.connect("generator.generator_efficiency_user", "drivese.generator_efficiency_user")

        # Connections to TowerSE
        if modeling_options["flags"]["tower"]:
            if modeling_options["flags"]["nacelle"]:
                self.connect("drivese.base_F", "towerse.tower.rna_F")
                self.connect("drivese.base_M", "towerse.tower.rna_M")
                self.connect("drivese.rna_I_TT", "towerse.rna_I")
                self.connect("drivese.rna_cm", "towerse.rna_cg")
                self.connect("drivese.rna_mass", "towerse.rna_mass")
            if modeling_options["flags"]["blade"]:
                self.connect("rotorse.rp.gust.V_gust", "towerse.env.Uref")
            self.connect("assembly.hub_height", "towerse.wind_reference_height")
            self.connect("assembly.hub_height", "towerse.hub_height")
            self.connect("env.rho_air", "towerse.rho_air")
            self.connect("env.mu_air", "towerse.mu_air")
            self.connect("env.shear_exp", "towerse.shearExp")
            self.connect("tower_grid.foundation_height", "towerse.foundation_height")
            self.connect("tower.diameter", "towerse.tower_outer_diameter_in")
            self.connect("tower_grid.height", "towerse.tower_height")
            self.connect("tower_grid.s", "towerse.tower_s")
            self.connect("tower.layer_thickness", "towerse.tower_layer_thickness")
            self.connect("tower.outfitting_factor", "towerse.outfitting_factor_in")
            self.connect("tower.layer_mat", "towerse.tower_layer_materials")
            self.connect("materials.name", "towerse.material_names")
            self.connect("materials.E", "towerse.E_mat")
            self.connect("materials.G", "towerse.G_mat")
            self.connect("materials.rho", "towerse.rho_mat")
            self.connect("materials.sigma_y", "towerse.sigma_y_mat")
            self.connect("materials.Xt", "towerse.sigma_ult_mat")
            self.connect("materials.wohler_exp", "towerse.wohler_exp_mat")
            self.connect("materials.wohler_intercept", "towerse.wohler_A_mat")
            self.connect("materials.unit_cost", "towerse.unit_cost_mat")
            self.connect("costs.labor_rate", "towerse.labor_cost_rate")
            self.connect("costs.painting_rate", "towerse.painting_cost_rate")

        if modeling_options["flags"]["monopile"]:
            if modeling_options["flags"]["blade"]:
                self.connect("rotorse.rp.gust.V_gust", "fixedse.env.Uref")
            self.connect("assembly.hub_height", "fixedse.wind_reference_height")
            self.connect("env.rho_air", "fixedse.rho_air")
            self.connect("env.mu_air", "fixedse.mu_air")
            self.connect("env.shear_exp", "fixedse.shearExp")
            self.connect("tower_grid.foundation_height", "fixedse.tower_foundation_height")
            self.connect("env.water_depth", "fixedse.water_depth")
            self.connect("env.rho_water", "fixedse.rho_water")
            self.connect("env.mu_water", "fixedse.mu_water")
            if modeling_options["WISDEM"]["FixedBottomSE"]["soil_springs"]:
                self.connect("env.G_soil", "fixedse.G_soil")
                self.connect("env.nu_soil", "fixedse.nu_soil")
            self.connect("env.Hsig_wave", "fixedse.Hsig_wave")
            self.connect("env.Tsig_wave", "fixedse.Tsig_wave")
            self.connect("monopile.diameter", "fixedse.monopile_outer_diameter_in")
            self.connect("monopile.foundation_height", "fixedse.monopile_foundation_height")
            self.connect("monopile.outfitting_factor", "fixedse.outfitting_factor_in")
            self.connect("monopile.height", "fixedse.monopile_height")
            self.connect("monopile.s", "fixedse.monopile_s")
            self.connect("monopile.layer_thickness", "fixedse.monopile_layer_thickness")
            self.connect("monopile.layer_mat", "fixedse.monopile_layer_materials")
            self.connect("materials.name", "fixedse.material_names")
            self.connect("materials.E", "fixedse.E_mat")
            self.connect("materials.G", "fixedse.G_mat")
            self.connect("materials.rho", "fixedse.rho_mat")
            self.connect("materials.sigma_y", "fixedse.sigma_y_mat")
            self.connect("materials.Xt", "fixedse.sigma_ult_mat")
            self.connect("materials.wohler_exp", "fixedse.wohler_exp_mat")
            self.connect("materials.wohler_intercept", "fixedse.wohler_A_mat")
            self.connect("materials.unit_cost", "fixedse.unit_cost_mat")
            self.connect("costs.labor_rate", "fixedse.labor_cost_rate")
            self.connect("costs.painting_rate", "fixedse.painting_cost_rate")
            self.connect("monopile.transition_piece_cost", "fixedse.transition_piece_cost")
            self.connect("monopile.transition_piece_mass", "fixedse.transition_piece_mass")
            self.connect("monopile.gravity_foundation_mass", "fixedse.gravity_foundation_mass")
            if modeling_options["flags"]["tower"]:
                self.connect("towerse.tower_mass", "fixedse.tower_mass")
                self.connect("towerse.tower_cost", "fixedse.tower_cost")
                self.connect("towerse.tower.turbine_F", "fixedse.monopile.turbine_F")
                self.connect("towerse.tower.turbine_M", "fixedse.monopile.turbine_M")

        if modeling_options["flags"]["jacket"]:
            self.connect("materials.sigma_y", "fixedse.sigma_y_mat")
            self.connect("materials.E", "fixedse.E_mat")
            self.connect("materials.G", "fixedse.G_mat")
            self.connect("materials.rho", "fixedse.rho_mat")
            self.connect("materials.name", "fixedse.material_names")
            self.connect("jacket.r_foot", "fixedse.r_foot")
            self.connect("jacket.r_head", "fixedse.r_head")
            self.connect("jacket.height", "fixedse.height")
            self.connect("jacket.q", "fixedse.q")
            self.connect("jacket.l_osg", "fixedse.l_osg")
            self.connect("jacket.l_tp", "fixedse.l_tp")
            self.connect("jacket.gamma_b", "fixedse.gamma_b")
            self.connect("jacket.gamma_t", "fixedse.gamma_t")
            self.connect("jacket.beta_b", "fixedse.beta_b")
            self.connect("jacket.beta_t", "fixedse.beta_t")
            self.connect("jacket.tau_b", "fixedse.tau_b")
            self.connect("jacket.tau_t", "fixedse.tau_t")
            self.connect("jacket.d_l", "fixedse.d_l")
            if modeling_options["flags"]["tower"]:
                self.connect("towerse.tower_mass", "fixedse.tower_mass")
                self.connect("towerse.tower_cost", "fixedse.tower_cost")
                self.connect("towerse.tower.turbine_F", "fixedse.turbine_F")
                self.connect("towerse.tower.turbine_M", "fixedse.turbine_M")

        if modeling_options["flags"]["floating"]:
            self.connect("env.rho_water", "floatingse.rho_water")
            self.connect("env.water_depth", "floatingse.water_depth")
            self.connect("env.mu_water", "floatingse.mu_water")
            self.connect("env.Hsig_wave", "floatingse.Hsig_wave")
            self.connect("env.Tsig_wave", "floatingse.Tsig_wave")
            self.connect("env.rho_air", "floatingse.rho_air")
            self.connect("env.mu_air", "floatingse.mu_air")
            self.connect("env.shear_exp", "floatingse.shearExp")
            self.connect("assembly.hub_height", "floatingse.wind_reference_height")
            if modeling_options["flags"]["blade"]:
                self.connect("rotorse.rp.gust.V_gust", "floatingse.env.Uref")
            self.connect("materials.name", "floatingse.material_names")
            self.connect("materials.E", "floatingse.E_mat")
            self.connect("materials.G", "floatingse.G_mat")
            self.connect("materials.rho", "floatingse.rho_mat")
            self.connect("materials.sigma_y", "floatingse.sigma_y_mat")
            self.connect("materials.Xt", "floatingse.sigma_ult_mat")
            self.connect("materials.wohler_exp", "floatingse.wohler_exp_mat")
            self.connect("materials.wohler_intercept", "floatingse.wohler_A_mat")
            self.connect("materials.unit_cost", "floatingse.unit_cost_mat")
            self.connect("costs.labor_rate", "floatingse.labor_cost_rate")
            self.connect("costs.painting_rate", "floatingse.painting_cost_rate")
            self.connect("floating.transition_node", "floatingse.transition_node")
            self.connect("floating.transition_piece_mass", "floatingse.transition_piece_mass")
            self.connect("floating.transition_piece_cost", "floatingse.transition_piece_cost")
            if modeling_options["flags"]["tower"]:
                self.connect("towerse.turbine_mass", "floatingse.turbine_mass")
                self.connect("towerse.turbine_center_of_mass", "floatingse.turbine_center_of_mass")
                self.connect("towerse.tower.turbine_F", "floatingse.turbine_F")
                self.connect("towerse.tower.turbine_M", "floatingse.turbine_M")

            # Individual member connections
            for k, kname in enumerate(modeling_options["floating"]["members"]["name"]):
                idx = modeling_options["floating"]["members"]["name2idx"][kname]
                self.connect(f"floating.memgrp{idx}.outer_diameter", f"floatingse.member{k}.outer_diameter_in")
                self.connect(f"floating.memgrp{idx}.outfitting_factor", f"floatingse.member{k}.outfitting_factor_in")
                self.connect(f"floating.memgrp{idx}.s", f"floatingse.member{k}.s_in")

                for var in [
                    "layer_thickness",
                    "layer_materials",
                    "bulkhead_grid",
                    "bulkhead_thickness",
                    "ballast_grid",
                    "ballast_volume",
                    "ballast_materials",
                    "grid_axial_joints",
                    "ring_stiffener_web_height",
                    "ring_stiffener_web_thickness",
                    "ring_stiffener_flange_width",
                    "ring_stiffener_flange_thickness",
                    "ring_stiffener_spacing",
                    "axial_stiffener_web_height",
                    "axial_stiffener_web_thickness",
                    "axial_stiffener_flange_width",
                    "axial_stiffener_flange_thickness",
                    "axial_stiffener_spacing",
                ]:
                    self.connect(f"floating.memgrp{idx}.{var}", f"floatingse.member{k}.{var}")

                for var in ["joint1", "joint2"]:
                    self.connect(f"floating.member_{kname}:{var}", f"floatingse.member{k}:{var}")

                for var in ["s_ghost1", "s_ghost2"]:
                    self.connect(f"floating.member_{kname}:{var}", f"floatingse.member{k}.{var}")

            # Mooring connections
            self.connect("mooring.unstretched_length", "floatingse.line_length", src_indices=[0])
            for var in [
                "fairlead",
                "fairlead_radius",
                "anchor_radius",
                "anchor_mass",
                "anchor_cost",
                "anchor_max_vertical_load",
                "anchor_max_lateral_load",
                "line_diameter",
                "line_mass_density_coeff",
                "line_stiffness_coeff",
                "line_breaking_load_coeff",
                "line_cost_rate_coeff",
            ]:
                self.connect(f"mooring.{var}", f"floatingse.{var}", src_indices=[0])

        # Connections to turbine constraints
        if modeling_options["flags"]["blade"] and modeling_options["flags"]["tower"]:
            self.connect("configuration.rotor_orientation", "tcons.rotor_orientation")
            self.connect("rotorse.rs.tip_pos.tip_deflection", "tcons.tip_deflection")
            self.connect("assembly.rotor_radius", "tcons.Rtip")
            self.connect("assembly.blade_ref_axis", "tcons.ref_axis_blade")
            self.connect("hub.cone", "tcons.precone")
            self.connect("nacelle.uptilt", "tcons.tilt")
            self.connect("nacelle.overhang", "tcons.overhang")
            self.connect("assembly.tower_ref_axis", "tcons.ref_axis_tower")
            self.connect("tower.diameter", "tcons.d_full")
            self.connect("towerse.tower.structural_frequencies", "tcons.tower_freq", src_indices=[0])
            self.connect("configuration.n_blades", "tcons.blade_number")
            self.connect("rotorse.rp.powercurve.rated_Omega", "tcons.rated_Omega")

        # Connections to turbine capital cost
        self.connect("configuration.n_blades", "tcc.blade_number")
        self.connect("configuration.rated_power", "tcc.machine_rating")
        if modeling_options["flags"]["blade"]:
            self.connect("rotorse.re.precomp.blade_mass", "tcc.blade_mass")
            self.connect("rotorse.rc.total_blade_cost", "tcc.blade_cost_external")

        if modeling_options["flags"]["nacelle"]:
            self.connect("drivese.hub_mass", "tcc.hub_mass")
            self.connect("drivese.pitch_mass", "tcc.pitch_system_mass")
            self.connect("drivese.spinner_mass", "tcc.spinner_mass")
            self.connect("drivese.lss_mass", "tcc.lss_mass")
            self.connect("drivese.mean_bearing_mass", "tcc.main_bearing_mass")
            self.connect("drivese.gearbox_mass", "tcc.gearbox_mass")
            self.connect("drivese.hss_mass", "tcc.hss_mass")
            self.connect("drivese.brake_mass", "tcc.brake_mass")
            self.connect("drivese.generator_mass", "tcc.generator_mass")
            self.connect("drivese.total_bedplate_mass", "tcc.bedplate_mass")
            self.connect("drivese.yaw_mass", "tcc.yaw_mass")
            self.connect("drivese.converter_mass", "tcc.converter_mass")
            self.connect("drivese.transformer_mass", "tcc.transformer_mass")
            self.connect("drivese.hvac_mass", "tcc.hvac_mass")
            self.connect("drivese.cover_mass", "tcc.cover_mass")
            self.connect("drivese.platform_mass", "tcc.platforms_mass")

            if modeling_options["flags"]["generator"]:
                self.connect("drivese.generator_cost", "tcc.generator_cost_external")

        if modeling_options["flags"]["tower"]:
            self.connect("towerse.tower_mass", "tcc.tower_mass")
            self.connect("towerse.tower_cost", "tcc.tower_cost_external")

        self.connect("costs.blade_mass_cost_coeff", "tcc.blade_mass_cost_coeff")
        self.connect("costs.hub_mass_cost_coeff", "tcc.hub_mass_cost_coeff")
        self.connect("costs.pitch_system_mass_cost_coeff", "tcc.pitch_system_mass_cost_coeff")
        self.connect("costs.spinner_mass_cost_coeff", "tcc.spinner_mass_cost_coeff")
        self.connect("costs.lss_mass_cost_coeff", "tcc.lss_mass_cost_coeff")
        self.connect("costs.bearing_mass_cost_coeff", "tcc.bearing_mass_cost_coeff")
        self.connect("costs.gearbox_mass_cost_coeff", "tcc.gearbox_mass_cost_coeff")
        self.connect("costs.hss_mass_cost_coeff", "tcc.hss_mass_cost_coeff")
        self.connect("costs.generator_mass_cost_coeff", "tcc.generator_mass_cost_coeff")
        self.connect("costs.bedplate_mass_cost_coeff", "tcc.bedplate_mass_cost_coeff")
        self.connect("costs.yaw_mass_cost_coeff", "tcc.yaw_mass_cost_coeff")
        self.connect("costs.converter_mass_cost_coeff", "tcc.converter_mass_cost_coeff")
        self.connect("costs.transformer_mass_cost_coeff", "tcc.transformer_mass_cost_coeff")
        self.connect("costs.hvac_mass_cost_coeff", "tcc.hvac_mass_cost_coeff")
        self.connect("costs.cover_mass_cost_coeff", "tcc.cover_mass_cost_coeff")
        self.connect("costs.elec_connec_machine_rating_cost_coeff", "tcc.elec_connec_machine_rating_cost_coeff")
        self.connect("costs.platforms_mass_cost_coeff", "tcc.platforms_mass_cost_coeff")
        self.connect("costs.tower_mass_cost_coeff", "tcc.tower_mass_cost_coeff")
        self.connect("costs.controls_machine_rating_cost_coeff", "tcc.controls_machine_rating_cost_coeff")
        self.connect("costs.crane_cost", "tcc.crane_cost")

        # Final component for inverse design objective
        if opt_options["inverse_design"]:
            self.add_subsystem("inverse_design", InverseDesign(opt_options=opt_options))

            for name in opt_options["inverse_design"]:
                indices = opt_options["inverse_design"][name]["indices"]
                short_name = name.replace(".", "_")
                self.connect(name, f"inverse_design.{short_name}", src_indices=indices)


class InverseDesign(om.ExplicitComponent):
    """
    Component that takes in an arbitrary set of user-defined inputs and computes
    the root-mean-square (RMS) difference between the values in the model and
    a set of reference values.

    This is useful for inverse design problems where we are trying to design a
    wind turbine system that has a certain set of properties. Specifically, we
    might be trying to match performance values from a report by allowing the
    optimizer to select the design variable values that most closely produce a
    system that has those properties.

    """

    def initialize(self):
        self.options.declare("opt_options")

    def setup(self):
        opt_options = self.options["opt_options"]

        # Loop through all of the keys in the inverse_design definition
        for name in opt_options["inverse_design"]:
            item = opt_options["inverse_design"][name]

            indices = item["indices"]

            # Grab the short name for each parameter to match
            short_name = name.replace(".", "_")

            # Only apply units if they're provided by the user
            if "units" in item:
                units = item["units"]
            else:
                units = None

            self.add_input(
                short_name,
                val=np.zeros(len(indices)),
                units=units,
            )

        # Create a singular output called objective
        self.add_output(
            "objective",
            val=0.0,
        )

    def compute(self, inputs, outputs):
        opt_options = self.options["opt_options"]

        total = 0.0
        # Loop through all of the keys in the inverse_design definition
        for name in opt_options["inverse_design"]:

            item = opt_options["inverse_design"][name]

            # Grab the short name for each parameter to match
            short_name = name.replace(".", "_")

            # Grab the reference value provided by the user
            ref_value = item["ref_value"]

            # Compute the mean square difference between the parameter
            # value outputted from the model and the reference value. Sum this
            # to `total` to get the total across all parameters
            total += np.sum(((inputs[short_name] - ref_value) / (np.abs(ref_value) + 1.0)) ** 2)

        # Take the square root of the total
        rms_total = np.sqrt(total)
        outputs["objective"] = rms_total


class WindPark(om.Group):
    # Openmdao group to run the cost analysis of a wind park

    def initialize(self):
        self.options.declare("modeling_options")
        self.options.declare("opt_options")

    def setup(self):
        modeling_options = self.options["modeling_options"]
        opt_options = self.options["opt_options"]

        self.add_subsystem("wt", WT_RNTA(modeling_options=modeling_options, opt_options=opt_options), promotes=["*"])
        if modeling_options["WISDEM"]["BOS"]["flag"]:
            if modeling_options["flags"]["offshore"]:
                self.add_subsystem("orbit", Orbit(floating=modeling_options["flags"]["floating_platform"]))
            else:
                self.add_subsystem("landbosse", LandBOSSE())

        if modeling_options["flags"]["blade"]:
            self.add_subsystem("financese", PlantFinance(verbosity=modeling_options["General"]["verbosity"]))
            self.add_subsystem(
                "outputs_2_screen", Outputs_2_Screen(modeling_options=modeling_options, opt_options=opt_options)
            )

        # if opt_options["opt_flag"] and opt_options["recorder"]["flag"]:
        #     self.add_subsystem("conv_plots", Convergence_Trends_Opt(opt_options=opt_options))

        # BOS inputs
        if modeling_options["WISDEM"]["BOS"]["flag"]:
            if modeling_options["flags"]["offshore"]:
                # Inputs into ORBIT
                self.connect("configuration.rated_power", "orbit.turbine_rating")
                self.connect("env.water_depth", "orbit.site_depth")
                self.connect("costs.turbine_number", "orbit.number_of_turbines")
                self.connect("configuration.n_blades", "orbit.number_of_blades")
                self.connect("assembly.hub_height", "orbit.hub_height")
                self.connect("assembly.rotor_diameter", "orbit.turbine_rotor_diameter")
                self.connect("tower_grid.height", "orbit.tower_length")
                if modeling_options["flags"]["tower"]:
                    self.connect("towerse.tower_mass", "orbit.tower_mass")
                if modeling_options["flags"]["monopile"]:
                    self.connect("fixedse.monopile_mass", "orbit.monopile_mass")
                    self.connect("fixedse.monopile_cost", "orbit.monopile_cost")
                    self.connect("monopile.height", "orbit.monopile_length")
                    self.connect("monopile.transition_piece_mass", "orbit.transition_piece_mass")
                    self.connect("monopile.transition_piece_cost", "orbit.transition_piece_cost")
                    self.connect("monopile.diameter", "orbit.monopile_diameter", src_indices=[0])
                elif modeling_options["flags"]["floating"]:
                    self.connect("mooring.n_lines", "orbit.num_mooring_lines")
                    self.connect("floatingse.line_mass", "orbit.mooring_line_mass", src_indices=[0])
                    self.connect("mooring.line_diameter", "orbit.mooring_line_diameter", src_indices=[0])
                    self.connect("mooring.unstretched_length", "orbit.mooring_line_length", src_indices=[0])
                    self.connect("mooring.anchor_mass", "orbit.anchor_mass", src_indices=[0])
                    self.connect("floating.transition_piece_mass", "orbit.transition_piece_mass")
                    self.connect("floating.transition_piece_cost", "orbit.transition_piece_cost")
                    self.connect("floatingse.platform_cost", "orbit.floating_substructure_cost")
                self.connect("rotorse.re.precomp.blade_mass", "orbit.blade_mass")
                self.connect("tcc.turbine_cost_kW", "orbit.turbine_capex")
                if modeling_options["flags"]["nacelle"]:
                    self.connect("drivese.nacelle_mass", "orbit.nacelle_mass")
                self.connect("rotorse.wt_class.V_mean", "orbit.site_mean_windspeed")
                self.connect("rotorse.rp.powercurve.rated_V", "orbit.turbine_rated_windspeed")
                self.connect("bos.plant_turbine_spacing", "orbit.plant_turbine_spacing")
                self.connect("bos.plant_row_spacing", "orbit.plant_row_spacing")
                self.connect("bos.commissioning_pct", "orbit.commissioning_pct")
                self.connect("bos.decommissioning_pct", "orbit.decommissioning_pct")
                self.connect("bos.distance_to_substation", "orbit.plant_substation_distance")
                self.connect("bos.distance_to_interconnection", "orbit.interconnection_distance")
                self.connect("bos.site_distance", "orbit.site_distance")
                self.connect("bos.distance_to_landfall", "orbit.site_distance_to_landfall")
                self.connect("bos.port_cost_per_month", "orbit.port_cost_per_month")
                self.connect("bos.site_auction_price", "orbit.site_auction_price")
                self.connect("bos.site_assessment_plan_cost", "orbit.site_assessment_plan_cost")
                self.connect("bos.site_assessment_cost", "orbit.site_assessment_cost")
                self.connect("bos.construction_operations_plan_cost", "orbit.construction_operations_plan_cost")
                self.connect("bos.boem_review_cost", "orbit.boem_review_cost")
                self.connect("bos.design_install_plan_cost", "orbit.design_install_plan_cost")
            else:
                # Inputs into LandBOSSE
                self.connect("assembly.hub_height", "landbosse.hub_height_meters")
                self.connect("costs.turbine_number", "landbosse.num_turbines")
                self.connect("configuration.rated_power", "landbosse.turbine_rating_MW")
                self.connect("env.shear_exp", "landbosse.wind_shear_exponent")
                self.connect("assembly.rotor_diameter", "landbosse.rotor_diameter_m")
                self.connect("configuration.n_blades", "landbosse.number_of_blades")
                if modeling_options["flags"]["blade"]:
                    self.connect("rotorse.rp.powercurve.rated_T", "landbosse.rated_thrust_N")
                self.connect("towerse.tower_mass", "landbosse.tower_mass")
                if modeling_options["flags"]["nacelle"]:
                    self.connect("drivese.nacelle_mass", "landbosse.nacelle_mass")
                    self.connect("drivese.hub_system_mass", "landbosse.hub_mass")
                self.connect("rotorse.re.precomp.blade_mass", "landbosse.blade_mass")
                self.connect("tower_grid.foundation_height", "landbosse.foundation_height")
                self.connect("bos.plant_turbine_spacing", "landbosse.turbine_spacing_rotor_diameters")
                self.connect("bos.plant_row_spacing", "landbosse.row_spacing_rotor_diameters")
                self.connect("bos.commissioning_pct", "landbosse.commissioning_pct")
                self.connect("bos.decommissioning_pct", "landbosse.decommissioning_pct")
                self.connect("bos.distance_to_substation", "landbosse.trench_len_to_substation_km")
                self.connect("bos.distance_to_interconnection", "landbosse.distance_to_interconnect_mi")
                self.connect("bos.interconnect_voltage", "landbosse.interconnect_voltage_kV")

        # Inputs to plantfinancese from wt group
        if modeling_options["flags"]["blade"]:
            self.connect("rotorse.rp.AEP", "financese.turbine_aep")
            self.connect("tcc.turbine_cost_kW", "financese.tcc_per_kW")

            if modeling_options["flags"]["bos"]:
                if modeling_options["flags"]["offshore"]:
                    self.connect("orbit.total_capex_kW", "financese.bos_per_kW")
                else:
                    self.connect("landbosse.bos_capex_kW", "financese.bos_per_kW")
            else:
                self.connect("costs.bos_per_kW", "financese.bos_per_kW")

            # Inputs to plantfinancese from input yaml
            if modeling_options["flags"]["control"]:
                self.connect("configuration.rated_power", "financese.machine_rating")
            self.connect("costs.turbine_number", "financese.turbine_number")
            self.connect("costs.opex_per_kW", "financese.opex_per_kW")
            self.connect("costs.offset_tcc_per_kW", "financese.offset_tcc_per_kW")
            self.connect("costs.wake_loss_factor", "financese.wake_loss_factor")
            self.connect("costs.fixed_charge_rate", "financese.fixed_charge_rate")

        # Connections to outputs to screen
        if modeling_options["flags"]["blade"]:
            self.connect("rotorse.rp.AEP", "outputs_2_screen.aep")
            self.connect("financese.lcoe", "outputs_2_screen.lcoe")
            self.connect("rotorse.re.precomp.blade_mass", "outputs_2_screen.blade_mass")
            self.connect("rotorse.rs.tip_pos.tip_deflection", "outputs_2_screen.tip_deflection")<|MERGE_RESOLUTION|>--- conflicted
+++ resolved
@@ -1,6 +1,5 @@
 import numpy as np
 import openmdao.api as om
-
 from wisdem.rotorse.rotor import RotorSE
 from wisdem.towerse.tower import TowerSE
 from wisdem.floatingse.floating import FloatingSE
@@ -91,17 +90,10 @@
             self.connect("assembly.hub_height", "rotorse.hub_height")
             self.connect("hub.cone", "rotorse.precone")
             self.connect("nacelle.uptilt", "rotorse.tilt")
-<<<<<<< HEAD
-            self.connect("assembly.blade_ref_axis", "rotorse.precurve", src_indices=om.slicer[:, 0])
-            self.connect("assembly.blade_ref_axis", "rotorse.precurveTip", src_indices=om.slicer[-1, 0])
-            self.connect("assembly.blade_ref_axis", "rotorse.presweep", src_indices=om.slicer[:, 1])
-            self.connect("assembly.blade_ref_axis", "rotorse.presweepTip", src_indices=om.slicer[-1, 1])
-=======
             self.connect("assembly.prebend", "rotorse.precurve")
             self.connect("assembly.prebendTip", "rotorse.precurveTip")
             self.connect("assembly.presweep", "rotorse.presweep")
             self.connect("assembly.presweepTip", "rotorse.presweepTip")
->>>>>>> 7ff28095
             if modeling_options["flags"]["control"]:
                 self.connect("control.rated_pitch", "rotorse.pitch")
             self.connect("control.rated_TSR", "rotorse.tsr")
