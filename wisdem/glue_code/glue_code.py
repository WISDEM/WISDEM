--- conflicted
+++ resolved
@@ -75,35 +75,6 @@
 
         if modeling_options["flags"]["nacelle"]:
             self.add_subsystem("drivese", DrivetrainSE(modeling_options=modeling_options))
-<<<<<<< HEAD
-        else:
-            # Add pass through info for drivese
-            drive_ivc = om.IndepVarComp()
-            drive_ivc.add_output('hub_system_mass',  val=0, units='kg', desc='User-defined mass of the hub system, which includes the hub, the spinner, the blade bearings, the pitch actuators, the cabling, etc. ')
-            drive_ivc.add_output('hub_system_I',     val=np.zeros(6), units='kg*m**2', desc='User-defined Inertia of the hub system, on the hub reference system, which has the x aligned with the rotor axis, and y and z perpendicular to it.')
-            drive_ivc.add_output('rna_I_TT',     val=np.zeros(6), units='kg*m**2', desc='Figure out how to handle this.  Can we ignore it?')  # TODO: define in loadinputs
-            drive_ivc.add_output('above_yaw_I_TT',     val=np.zeros(6), units='kg*m**2', desc='Figure out how to handle this.  Can we ignore it?')  # TODO: define in loadinputs
-            drive_ivc.add_output('above_yaw_mass',   val=0.0, units='kg', desc='Mass of the nacelle above the yaw system')
-            drive_ivc.add_output('yaw_mass',         val=0.0, units='kg', desc='Mass of yaw system')
-            drive_ivc.add_output('above_yaw_cm',       val=np.zeros(3), units='m', desc='Figure this out')
-            drive_ivc.add_output('generator_rotor_I',       val=np.zeros(3), units='kg*m**2', desc='Figure this out.  TODO: loadinfo')
-            # Are these even in WISDEM? 
-            # Why are we required to define it here?
-            # Are we going to have to add IVC outputs from drivese here every time one is added to drivese?
-            # Is there an automated way to set up the outputs of drivese here?
-            drive_ivc.add_output('drivetrain_spring_constant',     val=0, units='N*m/rad', desc='Figure out how to handle this.  Can we ignore it?')  # TODO: define in loadinputs
-            drive_ivc.add_output('drivetrain_damping_coefficient',     val=0, units='N*m*s/rad', desc='Figure out how to handle this.  Can we ignore it?')  # TODO: define in loadinputs
-
-
-            drive_ivc.add_output('lss_wohler_exp', val=3.0, desc= 'Whohler exponent of steel_drive')
-            drive_ivc.add_output('lss_wohler_A', val=3.5534648443719767e10, desc= 'Wohler intercept of steel_drive')
-            drive_ivc.add_output('lss_Xt', val=814.e+006, desc= 'Ultimate stress of steel_drive')
-            drive_ivc.add_output('lss_axial_load2stress', val=np.ones(6), desc= 'Figure out what to do with this here. Not yet used in WEIS.')
-            drive_ivc.add_output('lss_shear_load2stress', val=np.ones(6), desc= 'Figure out what to do with this here. Not yet used in WEIS.')
-
-            self.add_subsystem("drivese", drive_ivc)
-=======
->>>>>>> f0dcf3ef
 
             
 class WT_RNTA(om.Group):
