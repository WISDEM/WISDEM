import numpy as np
import openmdao.api as om
from wisdem.glue_code.gc_WT_DataStruc import WindTurbineOntologyOpenMDAO
from wisdem.ccblade.ccblade_component import CCBladeTwist
from wisdem.commonse.turbine_class import TurbineClass
from wisdem.drivetrainse.drivetrain import DrivetrainSE
from wisdem.towerse.tower import TowerSE
from wisdem.nrelcsm.nrel_csm_cost_2015 import Turbine_CostsSE_2015
from wisdem.orbit.api.wisdem import Orbit
from wisdem.landbosse.landbosse_omdao.landbosse import LandBOSSE
from wisdem.plant_financese.plant_finance import PlantFinance
from wisdem.commonse.turbine_constraints  import TurbineConstraints
from wisdem.rotorse.servose import ServoSE, NoStallConstraint
from wisdem.rotorse.rotor_elasticity import RotorElasticity
from wisdem.rotorse.rotor_loads_defl_strains import RotorLoadsDeflStrains
from wisdem.glue_code.gc_RunTools import Outputs_2_Screen, Convergence_Trends_Opt

class WT_RNTA(om.Group):
    # Openmdao group to run the analysis of the wind turbine
    
    def initialize(self):
        self.options.declare('modeling_options')
        self.options.declare('opt_options')
        
    def setup(self):
        modeling_options = self.options['modeling_options']
        opt_options      = self.options['opt_options']

        if modeling_options['flags']['blade'] and modeling_options['flags']['nacelle']:
            self.linear_solver = lbgs = om.LinearBlockGS()
            self.nonlinear_solver = nlbgs = om.NonlinearBlockGS()
            nlbgs.options['maxiter'] = 2
            nlbgs.options['atol'] = nlbgs.options['atol'] = 1e-2
        
        # Analysis components
        self.add_subsystem('wt_init',   WindTurbineOntologyOpenMDAO(modeling_options = modeling_options, opt_options = opt_options), promotes=['*'])
        if modeling_options['flags']['blade']:
            self.add_subsystem('ccblade',   CCBladeTwist(modeling_options = modeling_options, opt_options = opt_options)) # Run standalong CCBlade and possibly determine optimal twist from user-defined margin to stall
            self.add_subsystem('wt_class',  TurbineClass())
            self.add_subsystem('elastic',   RotorElasticity(modeling_options = modeling_options, opt_options = opt_options))
            self.add_subsystem('sse',       ServoSE(modeling_options = modeling_options)) # Aero analysis
            self.add_subsystem('stall_check', NoStallConstraint(modeling_options = modeling_options))
            self.add_subsystem('rlds',      RotorLoadsDeflStrains(modeling_options = modeling_options, opt_options = opt_options, freq_run=False))
        if modeling_options['flags']['nacelle']:
            self.add_subsystem('drivese',   DrivetrainSE(modeling_options=modeling_options, n_dlcs=1))
        if modeling_options['flags']['tower']:
            self.add_subsystem('towerse',   TowerSE(modeling_options=modeling_options))
        if modeling_options['flags']['blade'] and modeling_options['flags']['tower']:
            self.add_subsystem('tcons',     TurbineConstraints(modeling_options = modeling_options))
        self.add_subsystem('tcc',       Turbine_CostsSE_2015(verbosity=modeling_options['general']['verbosity']))

        if modeling_options['flags']['blade']:
            n_span  = modeling_options['blade']['n_span']
            
            # Conncetions to ccblade
            self.connect('blade.pa.chord_param',            'ccblade.chord')
            self.connect('blade.pa.twist_param',            'ccblade.twist')
            self.connect('blade.opt_var.s_opt_chord',       'ccblade.s_opt_chord')
            self.connect('blade.opt_var.s_opt_twist',       'ccblade.s_opt_twist')
            self.connect('assembly.r_blade',                'ccblade.r')
            self.connect('assembly.rotor_radius',           'ccblade.Rtip')
            self.connect('hub.radius',                      'ccblade.Rhub')
            self.connect('blade.interp_airfoils.r_thick_interp', 'ccblade.rthick')
            self.connect('airfoils.aoa',                    'ccblade.airfoils_aoa')
            self.connect('airfoils.Re',                     'ccblade.airfoils_Re')
            self.connect('blade.interp_airfoils.cl_interp', 'ccblade.airfoils_cl')
            self.connect('blade.interp_airfoils.cd_interp', 'ccblade.airfoils_cd')
            self.connect('blade.interp_airfoils.cm_interp', 'ccblade.airfoils_cm')
            self.connect('assembly.hub_height',             'ccblade.hub_height')
            self.connect('hub.cone',                        'ccblade.precone')
            self.connect('nacelle.uptilt',                  'ccblade.tilt')
            self.connect('blade.outer_shape_bem.ref_axis',  'ccblade.precurve', src_indices=[(i, 0) for i in np.arange(n_span)])
            self.connect('blade.outer_shape_bem.ref_axis',  'ccblade.precurveTip', src_indices=[(-1, 0)])
            self.connect('blade.outer_shape_bem.ref_axis',  'ccblade.presweep', src_indices=[(i, 1) for i in np.arange(n_span)])
            self.connect('blade.outer_shape_bem.ref_axis',  'ccblade.presweepTip', src_indices=[(-1, 1)])
            self.connect('configuration.n_blades',          'ccblade.nBlades')
            if modeling_options['flags']['control']:
                self.connect('control.rated_pitch' ,            'ccblade.pitch')
            self.connect('pc.tsr_opt',                      'ccblade.tsr')
            self.connect('env.rho_air',                     'ccblade.rho')
            self.connect('env.mu_air',                      'ccblade.mu')
            self.connect('env.shear_exp',                   'ccblade.shearExp') 

            # Connections to wind turbine class
            self.connect('configuration.ws_class' , 'wt_class.turbine_class')

            # Connections from blade aero parametrization to other modules
            self.connect('blade.pa.twist_param',           ['elastic.theta','rlds.theta'])
            #self.connect('blade.pa.twist_param',            'rlds.tip_pos.theta_tip',   src_indices=[-1])
            self.connect('blade.pa.chord_param',            'elastic.chord')
            self.connect('blade.pa.chord_param',           ['rlds.chord'])
            if modeling_options['flags']['blade']:
                self.connect('blade.pa.twist_param',           'sse.theta')
                self.connect('blade.pa.chord_param',           'sse.chord')


            # Connections from blade struct parametrization to rotor elasticity
            self.connect('blade.ps.layer_thickness_param', 'elastic.precomp.layer_thickness')

            # Connections to rotor elastic and frequency analysis
            self.connect('nacelle.uptilt',                                  'elastic.precomp.uptilt')
            self.connect('configuration.n_blades',                          'elastic.precomp.n_blades')
            self.connect('assembly.r_blade',                                'elastic.r')
            self.connect('blade.outer_shape_bem.pitch_axis',                'elastic.precomp.pitch_axis')
            self.connect('blade.interp_airfoils.coord_xy_interp',           'elastic.precomp.coord_xy_interp')
            self.connect('blade.internal_structure_2d_fem.layer_start_nd',  'elastic.precomp.layer_start_nd')
            self.connect('blade.internal_structure_2d_fem.layer_end_nd',    'elastic.precomp.layer_end_nd')
            self.connect('blade.internal_structure_2d_fem.layer_web',       'elastic.precomp.layer_web')
            self.connect('blade.internal_structure_2d_fem.definition_layer','elastic.precomp.definition_layer')
            self.connect('blade.internal_structure_2d_fem.web_start_nd',    'elastic.precomp.web_start_nd')
            self.connect('blade.internal_structure_2d_fem.web_end_nd',      'elastic.precomp.web_end_nd')
            self.connect('materials.name',  'elastic.precomp.mat_name')
            self.connect('materials.orth',  'elastic.precomp.orth')
            self.connect('materials.E',     'elastic.precomp.E')
            self.connect('materials.G',     'elastic.precomp.G')
            self.connect('materials.nu',    'elastic.precomp.nu')
            self.connect('materials.rho',   'elastic.precomp.rho')
            self.connect('materials.component_id',  'elastic.precomp.component_id')
            self.connect('materials.unit_cost',     'elastic.precomp.unit_cost')
            self.connect('materials.waste',         'elastic.precomp.waste')
            self.connect('materials.rho_fiber',     'elastic.precomp.rho_fiber')
            self.connect('materials.rho_area_dry',  'elastic.precomp.rho_area_dry')
            self.connect('materials.ply_t',         'elastic.precomp.ply_t')
            self.connect('materials.fvf',           'elastic.precomp.fvf')
            self.connect('materials.fwf',           'elastic.precomp.fwf')
            self.connect('materials.roll_mass',     'elastic.precomp.roll_mass')

            # Conncetions to rail transport module
            if opt_options['constraints']['blade']['rail_transport']['flag']:
                self.connect('blade.outer_shape_bem.pitch_axis',        'elastic.rail.pitch_axis')
                self.connect('blade.outer_shape_bem.ref_axis',          'elastic.rail.blade_ref_axis')
                self.connect('blade.interp_airfoils.coord_xy_dim',      'elastic.rail.coord_xy_dim')
                self.connect('blade.interp_airfoils.coord_xy_interp',   'elastic.rail.coord_xy_interp')

            # Connections from blade struct parametrization to rotor load anlysis
            self.connect('blade.ps.s_opt_spar_cap_ss',   'rlds.constr.s_opt_spar_cap_ss')
            self.connect('blade.ps.s_opt_spar_cap_ps',   'rlds.constr.s_opt_spar_cap_ps')

            # Connection from ra to rs for the rated conditions
            # self.connect('sse.powercurve.rated_V',        'rlds.aero_rated.V_load')
            self.connect('sse.powercurve.rated_V',        'sse.gust.V_hub')
            self.connect('sse.gust.V_gust',              ['rlds.aero_gust.V_load', 'rlds.aero_hub_loads.V_load'])
            self.connect('env.shear_exp',                ['sse.powercurve.shearExp', 'rlds.aero_gust.shearExp']) 
            self.connect('sse.powercurve.rated_Omega',   ['rlds.Omega_load', 'rlds.tot_loads_gust.aeroloads_Omega', 'rlds.constr.rated_Omega'])
            self.connect('sse.powercurve.rated_pitch',   ['rlds.pitch_load', 'rlds.tot_loads_gust.aeroloads_pitch'])

            # Connections to ServoSE
            self.connect('control.V_in' ,                  'sse.v_min')
            self.connect('control.V_out' ,                 'sse.v_max')
            self.connect('control.rated_power' ,           'sse.rated_power')
            self.connect('control.minOmega' ,              'sse.omega_min')
            self.connect('control.maxOmega' ,              'sse.omega_max')
            self.connect('control.max_TS' ,                'sse.control_maxTS')
            self.connect('pc.tsr_opt' ,                    'sse.tsr_operational')
            self.connect('control.rated_pitch' ,           'sse.control_pitch')
            self.connect('configuration.gearbox_type' ,    'sse.drivetrainType')
            self.connect('nacelle.gearbox_efficiency',     'sse.powercurve.gearbox_efficiency')
            if modeling_options['flags']['nacelle']:
                self.connect('drivese.lss_rpm',              'sse.powercurve.lss_rpm')
                self.connect('drivese.generator_efficiency', 'sse.powercurve.generator_efficiency')
            self.connect('assembly.r_blade',               'sse.r')
            # self.connect('blade.pa.chord_param',           'sse.chord')
            # self.connect('blade.pa.twist_param',           'sse.theta')
            self.connect('hub.radius',                     'sse.Rhub')
            self.connect('assembly.rotor_radius',          'sse.Rtip')
            self.connect('assembly.hub_height',            'sse.hub_height')
            self.connect('hub.cone',                       'sse.precone')
            self.connect('nacelle.uptilt',                 'sse.tilt')
            self.connect('blade.outer_shape_bem.ref_axis', 'sse.precurve', src_indices=[(i, 0) for i in np.arange(n_span)])
            self.connect('blade.outer_shape_bem.ref_axis', 'sse.precurveTip', src_indices=[(-1, 0)])
            self.connect('blade.outer_shape_bem.ref_axis', 'sse.presweep', src_indices=[(i, 1) for i in np.arange(n_span)])
            self.connect('blade.outer_shape_bem.ref_axis', 'sse.presweepTip', src_indices=[(-1, 1)])
            self.connect('airfoils.aoa',                   'sse.airfoils_aoa')
            self.connect('airfoils.Re',                    'sse.airfoils_Re')
            self.connect('blade.interp_airfoils.cl_interp','sse.airfoils_cl')
            self.connect('blade.interp_airfoils.cd_interp','sse.airfoils_cd')
            self.connect('blade.interp_airfoils.cm_interp','sse.airfoils_cm')
            self.connect('configuration.n_blades',         'sse.nBlades')
            self.connect('env.rho_air',                    'sse.rho')
            self.connect('env.mu_air',                     'sse.mu')
            self.connect('wt_class.V_mean',                'sse.cdf.xbar')
            self.connect('env.weibull_k',                  'sse.cdf.k')
            # Connections to rotorse-rs-gustetm
            self.connect('wt_class.V_mean',                 'sse.gust.V_mean')
            self.connect('configuration.turb_class',        'sse.gust.turbulence_class')

            # Connections to the stall check
            self.connect('blade.outer_shape_bem.s',        'stall_check.s')
            self.connect('airfoils.aoa',                   'stall_check.airfoils_aoa')
            self.connect('blade.interp_airfoils.cl_interp','stall_check.airfoils_cl')
            self.connect('blade.interp_airfoils.cd_interp','stall_check.airfoils_cd')
            self.connect('blade.interp_airfoils.cm_interp','stall_check.airfoils_cm')
            if modeling_options['flags']['blade']:
                self.connect('sse.powercurve.aoa_regII',   'stall_check.aoa_along_span')
            else:
                self.connect('ccblade.alpha',  'stall_check.aoa_along_span')

            # Connections to rotor load analysis
            self.connect('blade.interp_airfoils.cl_interp','rlds.airfoils_cl')
            self.connect('blade.interp_airfoils.cd_interp','rlds.airfoils_cd')
            self.connect('blade.interp_airfoils.cm_interp','rlds.airfoils_cm')
            self.connect('airfoils.aoa',              'rlds.airfoils_aoa')
            self.connect('airfoils.Re',               'rlds.airfoils_Re')
            self.connect('assembly.rotor_radius',     'rlds.Rtip')
            self.connect('hub.radius',                'rlds.Rhub')
            self.connect('env.rho_air',               'rlds.rho')
            self.connect('env.mu_air',                'rlds.mu')
            self.connect('env.shear_exp',             'rlds.aero_hub_loads.shearExp')
            self.connect('assembly.hub_height',       'rlds.hub_height')
            self.connect('configuration.n_blades',    'rlds.nBlades')
            self.connect('assembly.r_blade',          'rlds.r')
            self.connect('hub.cone',                  'rlds.precone')
            self.connect('nacelle.uptilt',            'rlds.tilt')

            self.connect('elastic.A',    'rlds.A')
            self.connect('elastic.EA',   'rlds.EA')
            self.connect('elastic.EIxx', 'rlds.EIxx')
            self.connect('elastic.EIyy', 'rlds.EIyy')
            self.connect('elastic.EIxy', 'rlds.EIxy')
            self.connect('elastic.GJ',   'rlds.GJ')
            self.connect('elastic.rhoA', 'rlds.rhoA')
            self.connect('elastic.rhoJ', 'rlds.rhoJ')
            self.connect('elastic.x_ec', 'rlds.x_ec')
            self.connect('elastic.y_ec', 'rlds.y_ec')
            self.connect('elastic.precomp.xu_strain_spar', 'rlds.xu_strain_spar')
            self.connect('elastic.precomp.xl_strain_spar', 'rlds.xl_strain_spar')
            self.connect('elastic.precomp.yu_strain_spar', 'rlds.yu_strain_spar')
            self.connect('elastic.precomp.yl_strain_spar', 'rlds.yl_strain_spar')
            self.connect('elastic.precomp.xu_strain_te',   'rlds.xu_strain_te')
            self.connect('elastic.precomp.xl_strain_te',   'rlds.xl_strain_te')
            self.connect('elastic.precomp.yu_strain_te',   'rlds.yu_strain_te')
            self.connect('elastic.precomp.yl_strain_te',   'rlds.yl_strain_te')
            self.connect('blade.outer_shape_bem.s','rlds.constr.s')

            # Connections to rotorse-rc
            # self.connect('blade.length',                                    'rotorse.rc.blade_length')
            # self.connect('blade.outer_shape_bem.s',                         'rotorse.rc.s')
            # self.connect('blade.outer_shape_bem.pitch_axis',                'rotorse.rc.pitch_axis')
            # self.connect('blade.interp_airfoils.coord_xy_interp',           'rotorse.rc.coord_xy_interp')
            # self.connect('blade.internal_structure_2d_fem.layer_start_nd',  'rotorse.rc.layer_start_nd')
            # self.connect('blade.internal_structure_2d_fem.layer_end_nd',    'rotorse.rc.layer_end_nd')
            # self.connect('blade.internal_structure_2d_fem.layer_web',       'rotorse.rc.layer_web')
            # self.connect('blade.internal_structure_2d_fem.web_start_nd',    'rotorse.rc.web_start_nd')
            # self.connect('blade.internal_structure_2d_fem.web_end_nd',      'rotorse.rc.web_end_nd')
            # self.connect('materials.name',          'rotorse.rc.mat_name')
            # self.connect('materials.rho',           'rotorse.rc.rho')

        # Connections to DriveSE
        if modeling_options['flags']['nacelle']:
            self.connect('hub.diameter'                    , 'drivese.hub_diameter')
            self.connect('hub.hub_in2out_circ'             , 'drivese.hub_in2out_circ')
            self.connect('hub.flange_t2shell_t'            , 'drivese.flange_t2shell_t')
            self.connect('hub.flange_OD2hub_D'             , 'drivese.flange_OD2hub_D')
            self.connect('hub.flange_ID2flange_OD'         , 'drivese.flange_ID2flange_OD')
            self.connect('hub.hub_stress_concentration'    , 'drivese.hub_stress_concentration')
            self.connect('hub.n_front_brackets'            , 'drivese.n_front_brackets')
            self.connect('hub.n_rear_brackets'             , 'drivese.n_rear_brackets')
            self.connect('hub.clearance_hub_spinner'       , 'drivese.clearance_hub_spinner')
            self.connect('hub.spin_hole_incr'              , 'drivese.spin_hole_incr')
            self.connect('hub.pitch_system_scaling_factor' , 'drivese.pitch_system_scaling_factor')
            self.connect('hub.spinner_gust_ws'             , 'drivese.spinner_gust_ws')

            self.connect('configuration.n_blades',          'drivese.n_blades')
            
            self.connect('assembly.rotor_diameter',    'drivese.rotor_diameter')
            self.connect('configuration.upwind',       'drivese.upwind')
            self.connect('control.minOmega' ,          'drivese.minimum_rpm')
            self.connect('sse.powercurve.rated_Omega', 'drivese.rated_rpm')
            self.connect('sse.powercurve.rated_Q',     'drivese.rated_torque')
            self.connect('control.rated_power',        'drivese.machine_rating')    
            self.connect('tower.diameter',             'drivese.D_top', src_indices=[-1])
            
            self.connect('rlds.aero_hub_loads.Fxyz_hub_aero', 'drivese.F_hub')
            self.connect('rlds.aero_hub_loads.Mxyz_hub_aero', 'drivese.M_hub')
            self.connect('rlds.frame.root_M',                 'drivese.pitch_system.BRFM', src_indices=[1])
                
            self.connect('blade.pa.chord_param',              'drivese.blade_root_diameter', src_indices=[0])
            self.connect('elastic.precomp.blade_mass',        'drivese.blade_mass')
            self.connect('elastic.precomp.mass_all_blades',   'drivese.blades_mass')
            self.connect('elastic.precomp.I_all_blades',      'drivese.blades_I')

            self.connect('nacelle.distance_hub2mb',           'drivese.L_h1')
            self.connect('nacelle.distance_mb2mb',            'drivese.L_12')
            self.connect('nacelle.L_generator',               'drivese.L_generator')
            self.connect('nacelle.overhang',                  'drivese.overhang')
            self.connect('nacelle.distance_tt_hub',           'drivese.drive_height')
            self.connect('nacelle.uptilt',                    'drivese.tilt')
            self.connect('nacelle.gear_ratio',                'drivese.gear_ratio')
            self.connect('nacelle.mb1Type',                   'drivese.bear1.bearing_type')
            self.connect('nacelle.mb2Type',                   'drivese.bear2.bearing_type')
            self.connect('nacelle.lss_diameter',              'drivese.lss_diameter')
            self.connect('nacelle.lss_wall_thickness',        'drivese.lss_wall_thickness')
            if modeling_options['drivetrainse']['direct']:
                self.connect('nacelle.nose_diameter',              'drivese.bear1.D_shaft', src_indices=[0])
                self.connect('nacelle.nose_diameter',              'drivese.bear2.D_shaft', src_indices=[-1])
            else:
                self.connect('nacelle.lss_diameter',              'drivese.bear1.D_shaft', src_indices=[0])
                self.connect('nacelle.lss_diameter',              'drivese.bear2.D_shaft', src_indices=[-1])
            self.connect('nacelle.uptower',                   'drivese.uptower')
            self.connect('nacelle.brake_mass_user',           'drivese.brake_mass_user')
            self.connect('nacelle.hvac_mass_coeff',           'drivese.hvac_mass_coeff')
            self.connect('nacelle.converter_mass_user',       'drivese.converter_mass_user')
            self.connect('nacelle.transformer_mass_user',     'drivese.transformer_mass_user')

            if modeling_options['drivetrainse']['direct']:
                self.connect('nacelle.access_diameter',           'drivese.access_diameter') # only used in direct
                self.connect('nacelle.nose_diameter',             'drivese.nose_diameter') # only used in direct
                self.connect('nacelle.nose_wall_thickness',       'drivese.nose_wall_thickness') # only used in direct
                self.connect('nacelle.bedplate_wall_thickness',   'drivese.bedplate_wall_thickness') # only used in direct
            else:
                self.connect('nacelle.hss_length',                'drivese.L_hss') # only used in geared
                self.connect('nacelle.hss_diameter',              'drivese.hss_diameter') # only used in geared
                self.connect('nacelle.hss_wall_thickness',        'drivese.hss_wall_thickness') # only used in geared
                self.connect('nacelle.hss_material',              'drivese.hss_material')
                self.connect('nacelle.planet_numbers',            'drivese.planet_numbers') # only used in geared
                self.connect('nacelle.gear_configuration',        'drivese.gear_configuration') # only used in geared
                self.connect('nacelle.bedplate_flange_width',     'drivese.bedplate_flange_width') # only used in geared
                self.connect('nacelle.bedplate_flange_thickness', 'drivese.bedplate_flange_thickness') # only used in geared
                self.connect('nacelle.bedplate_web_thickness',    'drivese.bedplate_web_thickness') # only used in geared
                
            self.connect('hub.hub_material',                  'drivese.hub_material')
            self.connect('hub.spinner_material',              'drivese.spinner_material')
            self.connect('nacelle.lss_material',              'drivese.lss_material')
            self.connect('nacelle.bedplate_material',         'drivese.bedplate_material')
            self.connect('materials.name',                    'drivese.material_names')
            self.connect('materials.E',                       'drivese.E_mat')
            self.connect('materials.G',                       'drivese.G_mat')
            self.connect('materials.rho',                     'drivese.rho_mat')
            self.connect('materials.sigma_y',                 'drivese.sigma_y_mat')
            self.connect('materials.Xt',                      'drivese.Xt_mat')
            self.connect('materials.unit_cost',               'drivese.unit_cost_mat')

            if modeling_options['flags']['generator']:

                self.connect('generator.B_r'          , 'drivese.generator.B_r')
                self.connect('generator.P_Fe0e'       , 'drivese.generator.P_Fe0e')
                self.connect('generator.P_Fe0h'       , 'drivese.generator.P_Fe0h')
                self.connect('generator.S_N'          , 'drivese.generator.S_N')
                self.connect('generator.alpha_p'      , 'drivese.generator.alpha_p')
                self.connect('generator.b_r_tau_r'    , 'drivese.generator.b_r_tau_r')
                self.connect('generator.b_ro'         , 'drivese.generator.b_ro')
                self.connect('generator.b_s_tau_s'    , 'drivese.generator.b_s_tau_s')
                self.connect('generator.b_so'         , 'drivese.generator.b_so')
                self.connect('generator.cofi'         , 'drivese.generator.cofi')
                self.connect('generator.freq'         , 'drivese.generator.freq')
                self.connect('generator.h_i'          , 'drivese.generator.h_i')
                self.connect('generator.h_sy0'        , 'drivese.generator.h_sy0')
                self.connect('generator.h_w'          , 'drivese.generator.h_w')
                self.connect('generator.k_fes'        , 'drivese.generator.k_fes')
                self.connect('generator.k_fillr'      , 'drivese.generator.k_fillr')
                self.connect('generator.k_fills'      , 'drivese.generator.k_fills')
                self.connect('generator.k_s'          , 'drivese.generator.k_s')
                self.connect('generator.m'            , 'drivese.generator.m')
                self.connect('generator.mu_0'         , 'drivese.generator.mu_0')
                self.connect('generator.mu_r'         , 'drivese.generator.mu_r')
                self.connect('generator.p'            , 'drivese.generator.p')
                self.connect('generator.phi'          , 'drivese.generator.phi')
                self.connect('generator.q1'           , 'drivese.generator.q1')
                self.connect('generator.q2'           , 'drivese.generator.q2')
                self.connect('generator.ratio_mw2pp'  , 'drivese.generator.ratio_mw2pp')
                self.connect('generator.resist_Cu'    , 'drivese.generator.resist_Cu')
                self.connect('generator.sigma'        , 'drivese.generator.sigma')
                self.connect('generator.y_tau_p'      , 'drivese.generator.y_tau_p')
                self.connect('generator.y_tau_pr'     , 'drivese.generator.y_tau_pr')

                self.connect('generator.I_0'          , 'drivese.generator.I_0')
                self.connect('generator.d_r'          , 'drivese.generator.d_r')
                self.connect('generator.h_m'          , 'drivese.generator.h_m')
                self.connect('generator.h_0'          , 'drivese.generator.h_0')
                self.connect('generator.h_s'          , 'drivese.generator.h_s')
                self.connect('generator.len_s'        , 'drivese.generator.len_s')
                self.connect('generator.n_r'          , 'drivese.generator.n_r')
                self.connect('generator.rad_ag'       , 'drivese.generator.rad_ag')
                self.connect('generator.t_wr'         , 'drivese.generator.t_wr')

                self.connect('generator.n_s'          , 'drivese.generator.n_s')
                self.connect('generator.b_st'         , 'drivese.generator.b_st')
                self.connect('generator.d_s'          , 'drivese.generator.d_s')
                self.connect('generator.t_ws'         , 'drivese.generator.t_ws')

                self.connect('generator.rho_Copper'   , 'drivese.generator.rho_Copper')
                self.connect('generator.rho_Fe'       , 'drivese.generator.rho_Fe')
                self.connect('generator.rho_Fes'      , 'drivese.generator.rho_Fes')
                self.connect('generator.rho_PM'       , 'drivese.generator.rho_PM')

                self.connect('generator.C_Cu'         , 'drivese.generator.C_Cu')
                self.connect('generator.C_Fe'         , 'drivese.generator.C_Fe')
                self.connect('generator.C_Fes'        , 'drivese.generator.C_Fes')
                self.connect('generator.C_PM'         , 'drivese.generator.C_PM')

                if modeling_options['GeneratorSE']['type'] in ['pmsg_outer']:
                    self.connect('generator.N_c'          , 'drivese.generator.N_c')
                    self.connect('generator.b'            , 'drivese.generator.b')
                    self.connect('generator.c'            , 'drivese.generator.c')
                    self.connect('generator.E_p'          , 'drivese.generator.E_p')
                    self.connect('generator.h_yr'         , 'drivese.generator.h_yr')
                    self.connect('generator.h_ys'         , 'drivese.generator.h_ys')
                    self.connect('generator.h_sr'         , 'drivese.generator.h_sr')
                    self.connect('generator.h_ss'         , 'drivese.generator.h_ss')
                    self.connect('generator.t_r'          , 'drivese.generator.t_r')
                    self.connect('generator.t_s'          , 'drivese.generator.t_s')

                    self.connect('generator.u_allow_pcent', 'drivese.generator.u_allow_pcent')
                    self.connect('generator.y_allow_pcent', 'drivese.generator.y_allow_pcent')
                    self.connect('generator.z_allow_deg'  , 'drivese.generator.z_allow_deg')
                    self.connect('generator.B_tmax'       , 'drivese.generator.B_tmax')
                    self.connect('sse.powercurve.rated_mech', 'drivese.generator.P_mech')

                if modeling_options['GeneratorSE']['type'] in ['eesg','pmsg_arms','pmsg_disc']:
                    self.connect('generator.tau_p'        , 'drivese.generator.tau_p')
                    self.connect('generator.h_ys'         , 'drivese.generator.h_ys')
                    self.connect('generator.h_yr'         , 'drivese.generator.h_yr')
                    self.connect('generator.b_arm'        , 'drivese.generator.b_arm')

                elif modeling_options['GeneratorSE']['type'] in ['scig','dfig']:
                    self.connect('generator.B_symax'      , 'drivese.generator.B_symax')
                    self.connect('generator.S_Nmax'      , 'drivese.generator.S_Nmax')

                if modeling_options['drivetrainse']['direct']:
                    self.connect('nacelle.nose_diameter',             'drivese.generator.D_nose', src_indices=[-1])
                    self.connect('nacelle.lss_diameter',              'drivese.generator.D_shaft', src_indices=[0])
                else:
                    self.connect('nacelle.hss_diameter',              'drivese.generator.D_shaft', src_indices=[-1])

            else:
                self.connect('generator.generator_mass_user', 'drivese.generator_mass_user')
                self.connect('generator.generator_efficiency_user', 'drivese.generator_efficiency_user')


        # Connections to TowerSE
        if modeling_options['flags']['tower']:
            if modeling_options['flags']['nacelle']:
                self.connect('drivese.base_F',                'towerse.pre.rna_F')
                self.connect('drivese.base_M',                'towerse.pre.rna_M')
                self.connect('drivese.rna_I_TT',             'towerse.rna_I')
                self.connect('drivese.rna_cm',               'towerse.rna_cg')
                self.connect('drivese.rna_mass',             'towerse.rna_mass')
            if modeling_options['flags']['blade']:
                self.connect('sse.gust.V_gust',               'towerse.wind.Uref')
            self.connect('assembly.hub_height',           'towerse.wind_reference_height')  # TODO- environment
            self.connect('env.rho_air',                   'towerse.rho_air')
            self.connect('env.mu_air',                    'towerse.mu_air')                    
            self.connect('env.shear_exp',                 'towerse.shearExp')                    
            self.connect('assembly.hub_height',           'towerse.hub_height')
            if modeling_options['flags']['foundation']:
                self.connect('foundation.height',             ['towerse.wind_z0','towerse.foundation_height']) # TODO- environment
            self.connect('tower.diameter',                'towerse.tower_outer_diameter_in')
            self.connect('tower.height',                  'towerse.tower_height')
            self.connect('tower.s',                       'towerse.tower_s')
            self.connect('tower.layer_thickness',         'towerse.tower_layer_thickness')
            self.connect('tower.outfitting_factor',       'towerse.tower_outfitting_factor')
            self.connect('tower.layer_mat',               'towerse.tower_layer_materials')
            self.connect('materials.name',                'towerse.material_names')
            self.connect('materials.E',                   'towerse.E_mat')
            self.connect('materials.G',                   'towerse.G_mat')
            self.connect('materials.rho',                 'towerse.rho_mat')
            self.connect('materials.sigma_y',             'towerse.sigma_y_mat')
            self.connect('materials.unit_cost',           'towerse.unit_cost_mat')
            self.connect('costs.labor_rate',              'towerse.labor_cost_rate')
            self.connect('costs.painting_rate',           'towerse.painting_cost_rate')
            if modeling_options['flags']['monopile']:
                self.connect('env.rho_water',                    'towerse.rho_water')
                self.connect('env.mu_water',                     'towerse.mu_water')                    
                self.connect('env.G_soil',                       'towerse.G_soil')                    
                self.connect('env.nu_soil',                      'towerse.nu_soil')
                self.connect('env.hsig_wave',                    'towerse.hsig_wave')
                self.connect('env.Tsig_wave',                    'towerse.Tsig_wave')
                self.connect('monopile.diameter',                'towerse.monopile_outer_diameter_in')
                self.connect('monopile.height',                  'towerse.monopile_height')
                self.connect('monopile.s',                       'towerse.monopile_s')
                self.connect('monopile.layer_thickness',         'towerse.monopile_layer_thickness')
                self.connect('monopile.layer_mat',               'towerse.monopile_layer_materials')
                self.connect('monopile.outfitting_factor',       'towerse.monopile_outfitting_factor')
                self.connect('monopile.transition_piece_height', 'towerse.transition_piece_height')
                self.connect('monopile.transition_piece_mass',   'towerse.transition_piece_mass')
                self.connect('monopile.gravity_foundation_mass', 'towerse.gravity_foundation_mass')
                self.connect('monopile.suctionpile_depth',       'towerse.suctionpile_depth')
                self.connect('monopile.suctionpile_depth_diam_ratio', 'towerse.suctionpile_depth_diam_ratio')

        # Connections to turbine constraints
        if modeling_options['flags']['blade'] and modeling_options['flags']['tower']:
            self.connect('configuration.rotor_orientation', 'tcons.rotor_orientation')
            self.connect('rlds.tip_pos.tip_deflection',     'tcons.tip_deflection')
            self.connect('assembly.rotor_radius',           'tcons.Rtip')
            self.connect('blade.outer_shape_bem.ref_axis',  'tcons.ref_axis_blade')
            self.connect('hub.cone',                        'tcons.precone')
            self.connect('nacelle.uptilt',                  'tcons.tilt')
            self.connect('nacelle.overhang',                'tcons.overhang')
            self.connect('tower.ref_axis',                  'tcons.ref_axis_tower')
            self.connect('tower.diameter',                  'tcons.d_full')

        # Connections to turbine capital cost
        self.connect('configuration.n_blades',      'tcc.blade_number')
        if modeling_options['flags']['control']:
            self.connect('control.rated_power',         'tcc.machine_rating')
        if modeling_options['flags']['blade']:
            self.connect('elastic.precomp.blade_mass',      'tcc.blade_mass')
            self.connect('elastic.precomp.total_blade_cost','tcc.blade_cost_external')

        if modeling_options['flags']['nacelle']:
            self.connect('drivese.hub_mass',            'tcc.hub_mass')
            self.connect('drivese.pitch_mass',          'tcc.pitch_system_mass')
            self.connect('drivese.spinner_mass',        'tcc.spinner_mass')
            self.connect('drivese.lss_mass',            'tcc.lss_mass')
            self.connect('drivese.mean_bearing_mass',   'tcc.main_bearing_mass')
            self.connect('drivese.gearbox_mass',        'tcc.gearbox_mass')
            self.connect('drivese.hss_mass',            'tcc.hss_mass')
            self.connect('drivese.brake_mass',          'tcc.brake_mass')
            self.connect('drivese.generator_mass',      'tcc.generator_mass')
            self.connect('drivese.total_bedplate_mass', 'tcc.bedplate_mass')
            self.connect('drivese.yaw_mass',            'tcc.yaw_mass')
            self.connect('drivese.converter_mass',      'tcc.converter_mass')
            self.connect('drivese.transformer_mass',    'tcc.transformer_mass')
            self.connect('drivese.hvac_mass',           'tcc.hvac_mass')
            self.connect('drivese.cover_mass',          'tcc.cover_mass')
            self.connect('drivese.platforms_mass',      'tcc.platforms_mass')
            
            if modeling_options['flags']['generator']:
                self.connect('drivese.generator_cost',  'tcc.generator_cost_external')

        if modeling_options['flags']['tower']:
            self.connect('towerse.structural_mass',          'tcc.tower_mass')
            self.connect('towerse.structural_cost',          'tcc.tower_cost_external')
            
        self.connect('costs.blade_mass_cost_coeff'                 , 'tcc.blade_mass_cost_coeff')
        self.connect('costs.hub_mass_cost_coeff'                   , 'tcc.hub_mass_cost_coeff')
        self.connect('costs.pitch_system_mass_cost_coeff'          , 'tcc.pitch_system_mass_cost_coeff')
        self.connect('costs.spinner_mass_cost_coeff'               , 'tcc.spinner_mass_cost_coeff')
        self.connect('costs.lss_mass_cost_coeff'                   , 'tcc.lss_mass_cost_coeff')
        self.connect('costs.bearing_mass_cost_coeff'               , 'tcc.bearing_mass_cost_coeff')
        self.connect('costs.gearbox_mass_cost_coeff'               , 'tcc.gearbox_mass_cost_coeff')
        self.connect('costs.hss_mass_cost_coeff'                   , 'tcc.hss_mass_cost_coeff')
        self.connect('costs.generator_mass_cost_coeff'             , 'tcc.generator_mass_cost_coeff')
        self.connect('costs.bedplate_mass_cost_coeff'              , 'tcc.bedplate_mass_cost_coeff')
        self.connect('costs.yaw_mass_cost_coeff'                   , 'tcc.yaw_mass_cost_coeff')
        self.connect('costs.converter_mass_cost_coeff'             , 'tcc.converter_mass_cost_coeff')
        self.connect('costs.transformer_mass_cost_coeff'           , 'tcc.transformer_mass_cost_coeff')
        self.connect('costs.hvac_mass_cost_coeff'                  , 'tcc.hvac_mass_cost_coeff')
        self.connect('costs.cover_mass_cost_coeff'                 , 'tcc.cover_mass_cost_coeff')
        self.connect('costs.elec_connec_machine_rating_cost_coeff' , 'tcc.elec_connec_machine_rating_cost_coeff')
        self.connect('costs.platforms_mass_cost_coeff'             , 'tcc.platforms_mass_cost_coeff')
        self.connect('costs.tower_mass_cost_coeff'                 , 'tcc.tower_mass_cost_coeff')
        self.connect('costs.controls_machine_rating_cost_coeff'    , 'tcc.controls_machine_rating_cost_coeff')
        self.connect('costs.crane_cost'                            , 'tcc.crane_cost')

class WindPark(om.Group):
    # Openmdao group to run the cost analysis of a wind park
    
    def initialize(self):
        self.options.declare('modeling_options')
        self.options.declare('opt_options')
        
    def setup(self):
        modeling_options = self.options['modeling_options']
        opt_options     = self.options['opt_options']

        self.add_subsystem('wt',        WT_RNTA(modeling_options = modeling_options, opt_options = opt_options), promotes=['*'])
        if modeling_options['Analysis_Flags']['BOS']:
            if modeling_options['flags']['monopile'] == True or modeling_options['flags']['floating_platform'] == True:
                self.add_subsystem('orbit',     Orbit(floating=modeling_options['flags']['floating_platform']))
            else:
                self.add_subsystem('landbosse', LandBOSSE())

        if modeling_options['flags']['blade']:
            self.add_subsystem('financese', PlantFinance(verbosity=modeling_options['general']['verbosity']))
            self.add_subsystem('outputs_2_screen',  Outputs_2_Screen(modeling_options = modeling_options, opt_options = opt_options))
        
        if opt_options['opt_flag'] and opt_options['recorder']['flag']:
            self.add_subsystem('conv_plots',    Convergence_Trends_Opt(opt_options = opt_options))

        # BOS inputs
        if modeling_options['Analysis_Flags']['BOS']:
            if modeling_options['flags']['monopile'] == True or modeling_options['flags']['floating_platform'] == True:
                # Inputs into ORBIT
                self.connect('control.rated_power',                   'orbit.turbine_rating')
                self.connect('env.water_depth',                       'orbit.site_depth')
                self.connect('costs.turbine_number',                  'orbit.number_of_turbines')
                self.connect('configuration.n_blades',                'orbit.number_of_blades')
                self.connect('assembly.hub_height',                   'orbit.hub_height')
                self.connect('assembly.rotor_diameter',               'orbit.turbine_rotor_diameter')     
                self.connect('towerse.tower_mass',                    'orbit.tower_mass')
                if modeling_options['flags']['monopile'] == True:
                    self.connect('towerse.monopile_mass',                 'orbit.monopile_mass')
                    self.connect('towerse.monopile_length',               'orbit.monopile_length')
                    self.connect('monopile.transition_piece_mass',        'orbit.transition_piece_mass')
                    self.connect('monopile.diameter',                     'orbit.monopile_diameter', src_indices=[0])
                else:
                    self.connect('mooring.n_lines',                       'orbit.num_mooring_lines')
                    self.connect('mooring.line_mass',                     'orbit.mooring_line_mass', src_indices=[0])
                    self.connect('mooring.line_diameter',                 'orbit.mooring_line_diameter', src_indices=[0])
                    self.connect('mooring.unstretched_length',            'orbit.mooring_line_length', src_indices=[0])
                    self.connect('mooring.anchor_mass',                   'orbit.anchor_mass')
                self.connect('elastic.precomp.blade_mass',            'orbit.blade_mass')
                self.connect('tcc.turbine_cost_kW',                   'orbit.turbine_capex')
                self.connect('drivese.nacelle_mass',                  'orbit.nacelle_mass')
                self.connect('wt_class.V_mean',                       'orbit.site_mean_windspeed')
                self.connect('sse.powercurve.rated_V',                'orbit.turbine_rated_windspeed')
                self.connect('bos.plant_turbine_spacing',             'orbit.plant_turbine_spacing')
                self.connect('bos.plant_row_spacing',                 'orbit.plant_row_spacing')
                self.connect('bos.commissioning_pct',                 'orbit.commissioning_pct')
                self.connect('bos.decommissioning_pct',               'orbit.decommissioning_pct')
                self.connect('bos.distance_to_substation',            'orbit.plant_substation_distance')
                self.connect('bos.distance_to_interconnection',       'orbit.interconnection_distance')
                self.connect('bos.site_distance',                     'orbit.site_distance')
                self.connect('bos.distance_to_landfall',              'orbit.site_distance_to_landfall')
                self.connect('bos.port_cost_per_month',               'orbit.port_cost_per_month')
                self.connect('bos.site_auction_price',                'orbit.site_auction_price')
                self.connect('bos.site_assessment_plan_cost',         'orbit.site_assessment_plan_cost')
                self.connect('bos.site_assessment_cost',              'orbit.site_assessment_cost')
                self.connect('bos.construction_operations_plan_cost', 'orbit.construction_operations_plan_cost')
                self.connect('bos.boem_review_cost',                  'orbit.boem_review_cost')
                self.connect('bos.design_install_plan_cost',          'orbit.design_install_plan_cost')
            else:
                # Inputs into LandBOSSE
                self.connect('assembly.hub_height',             'landbosse.hub_height_meters')
                self.connect('costs.turbine_number',            'landbosse.num_turbines')
                self.connect('control.rated_power',             'landbosse.turbine_rating_MW')
                self.connect('env.shear_exp',                   'landbosse.wind_shear_exponent')
                self.connect('assembly.rotor_diameter',         'landbosse.rotor_diameter_m')
                self.connect('configuration.n_blades',          'landbosse.number_of_blades')
                if modeling_options['flags']['blade']:
                    self.connect('sse.powercurve.rated_T',          'landbosse.rated_thrust_N')
                self.connect('towerse.tower_mass',              'landbosse.tower_mass')
                self.connect('drivese.nacelle_mass',            'landbosse.nacelle_mass')
                self.connect('elastic.precomp.blade_mass',      'landbosse.blade_mass')
                self.connect('drivese.hub_system_mass',         'landbosse.hub_mass')
                self.connect('foundation.height',               'landbosse.foundation_height')
                self.connect('bos.plant_turbine_spacing',       'landbosse.turbine_spacing_rotor_diameters')
                self.connect('bos.plant_row_spacing',           'landbosse.row_spacing_rotor_diameters')
                self.connect('bos.commissioning_pct',           'landbosse.commissioning_pct')
                self.connect('bos.decommissioning_pct',         'landbosse.decommissioning_pct')
                self.connect('bos.distance_to_substation',      'landbosse.trench_len_to_substation_km')
                self.connect('bos.distance_to_interconnection', 'landbosse.distance_to_interconnect_mi')
                self.connect('bos.interconnect_voltage',        'landbosse.interconnect_voltage_kV')
            
        # Inputs to plantfinancese from wt group
        if modeling_options['flags']['blade']:
            self.connect('sse.AEP',             'financese.turbine_aep')
<<<<<<< HEAD

        self.connect('tcc.turbine_cost_kW',     'financese.tcc_per_kW')
        if modeling_options['Analysis_Flags']['BOS']:
            if modeling_options['flags']['monopile'] == True or modeling_options['flags']['floating_platform'] == True:
                self.connect('orbit.total_capex_kW',    'financese.bos_per_kW')
            else:
                self.connect('landbosse.bos_capex_kW',  'financese.bos_per_kW')
        else:
            self.connect('costs.bos_per_kW',  'financese.bos_per_kW')
=======
            self.connect('tcc.turbine_cost_kW',     'financese.tcc_per_kW')
>>>>>>> 44fac389
            
            if modeling_options['flags']['bos']:
                if 'offshore' in modeling_options and modeling_options['offshore']:
                    self.connect('orbit.total_capex_kW',    'financese.bos_per_kW')
                else:
                    self.connect('landbosse.bos_capex_kW',  'financese.bos_per_kW')
            else:
                self.connect('costs.bos_per_kW',  'financese.bos_per_kW')

            # Inputs to plantfinancese from input yaml
            if modeling_options['flags']['control']:
                self.connect('control.rated_power',     'financese.machine_rating')
            self.connect('costs.turbine_number',    'financese.turbine_number')
            self.connect('costs.opex_per_kW',       'financese.opex_per_kW')
            self.connect('costs.offset_tcc_per_kW', 'financese.offset_tcc_per_kW')
            self.connect('costs.wake_loss_factor',  'financese.wake_loss_factor')
            self.connect('costs.fixed_charge_rate', 'financese.fixed_charge_rate')

        # Connections to outputs to screen
        if modeling_options['flags']['blade']:
            self.connect('sse.AEP',                 'outputs_2_screen.aep')
            self.connect('financese.lcoe',          'outputs_2_screen.lcoe')
            self.connect('elastic.precomp.blade_mass',  'outputs_2_screen.blade_mass')
            self.connect('rlds.tip_pos.tip_deflection', 'outputs_2_screen.tip_deflection')<|MERGE_RESOLUTION|>--- conflicted
+++ resolved
@@ -636,28 +636,16 @@
         # Inputs to plantfinancese from wt group
         if modeling_options['flags']['blade']:
             self.connect('sse.AEP',             'financese.turbine_aep')
-<<<<<<< HEAD
-
-        self.connect('tcc.turbine_cost_kW',     'financese.tcc_per_kW')
-        if modeling_options['Analysis_Flags']['BOS']:
-            if modeling_options['flags']['monopile'] == True or modeling_options['flags']['floating_platform'] == True:
-                self.connect('orbit.total_capex_kW',    'financese.bos_per_kW')
-            else:
-                self.connect('landbosse.bos_capex_kW',  'financese.bos_per_kW')
-        else:
-            self.connect('costs.bos_per_kW',  'financese.bos_per_kW')
-=======
             self.connect('tcc.turbine_cost_kW',     'financese.tcc_per_kW')
->>>>>>> 44fac389
             
             if modeling_options['flags']['bos']:
-                if 'offshore' in modeling_options and modeling_options['offshore']:
+                if modeling_options['flags']['offshore']:
                     self.connect('orbit.total_capex_kW',    'financese.bos_per_kW')
                 else:
                     self.connect('landbosse.bos_capex_kW',  'financese.bos_per_kW')
             else:
                 self.connect('costs.bos_per_kW',  'financese.bos_per_kW')
-
+                
             # Inputs to plantfinancese from input yaml
             if modeling_options['flags']['control']:
                 self.connect('control.rated_power',     'financese.machine_rating')
