import os
import sys
import logging

import numpy as np
import openmdao.api as om
from wisdem.commonse import fileIO
from wisdem.commonse.mpi_tools import MPI
from wisdem.glue_code.glue_code import WindPark
from wisdem.glue_code.gc_LoadInputs import WindTurbineOntologyPython
from wisdem.glue_code.gc_WT_InitModel import yaml2openmdao
from wisdem.glue_code.gc_PoseOptimization import PoseOptimization

np.warnings.filterwarnings("ignore", category=np.VisibleDeprecationWarning)

if MPI:
    # from openmdao.api import PetscImpl as impl
    # from mpi4py import MPI
    # from petsc4py import PETSc
    from wisdem.commonse.mpi_tools import map_comm_heirarchical, subprocessor_loop, subprocessor_stop


def run_wisdem(fname_wt_input, fname_modeling_options, fname_opt_options, overridden_values=None, run_only=False):
    # Load all yaml inputs and validate (also fills in defaults)
    wt_initial = WindTurbineOntologyPython(fname_wt_input, fname_modeling_options, fname_opt_options)
    wt_init, modeling_options, opt_options = wt_initial.get_input_data()

    # Initialize openmdao problem. If running with multiple processors in MPI, use parallel finite differencing equal to the number of cores used.
    # Otherwise, initialize the WindPark system normally. Get the rank number for parallelization. We only print output files using the root processor.
    myopt = PoseOptimization(wt_init, modeling_options, opt_options)

    if MPI:

        n_DV = myopt.get_number_design_variables()

        # Extract the number of cores available
        max_cores = MPI.COMM_WORLD.Get_size()

        if max_cores / 2.0 != np.round(max_cores / 2.0):
            raise ValueError("ERROR: the parallelization logic only works for an even number of cores available")

        # Define the color map for the parallelization, determining the maximum number of parallel finite difference (FD) evaluations based on the number of design variables (DV).
        n_FD = min([max_cores, n_DV])

        # Define the color map for the cores
        n_FD = max([n_FD, 1])
        comm_map_down, comm_map_up, color_map = map_comm_heirarchical(n_FD, 1)
        rank = MPI.COMM_WORLD.Get_rank()
        color_i = color_map[rank]
        comm_i = MPI.COMM_WORLD.Split(color_i, 1)
    else:
        color_i = 0
        rank = 0

    folder_output = opt_options["general"]["folder_output"]
<<<<<<< HEAD
    if rank == 0:
        os.makedirs(folder_output, exist_ok=True)

        # create logger
        logger = logging.getLogger("wisdem/weis")
        logger.setLevel(logging.INFO)

        # create handlers
        ht = logging.StreamHandler()
        ht.setLevel(logging.WARNING)

        flog = os.path.join(folder_output, opt_options["general"]["fname_output"] + ".log")
        hf = logging.FileHandler(flog, mode="w")
        hf.setLevel(logging.INFO)

        # create formatters
        formatter_t = logging.Formatter("%(module)s:%(funcName)s:%(lineno)d %(levelname)s:%(message)s")
        formatter_f = logging.Formatter(
            "P%(process)d %(asctime)s %(module)s:%(funcName)s:%(lineno)d %(levelname)s:%(message)s"
        )

        # add formatter to handlers
        ht.setFormatter(formatter_t)
        hf.setFormatter(formatter_f)

        # add handlers to logger
        logger.addHandler(ht)
        logger.addHandler(hf)
        logger.info("Started")
=======
    if rank == 0 and not os.path.isdir(folder_output):
        os.makedirs(folder_output)
>>>>>>> 29450eae

    if color_i == 0:  # the top layer of cores enters
        if MPI:
            # Parallel settings for OpenMDAO
            wt_opt = om.Problem(model=om.Group(num_par_fd=n_FD), comm=comm_i)
            wt_opt.model.add_subsystem(
                "comp", WindPark(modeling_options=modeling_options, opt_options=opt_options), promotes=["*"]
            )
        else:
            # Sequential finite differencing
            wt_opt = om.Problem(model=WindPark(modeling_options=modeling_options, opt_options=opt_options))

        # If at least one of the design variables is active, setup an optimization
        if opt_options["opt_flag"] and not run_only:
            wt_opt = myopt.set_driver(wt_opt)
            wt_opt = myopt.set_objective(wt_opt)
            wt_opt = myopt.set_design_variables(wt_opt, wt_init)
            wt_opt = myopt.set_constraints(wt_opt)
            wt_opt = myopt.set_recorders(wt_opt)

        # Setup openmdao problem
        wt_opt.setup()

        # Load initial wind turbine data from wt_initial to the openmdao problem
        wt_opt = yaml2openmdao(wt_opt, modeling_options, wt_init, opt_options)
        wt_opt = myopt.set_initial(wt_opt, wt_init)

        # If the user provides values in this dict, they overwrite
        # whatever values have been set by the yaml files.
        # This is useful for performing black-box wrapped optimization without
        # needing to modify the yaml files.
        if overridden_values is not None:
            for key in overridden_values:
                wt_opt[key] = overridden_values[key]

        # Place the last design variables from a previous run into the problem.
        # This needs to occur after the above setup() and yaml2openmdao() calls
        # so these values are correctly placed in the problem.
        wt_opt = myopt.set_restart(wt_opt)

        if "check_totals" in opt_options["driver"] and not run_only:
            if opt_options["driver"]["check_totals"]:
                wt_opt.run_model()
                totals = wt_opt.compute_totals()

        if "check_partials" in opt_options["driver"] and not run_only:
            if opt_options["driver"]["check_partials"]:
                wt_opt.run_model()
                checks = wt_opt.check_partials(compact_print=True)

        sys.stdout.flush()

        if opt_options["driver"]["step_size_study"]["flag"] and not run_only:
            wt_opt.run_model()
            study_options = opt_options["driver"]["step_size_study"]
            step_sizes = study_options["step_sizes"]
            all_derivs = {}
            for idx, step_size in enumerate(step_sizes):
                wt_opt.model.approx_totals(method="fd", step=step_size, form=study_options["form"])

                if study_options["of"]:
                    of = study_options["of"]
                else:
                    of = None

                if study_options["wrt"]:
                    wrt = study_options["wrt"]
                else:
                    wrt = None

                derivs = wt_opt.compute_totals(of=of, wrt=wrt, driver_scaling=study_options["driver_scaling"])
                all_derivs[idx] = derivs
                all_derivs[idx]["step_size"] = step_size
            np.save("total_derivs.npy", all_derivs)

        # Run openmdao problem
        elif opt_options["opt_flag"] and not run_only:
            wt_opt.run_driver()
        else:
            wt_opt.run_model()

        if (not MPI) or (MPI and rank == 0):
            # Save data coming from openmdao to an output yaml file
            froot_out = os.path.join(folder_output, opt_options["general"]["fname_output"])
            wt_initial.write_ontology(wt_opt, froot_out)
            wt_initial.write_options(froot_out)

            # Save data to numpy and matlab arrays
            fileIO.save_data(froot_out, wt_opt)

    if rank == 0:
        return wt_opt, modeling_options, opt_options
    else:
        return [], [], []


def load_wisdem(frootin):
    froot = os.path.splitext(frootin)[0]
    fgeom = froot + ".yaml"
    fmodel = froot + "-modeling.yaml"
    fopt = froot + "-analysis.yaml"
    fpkl = froot + ".pkl"

    # Load all yaml inputs and validate (also fills in defaults)
    wt_initial = WindTurbineOntologyPython(fgeom, fmodel, fopt)
    wt_init, modeling_options, opt_options = wt_initial.get_input_data()

    wt_opt = om.Problem(model=WindPark(modeling_options=modeling_options, opt_options=opt_options))
    wt_opt.setup()

    wt_opt = fileIO.load_data(fpkl, wt_opt)

    return wt_opt, modeling_options, opt_options<|MERGE_RESOLUTION|>--- conflicted
+++ resolved
@@ -53,7 +53,7 @@
         rank = 0
 
     folder_output = opt_options["general"]["folder_output"]
-<<<<<<< HEAD
+
     if rank == 0:
         os.makedirs(folder_output, exist_ok=True)
 
@@ -83,10 +83,6 @@
         logger.addHandler(ht)
         logger.addHandler(hf)
         logger.info("Started")
-=======
-    if rank == 0 and not os.path.isdir(folder_output):
-        os.makedirs(folder_output)
->>>>>>> 29450eae
 
     if color_i == 0:  # the top layer of cores enters
         if MPI:
