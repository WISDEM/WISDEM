--- conflicted
+++ resolved
@@ -1108,13 +1108,8 @@
         for coeff in usr_defined_coeffs:
             usr_defined_flag[coeff] = np.all(np.array(floating["members"][i][coeff])>0)
             coeff_length = len(floating["members"][i][coeff])
-<<<<<<< HEAD
-            if usr_defined_flag:
+            if usr_defined_flag[coeff]:
                 assert grid_length == coeff_length, f"Users define {coeff}, but the length is different from grid length ({grid_length}). Please correct."
-=======
-            if usr_defined_flag[coeff]:
-                assert grid_length == coeff_length, f"Users define {coeff}, but the length is different from grid length. Please correct."
->>>>>>> 1ac42284
 
         diameter_assigned = False
         for j, kgrp in enumerate(float_opt["members"]["groups"]):
