--- conflicted
+++ resolved
@@ -1170,20 +1170,14 @@
         usr_defined_flag = {}
         for coeff in usr_defined_coeffs:
             usr_defined_flag[coeff] = np.all(np.array(floating["members"][i][coeff])>0)
-<<<<<<< HEAD
-            coeff_length = len(floating["members"][i][coeff])
-            if usr_defined_flag[coeff]:
-                assert grid_length == coeff_length, f"Users define {coeff} of {floating['members'][i]['name']}, but the length is different from grid length ({grid_length}). Please correct."
-=======
             if isinstance(floating["members"][i][coeff], list):
                 coeff_length = len(floating["members"][i][coeff])
                 if usr_defined_flag[coeff]:
                         assert grid_length == coeff_length, f"Users define {coeff} array along member {name_member} for different sectitions, but the coefficient array length is different from grid length. Please correct them to consistent or you can also define {coeff} as a scalar constant."
             else: 
-            # If the coefficient is a constant, make it a list with one constant. Just for each of operation and simplicity, so the we can uniformlly treat it as list later and no need for extra conditionals.
+                # If the coefficient is a constant, make it a list with one constant. Just for each of operation and simplicity, so the we can uniformlly treat it as list later and no need for extra conditionals.
                 floating["members"][i][coeff] = [floating["members"][i][coeff]]*grid_length
 
->>>>>>> d2b5176a
 
         diameter_assigned = False
         for j, kgrp in enumerate(float_opt["members"]["groups"]):
