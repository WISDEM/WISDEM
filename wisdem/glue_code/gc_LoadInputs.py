--- conflicted
+++ resolved
@@ -46,22 +46,16 @@
         # Even if the block is in the inputs, the user can turn off via modeling options
         # The "flags" here should come in as a string, not Boolean, to allow for the user_elastic option
         self.modeling_options["user_elastic"] = {m:False for m in flags.keys()}
-<<<<<<< HEAD
-        flag_pairings = [("blade","RotorSE"), ("tower","TowerSE"),
-            ("monopile","FixedBottomSE"), ("jacket","FixedBottomSE"),
-            ("hub","DriveSE"), ("drivetrain","DriveSE"), ("generator","DriveSE")]
-=======
-        flag_pairings = [("bos","BOS"),
-                         ("blade","RotorSE"),
+
+        flag_pairings = [("blade","RotorSE"),
                          ("tower","TowerSE"),
                          ("monopile","FixedBottomSE"),
                          ("jacket","FixedBottomSE"),
                          ("floating","FloatingSE"),
                          ("mooring","FloatingSE"),
                          ("hub","DriveSE"),
-                         ("nacelle","DriveSE"),
+                         ("drivetrain","DriveSE"),
                          ("generator","DriveSE")]
->>>>>>> cc1166b0
         for i,j in flag_pairings:
             if flags[i]:
                 if isinstance(self.modeling_options["WISDEM"][j]["flag"], bool):
@@ -69,15 +63,11 @@
             if isinstance(self.modeling_options["WISDEM"][j]["flag"], str) and self.modeling_options["WISDEM"][j]["flag"].lower() == "user_elastic":
                 self.modeling_options["user_elastic"][i] = True
                 flags[i] = False
-<<<<<<< HEAD
         flags["hub"] = flags["drivetrain"] = flags["hub"] or flags["drivetrain"]  # Hub and drivetrain have to go together
         flags["bos"] = self.modeling_options["WISDEM"]["BOS"]["flag"]
         flags["environment"] = "Environment" in self.modeling_options["WISDEM"]
         flags["costs"] = self.modeling_options["WISDEM"]["LCOE"]["flag"]
-=======
-        flags["hub"] = flags["nacelle"] = flags["hub"] or flags["nacelle"]  # Hub and nacelle have to go together
         flags["offshore"] = (flags["floating"] or flags["monopile"] or flags["jacket"])
->>>>>>> cc1166b0
 
         # Blades and airfoils
         if flags["blade"] and not flags["airfoils"]:
@@ -88,15 +78,6 @@
         # Blades, tower, monopile and environment
         if flags["jacket"] and flags["monopile"]:
             raise ValueError("Cannot specify both monopile and jacket support structures")
-<<<<<<< HEAD
-=======
-        if flags["floating"] and not flags["environment"]:
-            raise ValueError("Floating analysis is requested but no environment input found")
-        if flags["environment"] and not (
-            flags["blade"] or flags["tower"] or flags["monopile"] or flags["jacket"] or flags["floating"]
-        ):
-            print("WARNING: Environment provided but no related component found found")
->>>>>>> cc1166b0
 
         # Floating/monopile
         if flags["floating"] and (flags["monopile"] or flags["jacket"]):
