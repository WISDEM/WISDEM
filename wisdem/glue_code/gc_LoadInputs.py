import numpy as np

import wisdem.inputs as sch
from openmdao.utils.mpi import MPI


class WindTurbineOntologyPython(object):
    def __init__(self, fname_input_wt, fname_input_modeling, fname_input_analysis):
        self.modeling_options = sch.load_modeling_yaml(fname_input_modeling)
        self.analysis_options = sch.load_analysis_yaml(fname_input_analysis)
        if fname_input_wt is None:
            self.wt_init = None
        else:
            self.wt_init = sch.load_geometry_yaml(fname_input_wt)
        self.set_run_flags()
        self.set_openmdao_vectors()
        self.set_opt_flags()

    def get_input_data(self):
        return self.wt_init, self.modeling_options, self.analysis_options

    def set_run_flags(self):
        # Create components flag struct
        self.modeling_options["flags"] = {}

        # Backwards compatibility
        modules = ["RotorSE", "DriveSE", "GeneratorSE", "TowerSE", "FixedBottomSE", "FloatingSE", "Loading", "BOS"]
        for m in modules:
            if m in self.modeling_options:
                self.modeling_options["WISDEM"][m].update(self.modeling_options[m])

        for k in ["blade", "hub", "nacelle", "tower", "monopile", "jacket", "floating_platform", "mooring", "RNA", "struts"]:
            self.modeling_options["flags"][k] = k in self.wt_init["components"]

        for k in ["assembly", "components", "airfoils", "materials", "control", "environment", "bos", "costs"]:
            self.modeling_options["flags"][k] = k in self.wt_init

        # Generator flag
        self.modeling_options["flags"]["generator"] = False
        if self.modeling_options["flags"]["nacelle"] and "generator" in self.wt_init["components"]["nacelle"]:
            self.modeling_options["flags"]["generator"] = True
            if not "GeneratorSE" in self.modeling_options["WISDEM"]:
                self.modeling_options["WISDEM"]["GeneratorSE"] = {}
            self.modeling_options["WISDEM"]["GeneratorSE"]["type"] = self.wt_init["components"]["nacelle"]["generator"][
                "generator_type"
            ].lower()

        # Offshore flags
        self.modeling_options["flags"]["floating"] = self.modeling_options["flags"]["floating_platform"]
        self.modeling_options["flags"]["offshore"] = (
            self.modeling_options["flags"]["floating"]
            or self.modeling_options["flags"]["monopile"]
            or self.modeling_options["flags"]["jacket"]
        )

<<<<<<< HEAD
        # MHK flag
        self.modeling_options["flags"]["marine_hydro"] = self.wt_init["assembly"]["marine_hydro"]
        if self.modeling_options["flags"]["marine_hydro"]:
            self.modeling_options["flags"]["offshore"] = True
=======
        # VAWT flag
        self.modeling_options["flags"]["vawt"] = (self.wt_init["assembly"]["turbine_type"] == "vertical")
        try:
            self.modeling_options["flags"]["marine_hydro"] = self.wt_init["assembly"]["marine_hydro"] # TODO YL: this will need to be removed when merging MHK 
        except:
            print("No MHK defined")
>>>>>>> d2b5176a

        # Put in some logic about what needs to be in there
        flags = self.modeling_options["flags"]

        # Even if the block is in the inputs, the user can turn off via modeling options
        if flags["bos"]:
            flags["bos"] = self.modeling_options["WISDEM"]["BOS"]["flag"]
        if flags["blade"]:
            flags["blade"] = self.modeling_options["WISDEM"]["RotorSE"]["flag"] or self.modeling_options["flags"]["vawt"]
        if flags["tower"]:
            if not self.modeling_options["flags"]["vawt"]: # TODO-YL: Do we want to use towerSE for owens?
                flags["tower"] = self.modeling_options["WISDEM"]["TowerSE"]["flag"]
        if flags["monopile"]:
            flags["monopile"] = self.modeling_options["WISDEM"]["FixedBottomSE"]["flag"]
        if flags["jacket"]:
            flags["jacket"] = self.modeling_options["WISDEM"]["FixedBottomSE"]["flag"]
        if flags["hub"]:
            flags["hub"] = self.modeling_options["WISDEM"]["DriveSE"]["flag"]
        if flags["nacelle"]:
            flags["nacelle"] = self.modeling_options["WISDEM"]["DriveSE"]["flag"]
        if flags["generator"]:
            flags["generator"] = self.modeling_options["WISDEM"]["DriveSE"]["flag"]
        flags["hub"] = flags["nacelle"] = flags["hub"] or flags["nacelle"]  # Hub and nacelle have to go together

        # Blades and airfoils
        if not self.modeling_options["flags"]["vawt"]:
            # Right now OWENS use externally provided airfoil polar
            if flags["blade"] and not flags["airfoils"]:
                raise ValueError("Blades/rotor analysis is requested but no airfoils are found")
            if flags["airfoils"] and not flags["blade"]:
                print("WARNING: Airfoils provided but no blades/rotor found or RotorSE deactivated")

        # Blades, tower, monopile and environment
        if flags["blade"] and not flags["environment"]:
            raise ValueError("Blades/rotor analysis is requested but no environment input found")
        if flags["tower"] and not flags["environment"]:
            raise ValueError("Tower analysis is requested but no environment input found")
        if flags["monopile"] and not flags["environment"]:
            raise ValueError("Monopile analysis is requested but no environment input found")
        if flags["jacket"] and not flags["environment"]:
            raise ValueError("Jacket analysis is requested but no environment input found")
        if flags["jacket"] and flags["monopile"]:
            raise ValueError("Cannot specify both monopile and jacket support structures")
        if flags["floating_platform"] and not flags["environment"]:
            raise ValueError("Floating analysis is requested but no environment input found")
        if flags["environment"] and not (
            flags["blade"] or flags["tower"] or flags["monopile"] or flags["jacket"] or flags["floating_platform"]
        ):
            print("WARNING: Environment provided but no related component found found")

        # Floating/monopile
        if flags["floating_platform"] and (flags["monopile"] or flags["jacket"]):
            raise ValueError("Cannot have both floating and fixed-bottom components")

        # Water depth check
        if "water_depth" in self.wt_init["environment"]:
            if self.wt_init["environment"]["water_depth"] <= 0.0 and flags["offshore"]:
                raise ValueError("Water depth must be > 0 to do fixed-bottom or floating analysis")
            
        # VAWT flags check
        if self.modeling_options["flags"]["vawt"] and not self.modeling_options["flags"]["struts"]:
            raise ValueError("Vertical axis turbine is modeled but no struts is provided.")

    def set_openmdao_vectors(self):
        # Class instance to determine all the parameters used to initialize the openmdao arrays, i.e. number of airfoils, number of angles of attack, number of blade spanwise stations, etc
        # ==modeling_options = {}

        # Materials
        self.modeling_options["materials"] = {}
        self.modeling_options["materials"]["n_mat"] = len(self.wt_init["materials"])
        self.modeling_options["materials"]["mat_name"] = [self.wt_init["materials"][i]["name"] for i in range(self.modeling_options["materials"]["n_mat"])]

        # Airfoils
        if self.modeling_options["flags"]["airfoils"]:
            self.modeling_options["WISDEM"]["RotorSE"]["n_af"] = len(self.wt_init["airfoils"])
            self.modeling_options["WISDEM"]["RotorSE"]["n_aoa"] = self.modeling_options["WISDEM"]["RotorSE"]["n_aoa"]
            if self.modeling_options["WISDEM"]["RotorSE"]["n_aoa"] / 4.0 == int(
                self.modeling_options["WISDEM"]["RotorSE"]["n_aoa"] / 4.0
            ):
                # One fourth of the angles of attack from -pi to -pi/6, half between -pi/6 to pi/6, and one fourth from pi/6 to pi
                self.modeling_options["WISDEM"]["RotorSE"]["aoa"] = np.unique(
                    np.hstack(
                        [
                            np.linspace(
                                -np.pi, -np.pi / 6.0, int(self.modeling_options["WISDEM"]["RotorSE"]["n_aoa"] / 4.0 + 1)
                            ),
                            np.linspace(
                                -np.pi / 6.0,
                                np.pi / 6.0,
                                int(self.modeling_options["WISDEM"]["RotorSE"]["n_aoa"] / 2.0),
                            ),
                            np.linspace(
                                np.pi / 6.0, np.pi, int(self.modeling_options["WISDEM"]["RotorSE"]["n_aoa"] / 4.0 + 1)
                            ),
                        ]
                    )
                )
            else:
                self.modeling_options["WISDEM"]["RotorSE"]["aoa"] = np.linspace(
                    -np.pi, np.pi, self.modeling_options["WISDEM"]["RotorSE"]["n_aoa"]
                )
                print(
                    "WARNING: If you like a grid of angles of attack more refined between +- 30 deg, please choose a n_aoa in the analysis option input file that is a multiple of 4. The current value of "
                    + str(self.modeling_options["WISDEM"]["RotorSE"]["n_aoa"])
                    + " is not a multiple of 4 and an equally spaced grid is adopted."
                )
            Re_all = []
            self.modeling_options["WISDEM"]["RotorSE"]["AFTabMod"] = 1
            for i in range(self.modeling_options["WISDEM"]["RotorSE"]["n_af"]):
                for j in range(len(self.wt_init["airfoils"][i]["polars"])):
                    Re_all.append(self.wt_init["airfoils"][i]["polars"][j]["re"])
                if len(self.wt_init["airfoils"][i]["polars"]) > 1:
                    self.modeling_options["WISDEM"]["RotorSE"]["AFTabMod"] = 2
            self.modeling_options["WISDEM"]["RotorSE"]["n_Re"] = len(np.unique(Re_all))
            self.modeling_options["WISDEM"]["RotorSE"]["n_tab"] = 1
            self.modeling_options["WISDEM"]["RotorSE"]["n_xy"] = self.modeling_options["WISDEM"]["RotorSE"]["n_xy"]
            self.modeling_options["WISDEM"]["RotorSE"]["af_used"] = self.wt_init["components"]["blade"][
                "outer_shape_bem"
            ]["airfoil_position"]["labels"]

        # Blade
        self.modeling_options["WISDEM"]["RotorSE"]["bjs"] = False
        if self.modeling_options["flags"]["blade"]:
            self.modeling_options["WISDEM"]["RotorSE"]["nd_span"] = np.linspace(
                0.0, 1.0, self.modeling_options["WISDEM"]["RotorSE"]["n_span"]
            )  # Equally spaced non-dimensional spanwise grid
            # YL: The af_position might not be needed for vawt but no harm to leave as it is for now
            self.modeling_options["WISDEM"]["RotorSE"]["n_af_span"] = len(
                self.wt_init["components"]["blade"]["outer_shape_bem"]["airfoil_position"]["labels"]
            )  # This is the number of airfoils defined along blade span and it is often different than n_af, which is the number of airfoils defined in the airfoil database
            self.modeling_options["WISDEM"]["RotorSE"]["airfoil_labels"] = self.wt_init["components"]["blade"]["outer_shape_bem"]["airfoil_position"]["labels"]
            self.modeling_options["WISDEM"]["RotorSE"]["n_webs"] = len(
                self.wt_init["components"]["blade"]["internal_structure_2d_fem"]["webs"]
            )
            self.modeling_options["WISDEM"]["RotorSE"]["n_layers"] = len(
                self.wt_init["components"]["blade"]["internal_structure_2d_fem"]["layers"]
            )
            self.modeling_options["WISDEM"]["RotorSE"]["lofted_output"] = False
            self.modeling_options["WISDEM"]["RotorSE"]["n_freq"] = 10  # Number of blade nat frequencies computed

            self.modeling_options["WISDEM"]["RotorSE"]["layer_name"] = self.modeling_options["WISDEM"]["RotorSE"][
                "n_layers"
            ] * [""]
            self.modeling_options["WISDEM"]["RotorSE"]["layer_mat"] = self.modeling_options["WISDEM"]["RotorSE"][
                "n_layers"
            ] * [""]
            for i in range(self.modeling_options["WISDEM"]["RotorSE"]["n_layers"]):
                self.modeling_options["WISDEM"]["RotorSE"]["layer_name"][i] = self.wt_init["components"]["blade"][
                    "internal_structure_2d_fem"
                ]["layers"][i]["name"]
                self.modeling_options["WISDEM"]["RotorSE"]["layer_mat"][i] = self.wt_init["components"]["blade"][
                    "internal_structure_2d_fem"
                ]["layers"][i]["material"]

            self.modeling_options["WISDEM"]["RotorSE"]["web_name"] = self.modeling_options["WISDEM"]["RotorSE"][
                "n_webs"
            ] * [""]
            for i in range(self.modeling_options["WISDEM"]["RotorSE"]["n_webs"]):
                self.modeling_options["WISDEM"]["RotorSE"]["web_name"][i] = self.wt_init["components"]["blade"][
                    "internal_structure_2d_fem"
                ]["webs"][i]["name"]

            # Distributed aerodynamic control devices along blade
            self.modeling_options["WISDEM"]["RotorSE"]["n_te_flaps"] = 0
            if "aerodynamic_control" in self.wt_init["components"]["blade"]:
                if "te_flaps" in self.wt_init["components"]["blade"]["aerodynamic_control"]:
                    self.modeling_options["WISDEM"]["RotorSE"]["n_te_flaps"] = len(
                        self.wt_init["components"]["blade"]["aerodynamic_control"]["te_flaps"]
                    )
                    self.modeling_options["WISDEM"]["RotorSE"]["n_tab"] = 3
                else:
                    raise RuntimeError(
                        "A distributed aerodynamic control device is provided in the yaml input file, but not supported by wisdem."
                    )

            joint_pos = self.wt_init["components"]["blade"]["internal_structure_2d_fem"]["joint"]["position"]
            if joint_pos > 0.0:
                self.modeling_options["WISDEM"]["RotorSE"]["bjs"] = True
                # Adjust grid to have grid point at join location
                closest_grid_pt = np.argmin(abs(self.modeling_options["WISDEM"]["RotorSE"]["nd_span"] - joint_pos))
                self.modeling_options["WISDEM"]["RotorSE"]["nd_span"][closest_grid_pt] = joint_pos
                self.modeling_options["WISDEM"]["RotorSE"]["id_joint_position"] = closest_grid_pt

        # Drivetrain
        if self.modeling_options["flags"]["nacelle"]:
            self.modeling_options["WISDEM"]["DriveSE"]["direct"] = self.wt_init["assembly"]["drivetrain"].lower() in [
                "direct",
                "direct_drive",
                "pm_direct_drive",
            ]

        # Tower
        if self.modeling_options["flags"]["tower"]:
            self.modeling_options["WISDEM"]["TowerSE"]["n_height"] = len(
                self.wt_init["components"]["tower"]["outer_shape_bem"]["outer_diameter"]["grid"]
            )
            self.modeling_options["WISDEM"]["TowerSE"]["n_layers"] = len(
                self.wt_init["components"]["tower"]["internal_structure_2d_fem"]["layers"]
            )
            self.modeling_options["WISDEM"]["TowerSE"]["n_height_tower"] = self.modeling_options["WISDEM"]["TowerSE"][
                "n_height"
            ]
            self.modeling_options["WISDEM"]["TowerSE"]["n_layers_tower"] = self.modeling_options["WISDEM"]["TowerSE"][
                "n_layers"
            ]
            self.modeling_options["WISDEM"]["TowerSE"]["layer_name"] = [self.wt_init["components"]["tower"]["internal_structure_2d_fem"]["layers"][i]["name"] for i in range(self.modeling_options["WISDEM"]["TowerSE"]["n_layers"])]
            self.modeling_options["WISDEM"]["TowerSE"]["layer_material"] = [self.wt_init["components"]["tower"]["internal_structure_2d_fem"]["layers"][i]["material"] for i in range(self.modeling_options["WISDEM"]["TowerSE"]["n_layers"])]

        # Monopile
        if self.modeling_options["flags"]["monopile"]:
            monopile = self.wt_init["components"]["monopile"]
            svec = np.unique(
                np.r_[
                    monopile["outer_shape_bem"]["outer_diameter"]["grid"],
                    monopile["outer_shape_bem"]["reference_axis"]["x"]["grid"],
                    monopile["outer_shape_bem"]["reference_axis"]["y"]["grid"],
                    monopile["outer_shape_bem"]["reference_axis"]["z"]["grid"],
                ]
            )
            self.modeling_options["WISDEM"]["FixedBottomSE"]["n_height"] = len(svec)
            self.modeling_options["WISDEM"]["FixedBottomSE"]["n_layers"] = len(
                self.wt_init["components"]["monopile"]["internal_structure_2d_fem"]["layers"]
            )
            self.modeling_options["WISDEM"]["FixedBottomSE"]["n_height_monopile"] = self.modeling_options["WISDEM"][
                "FixedBottomSE"
            ]["n_height"]
            self.modeling_options["WISDEM"]["FixedBottomSE"]["n_layers_monopile"] = self.modeling_options["WISDEM"][
                "FixedBottomSE"
            ]["n_layers"]

        # Jacket
        if self.modeling_options["flags"]["jacket"]:
            self.modeling_options["WISDEM"]["FixedBottomSE"]["n_legs"] = self.wt_init["components"]["jacket"]["n_legs"]
            self.modeling_options["WISDEM"]["FixedBottomSE"]["n_bays"] = self.wt_init["components"]["jacket"]["n_bays"]
            self.modeling_options["WISDEM"]["FixedBottomSE"]["mud_brace"] = self.wt_init["components"]["jacket"]["x_mb"]
            self.modeling_options["WISDEM"]["FixedBottomSE"]["material"] = self.wt_init["components"]["jacket"][
                "material"
            ]

        # Floating platform
        self.modeling_options["floating"] = {}
        if self.modeling_options["flags"]["floating_platform"]:
            n_joints = len(self.wt_init["components"]["floating_platform"]["joints"])
            self.modeling_options["floating"]["joints"] = {}
            self.modeling_options["floating"]["joints"]["n_joints"] = n_joints
            self.modeling_options["floating"]["joints"]["name"] = [""] * n_joints
            self.modeling_options["floating"]["joints"]["transition"] = [False] * n_joints
            self.modeling_options["floating"]["joints"]["cylindrical"] = [False] * n_joints
            self.modeling_options["floating"]["joints"]["relative"] = ['origin'] * n_joints
            self.modeling_options["floating"]["joints"]["relative_dims"] = [[True,True,True]] * n_joints
            self.modeling_options["floating"]["joints"]["axial_coeffs"] = [{}]* n_joints
            for i in range(n_joints):
                self.modeling_options["floating"]["joints"]["name"][i] = self.wt_init["components"][
                    "floating_platform"
                ]["joints"][i]["name"]
                self.modeling_options["floating"]["joints"]["transition"][i] = self.wt_init["components"][
                    "floating_platform"
                ]["joints"][i]["transition"]
                self.modeling_options["floating"]["joints"]["cylindrical"][i] = self.wt_init["components"][
                    "floating_platform"
                ]["joints"][i]["cylindrical"]
                self.modeling_options["floating"]["joints"]["relative"][i] = self.wt_init["components"][
                    "floating_platform"
                ]["joints"][i]["relative"]
                self.modeling_options["floating"]["joints"]["relative_dims"][i] = self.wt_init["components"][
                    "floating_platform"
                ]["joints"][i]["relative_dims"]
                # Axial coefficients: pass through for now.  If we want them to be a DV someday, will need to make part openmdao glue code
                self.modeling_options["floating"]["joints"]["axial_coeffs"][i] = self.wt_init["components"][
                    "floating_platform"
                ]["joints"][i]["axial_coeffs"]
                

            # Create name->index dictionary for joint names, will add on axial joints later
            name2idx = dict(zip(self.modeling_options["floating"]["joints"]["name"], range(n_joints)))

            # Check that there is at most one transition joint
            if self.modeling_options["floating"]["joints"]["transition"].count(True) > 1:
                raise ValueError("Can only support one tower on the floating platform for now")
            try:
                itrans = self.modeling_options["floating"]["joints"]["transition"].index(True)
                self.modeling_options["floating"]["transition_joint"] = itrans
            except:
                self.modeling_options["floating"]["transition_joint"] = None

            n_members = len(self.wt_init["components"]["floating_platform"]["members"])
            self.modeling_options["floating"]["members"] = {}
            self.modeling_options["floating"]["members"]["n_members"] = n_members
            self.modeling_options["floating"]["members"]["name"] = [""] * n_members
            self.modeling_options["floating"]["members"]["joint1"] = [""] * n_members
            self.modeling_options["floating"]["members"]["joint2"] = [""] * n_members
            self.modeling_options["floating"]["members"]["outer_shape"] = [""] * n_members
            self.modeling_options["floating"]["members"]["n_height"] = np.zeros(n_members, dtype=int)
            self.modeling_options["floating"]["members"]["n_geom"] = np.zeros(n_members, dtype=int)
            self.modeling_options["floating"]["members"]["n_layers"] = np.zeros(n_members, dtype=int)
            self.modeling_options["floating"]["members"]["n_ballasts"] = np.zeros(n_members, dtype=int)
            self.modeling_options["floating"]["members"]["n_bulkheads"] = np.zeros(n_members, dtype=int)
            self.modeling_options["floating"]["members"]["n_axial_joints"] = np.zeros(n_members, dtype=int)
            self.modeling_options["floating"]["members"]["no_intersect"] = np.full(n_members, fill_value=False)
            ballast_types = []
            for i in range(n_members):
                self.modeling_options["floating"]["members"]["name"][i] = self.wt_init["components"][
                    "floating_platform"
                ]["members"][i]["name"]
                self.modeling_options["floating"]["members"]["joint1"][i] = self.wt_init["components"][
                    "floating_platform"
                ]["members"][i]["joint1"]
                self.modeling_options["floating"]["members"]["joint2"][i] = self.wt_init["components"][
                    "floating_platform"
                ]["members"][i]["joint2"]
                self.modeling_options["floating"]["members"]["outer_shape"][i] = self.wt_init["components"][
                    "floating_platform"
                ]["members"][i]["outer_shape"]["shape"]

                # Master grid for all bulkheads, internal joints, ballasts, geometry changes, etc
                member_shape = self.wt_init["components"]["floating_platform"]["members"][i]["outer_shape"]["shape"]
                if member_shape == "circular":
                    grid = self.wt_init["components"]["floating_platform"]["members"][i]["outer_shape"]["outer_diameter"][
                        "grid"
                    ][:]
                elif member_shape == "rectangular":
                    grid = self.wt_init["components"]["floating_platform"]["members"][i]["outer_shape"]["side_length_a"][
                            "grid"
                        ][:]
                    grid_b = self.wt_init["components"]["floating_platform"]["members"][i]["outer_shape"]["side_length_b"][
                            "grid"
                        ][:]
                    assert grid == grid_b, "Side length a and b don't have the same grid but they should."
                    
                # Grid for just diameter / thickness design
                geom_grid = grid[:]

                n_layers = len(
                    self.wt_init["components"]["floating_platform"]["members"][i]["internal_structure"]["layers"]
                )
                self.modeling_options["floating"]["members"]["n_layers"][i] = n_layers
                if "ballasts" in self.wt_init["components"]["floating_platform"]["members"][i]["internal_structure"]:
                    n_ballasts = len(
                        self.wt_init["components"]["floating_platform"]["members"][i]["internal_structure"]["ballasts"]
                    )
                else:
                    n_ballasts = 0
                self.modeling_options["floating"]["members"]["n_ballasts"][i] = n_ballasts

                # Add in bulkheads and enforce at least endcaps for submerged environment
                # Don't add to master grid as they are handled differently in FloatingSE
                if "bulkhead" in self.wt_init["components"]["floating_platform"]["members"][i]["internal_structure"]:
                    bulkgrid = self.wt_init["components"]["floating_platform"]["members"][i]["internal_structure"][
                        "bulkhead"
                    ]["thickness"]["grid"]
                    if not 0.0 in bulkgrid:
                        self.wt_init["components"]["floating_platform"]["members"][i]["internal_structure"]["bulkhead"][
                            "thickness"
                        ]["grid"].append(0.0)
                        self.wt_init["components"]["floating_platform"]["members"][i]["internal_structure"]["bulkhead"][
                            "thickness"
                        ]["values"].append(0.02)
                    if not 1.0 in bulkgrid:
                        self.wt_init["components"]["floating_platform"]["members"][i]["internal_structure"]["bulkhead"][
                            "thickness"
                        ]["grid"].append(1.0)
                        self.wt_init["components"]["floating_platform"]["members"][i]["internal_structure"]["bulkhead"][
                            "thickness"
                        ]["values"].append(0.02)
                    # grid += bulkgrid # Handled differently in the floating code
                else:
                    self.wt_init["components"]["floating_platform"]["members"][i]["internal_structure"]["bulkhead"] = {}
                    self.wt_init["components"]["floating_platform"]["members"][i]["internal_structure"]["bulkhead"][
                        "material"
                    ] = self.wt_init["components"]["floating_platform"]["members"][i]["internal_structure"]["layers"][
                        0
                    ][
                        "material"
                    ]
                    self.wt_init["components"]["floating_platform"]["members"][i]["internal_structure"]["bulkhead"][
                        "thickness"
                    ] = {}
                    self.wt_init["components"]["floating_platform"]["members"][i]["internal_structure"]["bulkhead"][
                        "thickness"
                    ]["grid"] = [0.0, 1.0]
                    self.wt_init["components"]["floating_platform"]["members"][i]["internal_structure"]["bulkhead"][
                        "thickness"
                    ]["values"] = [0.02, 0.02]

                n_bulk = len(
                    self.wt_init["components"]["floating_platform"]["members"][i]["internal_structure"]["bulkhead"][
                        "thickness"
                    ]["grid"]
                )
                self.modeling_options["floating"]["members"]["n_bulkheads"][i] = n_bulk

                self.modeling_options["floating"]["members"][
                    "layer_mat_member_" + self.modeling_options["floating"]["members"]["name"][i]
                ] = [""] * n_layers
                for j in range(n_layers):
                    self.modeling_options["floating"]["members"][
                        "layer_mat_member_" + self.modeling_options["floating"]["members"]["name"][i]
                    ][j] = self.wt_init["components"]["floating_platform"]["members"][i]["internal_structure"][
                        "layers"
                    ][
                        j
                    ][
                        "material"
                    ]
                    grid += self.wt_init["components"]["floating_platform"]["members"][i]["internal_structure"][
                        "layers"
                    ][j]["thickness"]["grid"]
                    geom_grid += self.wt_init["components"]["floating_platform"]["members"][i]["internal_structure"][
                        "layers"
                    ][j]["thickness"]["grid"]

                self.modeling_options["floating"]["members"][
                    "ballast_flag_member_" + self.modeling_options["floating"]["members"]["name"][i]
                ] = [False] * n_ballasts
                self.modeling_options["floating"]["members"][
                    "ballast_mat_member_" + self.modeling_options["floating"]["members"]["name"][i]
                ] = [""] * n_ballasts
                for k in range(n_ballasts):
                    self.modeling_options["floating"]["members"][
                        "ballast_flag_member_" + self.modeling_options["floating"]["members"]["name"][i]
                    ][k] = self.wt_init["components"]["floating_platform"]["members"][i]["internal_structure"][
                        "ballasts"
                    ][
                        k
                    ][
                        "variable_flag"
                    ]
                    if (
                        self.modeling_options["floating"]["members"][
                            "ballast_flag_member_" + self.modeling_options["floating"]["members"]["name"][i]
                        ][k]
                        == False
                    ):
                        ballast_types.append(
                            self.wt_init["components"]["floating_platform"]["members"][i]["internal_structure"][
                                "ballasts"
                            ][k]["material"]
                        )
                        self.modeling_options["floating"]["members"][
                            "ballast_mat_member_" + self.modeling_options["floating"]["members"]["name"][i]
                        ][k] = ballast_types[-1]
                    else:
                        ballast_types.append("variable")

                    grid += self.wt_init["components"]["floating_platform"]["members"][i]["internal_structure"][
                        "ballasts"
                    ][k]["grid"]

                if "axial_joints" in self.wt_init["components"]["floating_platform"]["members"][i]:
                    n_axial_joints = len(self.wt_init["components"]["floating_platform"]["members"][i]["axial_joints"])
                    self.modeling_options["floating"]["members"]["n_axial_joints"][i] = n_axial_joints
                    self.modeling_options["floating"]["members"][
                        "axial_joint_name_member_" + self.modeling_options["floating"]["members"]["name"][i]
                    ] = [""] * n_axial_joints
                    for m in range(n_axial_joints):
                        self.modeling_options["floating"]["members"][
                            "axial_joint_name_member_" + self.modeling_options["floating"]["members"]["name"][i]
                        ][m] = self.wt_init["components"]["floating_platform"]["members"][i]["axial_joints"][m]["name"]
                        grid.append(
                            self.wt_init["components"]["floating_platform"]["members"][i]["axial_joints"][m]["grid"]
                        )
                        name2idx[
                            self.wt_init["components"]["floating_platform"]["members"][i]["axial_joints"][m]["name"]
                        ] = len(name2idx)
                else:
                    self.modeling_options["floating"]["members"]["n_axial_joints"][i] = 0

                self.modeling_options['floating']['members']['no_intersect'][i] = self.wt_init['components']['floating_platform']['members'][i]['no_intersect']

                final_grid = np.unique(grid)
                final_geom_grid = np.unique(geom_grid)
                self.modeling_options["floating"]["members"][
                    "grid_member_" + self.modeling_options["floating"]["members"]["name"][i]
                ] = final_grid
                self.modeling_options["floating"]["members"][
                    "geom_member_" + self.modeling_options["floating"]["members"]["name"][i]
                ] = final_geom_grid
                self.modeling_options["floating"]["members"]["n_height"][i] = len(final_grid)
                self.modeling_options["floating"]["members"]["n_geom"][i] = len(final_geom_grid)

            self.modeling_options["floating"]["members"]["ballast_types"] = set(ballast_types)

            # Store joint info
            self.modeling_options["floating"]["joints"]["name2idx"] = name2idx

            # Floating tower params
            self.modeling_options["floating"]["tower"] = {}
            self.modeling_options["floating"]["tower"]["n_ballasts"] = [0]
            self.modeling_options["floating"]["tower"]["n_bulkheads"] = [0]
            self.modeling_options["floating"]["tower"]["n_axial_joints"] = [0]
            if self.modeling_options["flags"]["tower"]:
                self.modeling_options["floating"]["tower"]["n_height"] = [
                    self.modeling_options["WISDEM"]["TowerSE"]["n_height_tower"]
                ]
                self.modeling_options["floating"]["tower"]["n_layers"] = [
                    self.modeling_options["WISDEM"]["TowerSE"]["n_layers_tower"]
                ]
            else:
                self.modeling_options["floating"]["tower"]["n_height"] = [0]
                self.modeling_options["floating"]["tower"]["n_layers"] = [0]

        # Mooring
        self.modeling_options["mooring"] = {}
        if self.modeling_options["flags"]["mooring"]:
            n_nodes = len(self.wt_init["components"]["mooring"]["nodes"])
            n_lines = len(self.wt_init["components"]["mooring"]["lines"])
            n_line_types = len(self.wt_init["components"]["mooring"]["line_types"])
            n_anchor_types = len(self.wt_init["components"]["mooring"]["anchor_types"])
            self.modeling_options["mooring"]["symmetric"] = self.modeling_options["WISDEM"]["FloatingSE"][
                "symmetric_moorings"
            ]
            self.modeling_options["mooring"]["n_nodes"] = n_nodes
            self.modeling_options["mooring"]["n_lines"] = n_lines
            self.modeling_options["mooring"]["n_anchors"] = n_lines
            self.modeling_options["mooring"]["n_line_types"] = n_line_types
            self.modeling_options["mooring"]["n_anchor_types"] = n_anchor_types
            self.modeling_options["mooring"]["node_type"] = [""] * n_nodes
            self.modeling_options["mooring"]["node_names"] = [""] * n_nodes
            self.modeling_options["mooring"]["anchor_type"] = [""] * n_nodes
            self.modeling_options["mooring"]["fairlead_type"] = [""] * n_nodes
            for i in range(n_nodes):
                self.modeling_options["mooring"]["node_type"][i] = self.wt_init["components"]["mooring"]["nodes"][i][
                    "node_type"
                ]
                self.modeling_options["mooring"]["node_names"][i] = self.wt_init["components"]["mooring"]["nodes"][i][
                    "name"
                ]
                self.modeling_options["mooring"]["anchor_type"][i] = self.wt_init["components"]["mooring"]["nodes"][i][
                    "anchor_type"
                ]
                self.modeling_options["mooring"]["fairlead_type"][i] = self.wt_init["components"]["mooring"]["nodes"][
                    i
                ]["fairlead_type"]
            self.modeling_options["mooring"]["node1"] = [""] * n_lines
            self.modeling_options["mooring"]["node2"] = [""] * n_lines
            self.modeling_options["mooring"]["line_type"] = [""] * n_lines
            self.modeling_options["mooring"]["line_material"] = [""] * n_lines
            self.modeling_options["mooring"]["line_anchor"] = [""] * n_lines
            fairlead_nodes = []
            for i in range(n_lines):
                self.modeling_options["mooring"]["node1"][i] = self.wt_init["components"]["mooring"]["lines"][i][
                    "node1"
                ]
                self.modeling_options["mooring"]["node2"][i] = self.wt_init["components"]["mooring"]["lines"][i][
                    "node2"
                ]
                self.modeling_options["mooring"]["line_type"][i] = self.wt_init["components"]["mooring"]["lines"][i][
                    "line_type"
                ]
                # For the vessel attachments, find the list of fairlead nodes on the structure
                node1id = self.modeling_options["mooring"]["node_names"].index(
                    self.modeling_options["mooring"]["node1"][i]
                )
                node2id = self.modeling_options["mooring"]["node_names"].index(
                    self.modeling_options["mooring"]["node2"][i]
                )
                if self.modeling_options["mooring"]["node_type"][node1id] == "vessel":
                    fairlead_nodes.append(self.wt_init["components"]["mooring"]["nodes"][node1id]["joint"])
                if self.modeling_options["mooring"]["node_type"][node2id] == "vessel":
                    fairlead_nodes.append(self.wt_init["components"]["mooring"]["nodes"][node2id]["joint"])
                # Store the anchor type names to start
                if "fix" in self.modeling_options["mooring"]["node_type"][node1id]:
                    self.modeling_options["mooring"]["line_anchor"][i] = self.modeling_options["mooring"][
                        "anchor_type"
                    ][node1id]
                if "fix" in self.modeling_options["mooring"]["node_type"][node2id]:
                    self.modeling_options["mooring"]["line_anchor"][i] = self.modeling_options["mooring"][
                        "anchor_type"
                    ][node2id]

            self.modeling_options["mooring"]["line_type_name"] = [""] * n_line_types
            self.modeling_options["mooring"]["line_type_type"] = [""] * n_line_types
            for i in range(n_line_types):
                self.modeling_options["mooring"]["line_type_name"][i] = self.wt_init["components"]["mooring"][
                    "line_types"
                ][i]["name"]
                self.modeling_options["mooring"]["line_type_type"][i] = self.wt_init["components"]["mooring"][
                    "line_types"
                ][i]["type"].lower()
                for j in range(n_lines):
                    if (
                        self.modeling_options["mooring"]["line_type"][j]
                        == self.modeling_options["mooring"]["line_type_name"][i]
                    ):
                        self.modeling_options["mooring"]["line_material"][j] = self.modeling_options["mooring"][
                            "line_type_type"
                        ][i]
            self.modeling_options["mooring"]["anchor_type_name"] = [""] * n_anchor_types
            self.modeling_options["mooring"]["anchor_type_type"] = [""] * n_anchor_types
            for i in range(n_anchor_types):
                self.modeling_options["mooring"]["anchor_type_name"][i] = self.wt_init["components"]["mooring"][
                    "anchor_types"
                ][i]["name"]
                self.modeling_options["mooring"]["anchor_type_type"][i] = self.wt_init["components"]["mooring"][
                    "anchor_types"
                ][i]["type"].lower()
                for j in range(n_lines):
                    if (
                        self.modeling_options["mooring"]["line_anchor"][j]
                        == self.modeling_options["mooring"]["anchor_type_name"][i]
                    ):
                        self.modeling_options["mooring"]["line_anchor"][j] = self.modeling_options["mooring"][
                            "anchor_type_type"
                        ][i]
            self.modeling_options["mooring"]["n_attach"] = len(set(fairlead_nodes))
        
        # VAWT strut
        if self.modeling_options["flags"]["vawt"] and self.modeling_options["flags"]["struts"]:
            self.modeling_options["OWENS"]["struts"] = {}
            self.modeling_options["OWENS"]["struts"]["mountfraction_blade"] = self.wt_init["components"]["struts"]["mountfraction_blade"]
            self.modeling_options["OWENS"]["struts"]["mountfraction_tower"] = self.wt_init["components"]["struts"]["mountfraction_tower"]
            self.modeling_options["OWENS"]["struts"]["nd_span"] = self.wt_init["components"]["struts"]["outer_shape_bem"]["airfoil_position"]["grid"]/np.max(self.wt_init["components"]["struts"]["outer_shape_bem"]["airfoil_position"]["grid"])
              # Right now using just the non-dimensional original grid, might need to adapt to the equallly spacing like blade later with a separate n_span_strut_options
            self.modeling_options["OWENS"]["struts"]["n_af_span"] = len(
                self.wt_init["components"]["struts"]["outer_shape_bem"]["airfoil_position"]["labels"]
            )  # This is the number of airfoils defined along strut span and it is often different than n_af, which is the number of airfoils defined in the airfoil database
            self.modeling_options["OWENS"]["struts"]["airfoils"] = self.wt_init["components"]["struts"]["outer_shape_bem"]["airfoil_position"]["labels"]
            self.modeling_options["OWENS"]["struts"]["n_webs"] = len(
                self.wt_init["components"]["struts"]["internal_structure_2d_fem"]["webs"]
            )
            self.modeling_options["OWENS"]["struts"]["n_layers"] = len(
                self.wt_init["components"]["struts"]["internal_structure_2d_fem"]["layers"]
            )
            self.modeling_options["OWENS"]["struts"]["layer_name"] = self.modeling_options["OWENS"]["struts"][
                "n_layers"
            ] * [""]
            self.modeling_options["OWENS"]["struts"]["layer_mat"] = self.modeling_options["OWENS"]["struts"][
                "n_layers"
            ] * [""]
            for i in range(self.modeling_options["OWENS"]["struts"]["n_layers"]):
                self.modeling_options["OWENS"]["struts"]["layer_name"][i] = self.wt_init["components"]["struts"][
                    "internal_structure_2d_fem"
                ]["layers"][i]["name"]
                self.modeling_options["OWENS"]["struts"]["layer_mat"][i] = self.wt_init["components"]["struts"][
                    "internal_structure_2d_fem"
                ]["layers"][i]["material"]

            self.modeling_options["OWENS"]["struts"]["web_name"] = self.modeling_options["OWENS"]["struts"][
                "n_webs"
            ] * [""]
            for i in range(self.modeling_options["OWENS"]["struts"]["n_webs"]):
                self.modeling_options["OWENS"]["struts"]["web_name"][i] = self.wt_init["components"]["struts"][
                    "internal_structure_2d_fem"
                ]["webs"][i]["name"]


        if self.modeling_options["flags"]["vawt"]:
            self.modeling_options["OWENS"]["blade"] = {}
            self.modeling_options["OWENS"]["blade"]["blade_mountpoint"] = self.wt_init["components"]["blade"]["outer_shape_bem"]["blade_mountpoint"]
        # Assembly
        self.modeling_options["assembly"] = {}
        self.modeling_options["assembly"]["number_of_blades"] = int(self.wt_init["assembly"]["number_of_blades"])

    def set_opt_flags(self):
        # Recursively look for flags to set global optimization flag
        def recursive_flag(d):
            opt_flag = False
            for k, v in d.items():
                if isinstance(v, dict):
                    opt_flag = opt_flag or recursive_flag(v)
                elif k == "flag":
                    opt_flag = opt_flag or v
            return opt_flag

        # The user can provide `opt_flag` in analysis_options.yaml,
        # but if it's not provided, we check the individual opt flags
        # from analysis_options.yaml and set a global `opt_flag`
        if "flag" in self.analysis_options["driver"]["optimization"]:
            self.analysis_options["opt_flag"] = self.analysis_options["driver"]["optimization"]["flag"]
        else:
            self.analysis_options["opt_flag"] = recursive_flag(self.analysis_options["design_variables"])

        if self.analysis_options["opt_flag"] == False and (
            self.analysis_options["driver"]["step_size_study"]["flag"] == True or 
            self.analysis_options["driver"]["design_of_experiments"]["flag"] == True
            ):
            self.analysis_options["opt_flag"] = True

        # Blade design variables
        # If not an optimization DV, then the number of points should be same as the discretization
        blade_opt_options = self.analysis_options["design_variables"]["blade"]
        # Blade aero design variables
        if (
            not blade_opt_options["aero_shape"]["twist"]["flag"]
            and not blade_opt_options["aero_shape"]["twist"]["inverse"]
        ):
            blade_opt_options["aero_shape"]["twist"]["n_opt"] = self.modeling_options["WISDEM"]["RotorSE"]["n_span"]
        elif blade_opt_options["aero_shape"]["twist"]["n_opt"] > self.modeling_options["WISDEM"]["RotorSE"]["n_span"]:
            raise ValueError("you are attempting to do an analysis using fewer analysis points than control points.")
        elif blade_opt_options["aero_shape"]["twist"]["n_opt"] < 4:
            raise ValueError("Cannot optimize twist with less than 4 control points along blade span")
        elif blade_opt_options["aero_shape"]["twist"]["n_opt"] > self.modeling_options["WISDEM"]["RotorSE"]["n_span"]:
            raise ValueError(
                """Please set WISDEM->RotorSE->n_span in the modeling options yaml larger
                than aero_shape->twist->n_opt in the analysis options yaml. n_span and twist n_opt are """,
                self.modeling_options["WISDEM"]["RotorSE"]["n_span"],
                blade_opt_options["aero_shape"]["twist"]["n_opt"],
            )

        if not blade_opt_options["aero_shape"]["chord"]["flag"]:
            blade_opt_options["aero_shape"]["chord"]["n_opt"] = self.modeling_options["WISDEM"]["RotorSE"]["n_span"]
        elif blade_opt_options["aero_shape"]["chord"]["n_opt"] > self.modeling_options["WISDEM"]["RotorSE"]["n_span"]:
            raise ValueError("you are attempting to do an analysis using fewer analysis points than control points.")
        elif blade_opt_options["aero_shape"]["chord"]["n_opt"] < 4:
            raise ValueError("Cannot optimize chord with less than 4 control points along blade span")
        elif blade_opt_options["aero_shape"]["chord"]["n_opt"] > self.modeling_options["WISDEM"]["RotorSE"]["n_span"]:
            raise ValueError(
                """Please set WISDEM->RotorSE->n_span in the modeling options yaml larger
                than aero_shape->chord->n_opt in the analysis options yaml. n_span and chord n_opt are """,
                self.modeling_options["WISDEM"]["RotorSE"]["n_span"],
                blade_opt_options["aero_shape"]["chord"]["n_opt"],
            )

        if not blade_opt_options["aero_shape"]["rthick"]["flag"]:
            blade_opt_options["aero_shape"]["rthick"]["n_opt"] = self.modeling_options["WISDEM"]["RotorSE"]["n_span"]
        elif blade_opt_options["aero_shape"]["rthick"]["n_opt"] > self.modeling_options["WISDEM"]["RotorSE"]["n_span"]:
            raise ValueError("you are attempting to do an analysis using fewer analysis points than control points.")
        elif blade_opt_options["aero_shape"]["rthick"]["n_opt"] < 4:
            raise ValueError("Cannot optimize rthick with less than 4 control points along blade span")
        elif blade_opt_options["aero_shape"]["rthick"]["n_opt"] > self.modeling_options["WISDEM"]["RotorSE"]["n_span"]:
            raise ValueError(
                """Please set WISDEM->RotorSE->n_span in the modeling options yaml larger
                than aero_shape->rthick->n_opt in the analysis options yaml. n_span and rthick n_opt are """,
                self.modeling_options["WISDEM"]["RotorSE"]["n_span"],
                blade_opt_options["aero_shape"]["rthick"]["n_opt"],
            )

        if not blade_opt_options["aero_shape"]["L/D"]["flag"]:
            blade_opt_options["aero_shape"]["L/D"]["n_opt"] = self.modeling_options["WISDEM"]["RotorSE"]["n_span"]
        elif blade_opt_options["aero_shape"]["L/D"]["n_opt"] > self.modeling_options["WISDEM"]["RotorSE"]["n_span"]:
            raise ValueError("you are attempting to do an analysis using fewer analysis points than control points.")
        elif blade_opt_options["aero_shape"]["L/D"]["n_opt"] < 4:
            raise ValueError("Cannot optimize L/D with less than 4 control points along blade span")
        elif blade_opt_options["aero_shape"]["L/D"]["n_opt"] > self.modeling_options["WISDEM"]["RotorSE"]["n_span"]:
            raise ValueError(
                """Please set WISDEM->RotorSE->n_span in the modeling options yaml larger
                than aero_shape->L/D->n_opt in the analysis options yaml. n_span and L/D n_opt are """,
                self.modeling_options["WISDEM"]["RotorSE"]["n_span"],
                blade_opt_options["aero_shape"]["L/D"]["n_opt"],
            )
        
        # VAWT radius variable
        if not blade_opt_options["aero_shape"]["rotor_radius_vawt"]["flag"]:
            if blade_opt_options["aero_shape"]["rotor_radius_vawt"]["n_opt"] < 5:
                if not blade_opt_options["aero_shape"]["rotor_radius_vawt"]["constant"]:
                    npts_temp = blade_opt_options["aero_shape"]["rotor_radius_vawt"]["n_opt"]
                    print(f"WARNING: Consider using more than five control points for curved blade's radius, currently {npts_temp} points are used.") 
            blade_opt_options["aero_shape"]["rotor_radius_vawt"]["n_opt"] = self.modeling_options["WISDEM"]["RotorSE"]["n_span"]
        elif blade_opt_options["aero_shape"]["chord"]["n_opt"] > self.modeling_options["WISDEM"]["RotorSE"]["n_span"]:
            raise ValueError("you are attempting to do an analysis using fewer analysis points than control points.")
        elif blade_opt_options["aero_shape"]["chord"]["n_opt"] < 4:
            raise ValueError("Cannot optimize rotor_radius_vawt with less than 4 control points along blade span")
        elif blade_opt_options["aero_shape"]["chord"]["n_opt"] > self.modeling_options["WISDEM"]["RotorSE"]["n_span"]:
            raise ValueError(
                """Please set WISDEM->RotorSE->n_span in the modeling options yaml larger
                than aero_shape->rotor_radius_vawt->n_opt in the analysis options yaml. n_span and chord n_opt are """,
                self.modeling_options["WISDEM"]["RotorSE"]["n_span"],
                blade_opt_options["aero_shape"]["rotor_radius_vawt"]["n_opt"],
            )

        # # Blade structural design variables
        if (self.modeling_options["WISDEM"]["RotorSE"]["flag"] or self.modeling_options["flags"]["vawt"]) and self.modeling_options["flags"]["blade"]:
            n_layers = self.modeling_options["WISDEM"]["RotorSE"]["n_layers"]
            layer_name = self.modeling_options["WISDEM"]["RotorSE"]["layer_name"]
            spars_tereinf = np.zeros(4, dtype=int)
            blade_opt_options["n_opt_struct"] = np.ones(n_layers, dtype=int)
            if "structure" in blade_opt_options:
                n_layers_opt = len(blade_opt_options["structure"])
                blade_opt_options["layer_index_opt"] = -np.ones(n_layers_opt, dtype=int)
                for i in range(n_layers):
                    foundit = False
                    for j in range(n_layers_opt):
                        if blade_opt_options["structure"][j]["layer_name"] == layer_name[i]:
                            blade_opt_options["n_opt_struct"][i] = blade_opt_options["structure"][j]["n_opt"]
                            blade_opt_options["layer_index_opt"][j] = i
                            foundit = True
                            break
                    if not foundit:
                        blade_opt_options["n_opt_struct"][i] = self.modeling_options["WISDEM"]["RotorSE"]["n_span"]
                    if layer_name[i].lower() == self.modeling_options["WISDEM"]["RotorSE"]["spar_cap_ss"].lower():
                        spars_tereinf[0] = i
                    if layer_name[i].lower() == self.modeling_options["WISDEM"]["RotorSE"]["spar_cap_ps"].lower():
                        spars_tereinf[1] = i
                    if layer_name[i].lower() == self.modeling_options["WISDEM"]["RotorSE"]["te_ss"].lower():
                        spars_tereinf[2] = i
                    if layer_name[i].lower() == self.modeling_options["WISDEM"]["RotorSE"]["te_ps"].lower():
                        spars_tereinf[3] = i

                index_not_found = np.where(blade_opt_options["layer_index_opt"] == -1)[0]
                if len(index_not_found)>0:
                    raise Exception(
                        "WISDEM is set to optimize the thickness of blade composite layer {}, but this layer "
                        "is not found in the input geometry yaml".format(
                            blade_opt_options["structure"][index_not_found[0]]["layer_name"]
                        )
                    )
            else:
                blade_opt_options["structure"] = []
                blade_opt_options["n_opt_struct"] *= self.modeling_options["WISDEM"]["RotorSE"]["n_span"]
            self.modeling_options["WISDEM"]["RotorSE"]["spars_tereinf"] = spars_tereinf
            
            if any(blade_opt_options["n_opt_struct"]>self.modeling_options["WISDEM"]["RotorSE"]["n_span"]):
                raise ValueError("You are attempting to do a blade structural design optimization with more DVs than spanwise stations.")
            blade_opt_options["n_opt_struct"] = blade_opt_options["n_opt_struct"].tolist()
            if "layer_index_opt" in blade_opt_options:
                blade_opt_options["layer_index_opt"] = blade_opt_options["layer_index_opt"].tolist()

        # Handle linked joints and members in floating platform
        if self.modeling_options["flags"]["floating"]:
            float_opt_options = self.analysis_options["design_variables"]["floating"]

            # First the joints
            dv_info = []
            for c in ["z", "r"]:
                for idv in float_opt_options["joints"][c + "_coordinate"]:
                    inames = idv["names"]
                    idx = [self.modeling_options["floating"]["joints"]["name"].index(m) for m in inames]

                    idict = {}
                    idict["indices"] = idx
                    idict["dimension"] = 0 if c == "r" else 2
                    dv_info.append(idict)

            # Check for r-coordinate dv and cylindrical consistency
            for idict in dv_info:
                if idict["dimension"] != 0:
                    continue
                for k in idict["indices"]:
                    m = self.modeling_options["floating"]["joints"]["name"][k]
                    if not self.modeling_options["floating"]["joints"]["cylindrical"][k]:
                        raise ValueError(f"Cannot optimize r-coordinate of, {m}, becase it is not a cylindrical joint")

            # Store DV information for needed linking and IVC assignment
            self.modeling_options["floating"]["joints"]["design_variable_data"] = dv_info

            # Now the members
            memgrps = [[m] for m in self.modeling_options["floating"]["members"]["name"]]
            for idv in float_opt_options["members"]["groups"]:
                inames = idv["names"]
                idx = [self.modeling_options["floating"]["members"]["name"].index(m) for m in inames]
                for k in range(1, len(idx)):
                    try:
                        memgrps[idx[k]].remove(inames[k])
                        memgrps[idx[0]].append(inames[k])
                    except ValueError:
                        raise ValueError("Cannot put member," + inames[k] + ", as part of multiple groups")

            # Remove entries for members that are now linked with others
            while [] in memgrps:
                memgrps.remove([])
            self.modeling_options["floating"]["members"]["linked_members"] = memgrps

            # Make a name 2 group index lookup
            name2grp = {}
            for k, kgrp in enumerate(memgrps):
                for kname in kgrp:
                    name2grp[kname] = k
            self.modeling_options["floating"]["members"]["name2idx"] = name2grp

    def write_ontology(self, wt_opt, fname_output):
        # Update blade
        if self.modeling_options["flags"]["blade"]:
            # Update blade outer shape
            self.wt_init["components"]["blade"]["outer_shape_bem"]["airfoil_position"]["grid"] = wt_opt[
                "blade.opt_var.af_position"
            ].tolist()
            self.wt_init["components"]["blade"]["outer_shape_bem"]["chord"]["grid"] = wt_opt[
                "blade.outer_shape_bem.s"
            ].tolist()
            self.wt_init["components"]["blade"]["outer_shape_bem"]["chord"]["values"] = wt_opt[
                "blade.pa.chord_param"
            ].tolist()
            self.wt_init["components"]["blade"]["outer_shape_bem"]["twist"]["grid"] = wt_opt[
                "blade.outer_shape_bem.s"
            ].tolist()
            self.wt_init["components"]["blade"]["outer_shape_bem"]["twist"]["values"] = wt_opt[
                "blade.pa.twist_param"
            ].tolist()
            self.wt_init["components"]["blade"]["outer_shape_bem"]["pitch_axis"]["grid"] = wt_opt[
                "blade.outer_shape_bem.s"
            ].tolist()
            self.wt_init["components"]["blade"]["outer_shape_bem"]["pitch_axis"]["values"] = wt_opt[
                "blade.outer_shape_bem.pitch_axis"
            ].tolist()
            self.wt_init["components"]["blade"]["outer_shape_bem"]["rthick"] = {}
            self.wt_init["components"]["blade"]["outer_shape_bem"]["rthick"]["grid"] = wt_opt[
                "blade.outer_shape_bem.s"
            ].tolist()
            self.wt_init["components"]["blade"]["outer_shape_bem"]["rthick"]["values"] = wt_opt[
                "blade.interp_airfoils.r_thick_interp"
            ].tolist()
            if self.modeling_options["WISDEM"]["RotorSE"]["inn_af"]:
                self.wt_init["components"]["blade"]["outer_shape_bem"]["L/D"]["grid"] = wt_opt[
                    "blade.outer_shape_bem.s"
                ].tolist()
                self.wt_init["components"]["blade"]["outer_shape_bem"]["L/D"]["values"] = wt_opt[
                    "rotorse.rp.powercurve.L_D"
                ].tolist()
                self.wt_init["components"]["blade"]["outer_shape_bem"]["c_d"]["grid"] = wt_opt[
                    "blade.outer_shape_bem.s"
                ].tolist()
                self.wt_init["components"]["blade"]["outer_shape_bem"]["c_d"]["values"] = wt_opt[
                    "rotorse.rp.powercurve.cd_regII"
                ].tolist()
                self.wt_init["components"]["blade"]["outer_shape_bem"]["stall_margin"]["grid"] = wt_opt[
                    "blade.outer_shape_bem.s"
                ].tolist()
                stall_margin = np.deg2rad(
                    wt_opt["rotorse.stall_check.stall_angle_along_span"] - wt_opt["rotorse.stall_check.aoa_along_span"]
                )
                self.wt_init["components"]["blade"]["outer_shape_bem"]["stall_margin"]["values"] = stall_margin.tolist()
            self.wt_init["components"]["blade"]["outer_shape_bem"]["reference_axis"]["x"]["grid"] = wt_opt[
                "blade.outer_shape_bem.s"
            ].tolist()
            self.wt_init["components"]["blade"]["outer_shape_bem"]["reference_axis"]["y"]["grid"] = wt_opt[
                "blade.outer_shape_bem.s"
            ].tolist()
            self.wt_init["components"]["blade"]["outer_shape_bem"]["reference_axis"]["z"]["grid"] = wt_opt[
                "blade.outer_shape_bem.s"
            ].tolist()
            self.wt_init["components"]["blade"]["outer_shape_bem"]["reference_axis"]["x"]["values"] = wt_opt[
                "blade.high_level_blade_props.blade_ref_axis"
            ][:, 0].tolist()
            self.wt_init["components"]["blade"]["outer_shape_bem"]["reference_axis"]["y"]["values"] = wt_opt[
                "blade.high_level_blade_props.blade_ref_axis"
            ][:, 1].tolist()
            self.wt_init["components"]["blade"]["outer_shape_bem"]["reference_axis"]["z"]["values"] = wt_opt[
                "blade.high_level_blade_props.blade_ref_axis"
            ][:, 2].tolist()

            # Update blade structure
            # Reference axis from blade outer shape
            self.wt_init["components"]["blade"]["internal_structure_2d_fem"]["reference_axis"] = self.wt_init[
                "components"
            ]["blade"]["outer_shape_bem"]["reference_axis"] # YL: why does the internal structure 2d fem take the outer shape bem values?
            # Webs positions
            for i in range(self.modeling_options["WISDEM"]["RotorSE"]["n_webs"]):
                if "rotation" in self.wt_init["components"]["blade"]["internal_structure_2d_fem"]["webs"]:
                    self.wt_init["components"]["blade"]["internal_structure_2d_fem"]["webs"][i]["rotation"][
                        "grid"
                    ] = wt_opt["blade.internal_structure_2d_fem.s"].tolist()
                    self.wt_init["components"]["blade"]["internal_structure_2d_fem"]["webs"][i]["rotation"][
                        "values"
                    ] = wt_opt["blade.internal_structure_2d_fem.web_rotation"][i, :].tolist()
                    self.wt_init["components"]["blade"]["internal_structure_2d_fem"]["webs"][i]["offset_y_pa"][
                        "grid"
                    ] = wt_opt["blade.internal_structure_2d_fem.s"].tolist()
                    self.wt_init["components"]["blade"]["internal_structure_2d_fem"]["webs"][i]["offset_y_pa"][
                        "values"
                    ] = wt_opt["blade.internal_structure_2d_fem.web_offset_y_pa"][i, :].tolist()
                if "start_nd_arc" not in self.wt_init["components"]["blade"]["internal_structure_2d_fem"]["webs"][i]:
                    self.wt_init["components"]["blade"]["internal_structure_2d_fem"]["webs"][i]["start_nd_arc"] = {}
                if "end_nd_arc" not in self.wt_init["components"]["blade"]["internal_structure_2d_fem"]["webs"][i]:
                    self.wt_init["components"]["blade"]["internal_structure_2d_fem"]["webs"][i]["end_nd_arc"] = {}
                self.wt_init["components"]["blade"]["internal_structure_2d_fem"]["webs"][i]["start_nd_arc"][
                    "grid"
                ] = wt_opt["blade.internal_structure_2d_fem.s"].tolist()
                self.wt_init["components"]["blade"]["internal_structure_2d_fem"]["webs"][i]["start_nd_arc"][
                    "values"
                ] = wt_opt["blade.internal_structure_2d_fem.web_start_nd"][i, :].tolist()
                self.wt_init["components"]["blade"]["internal_structure_2d_fem"]["webs"][i]["end_nd_arc"][
                    "grid"
                ] = wt_opt["blade.internal_structure_2d_fem.s"].tolist()
                self.wt_init["components"]["blade"]["internal_structure_2d_fem"]["webs"][i]["end_nd_arc"][
                    "values"
                ] = wt_opt["blade.internal_structure_2d_fem.web_end_nd"][i, :].tolist()

            # Structural layers
            for i in range(self.modeling_options["WISDEM"]["RotorSE"]["n_layers"]):
                self.wt_init["components"]["blade"]["internal_structure_2d_fem"]["layers"][i]["thickness"][
                    "grid"
                ] = wt_opt["blade.internal_structure_2d_fem.s"].tolist()
                self.wt_init["components"]["blade"]["internal_structure_2d_fem"]["layers"][i]["thickness"][
                    "values"
                ] = wt_opt["blade.ps.layer_thickness_param"][i, :].tolist()
                if wt_opt["blade.internal_structure_2d_fem.definition_layer"][i] != 10:
                    if (
                        "start_nd_arc"
                        not in self.wt_init["components"]["blade"]["internal_structure_2d_fem"]["layers"][i]
                    ):
                        self.wt_init["components"]["blade"]["internal_structure_2d_fem"]["layers"][i][
                            "start_nd_arc"
                        ] = {}
                    if (
                        "end_nd_arc"
                        not in self.wt_init["components"]["blade"]["internal_structure_2d_fem"]["layers"][i]
                    ):
                        self.wt_init["components"]["blade"]["internal_structure_2d_fem"]["layers"][i]["end_nd_arc"] = {}
                    self.wt_init["components"]["blade"]["internal_structure_2d_fem"]["layers"][i]["start_nd_arc"][
                        "grid"
                    ] = wt_opt["blade.internal_structure_2d_fem.s"].tolist()
                    self.wt_init["components"]["blade"]["internal_structure_2d_fem"]["layers"][i]["start_nd_arc"][
                        "values"
                    ] = wt_opt["blade.internal_structure_2d_fem.layer_start_nd"][i, :].tolist()
                    self.wt_init["components"]["blade"]["internal_structure_2d_fem"]["layers"][i]["end_nd_arc"][
                        "grid"
                    ] = wt_opt["blade.internal_structure_2d_fem.s"].tolist()
                    self.wt_init["components"]["blade"]["internal_structure_2d_fem"]["layers"][i]["end_nd_arc"][
                        "values"
                    ] = wt_opt["blade.internal_structure_2d_fem.layer_end_nd"][i, :].tolist()

                    # Check for start and end nd layers outside the 0 to 1 range
                    for j in range(len(self.wt_init["components"]["blade"]["internal_structure_2d_fem"][
                        "layers"][i]["start_nd_arc"]["grid"])):
                        if self.wt_init["components"]["blade"]["internal_structure_2d_fem"][
                                "layers"][i]["start_nd_arc"]["values"][j] < 0.:
                            self.wt_init["components"]["blade"]["internal_structure_2d_fem"][
                                "layers"][i]["start_nd_arc"]["values"][j] = 0.
                        if self.wt_init["components"]["blade"]["internal_structure_2d_fem"][
                                "layers"][i]["end_nd_arc"]["values"][j] > 1.:
                            self.wt_init["components"]["blade"]["internal_structure_2d_fem"][
                                "layers"][i]["end_nd_arc"]["values"][j] = 1.

                if (
                    wt_opt["blade.internal_structure_2d_fem.definition_layer"][i] > 1
                    and wt_opt["blade.internal_structure_2d_fem.definition_layer"][i] < 6
                ):
                    self.wt_init["components"]["blade"]["internal_structure_2d_fem"]["layers"][i]["width"][
                        "grid"
                    ] = wt_opt["blade.internal_structure_2d_fem.s"].tolist()
                    self.wt_init["components"]["blade"]["internal_structure_2d_fem"]["layers"][i]["width"][
                        "values"
                    ] = wt_opt["blade.internal_structure_2d_fem.layer_width"][i, :].tolist()
                if (
                    wt_opt["blade.internal_structure_2d_fem.definition_layer"][i] == 2
                    or wt_opt["blade.internal_structure_2d_fem.definition_layer"][i] == 3
                ):
                    self.wt_init["components"]["blade"]["internal_structure_2d_fem"]["layers"][i]["rotation"][
                        "grid"
                    ] = wt_opt["blade.internal_structure_2d_fem.s"].tolist()
                    self.wt_init["components"]["blade"]["internal_structure_2d_fem"]["layers"][i]["rotation"][
                        "values"
                    ] = wt_opt["blade.internal_structure_2d_fem.layer_rotation"][i, :].tolist()
                    self.wt_init["components"]["blade"]["internal_structure_2d_fem"]["layers"][i]["offset_y_pa"][
                        "grid"
                    ] = wt_opt["blade.internal_structure_2d_fem.s"].tolist()
                    self.wt_init["components"]["blade"]["internal_structure_2d_fem"]["layers"][i]["offset_y_pa"][
                        "values"
                    ] = wt_opt["blade.internal_structure_2d_fem.layer_offset_y_pa"][i, :].tolist()
                if (
                    wt_opt["blade.internal_structure_2d_fem.definition_layer"][i] == 4
                    or wt_opt["blade.internal_structure_2d_fem.definition_layer"][i] == 5
                ):
                    self.wt_init["components"]["blade"]["internal_structure_2d_fem"]["layers"][i]["midpoint_nd_arc"][
                        "grid"
                    ] = wt_opt["blade.internal_structure_2d_fem.s"].tolist()
                    self.wt_init["components"]["blade"]["internal_structure_2d_fem"]["layers"][i]["midpoint_nd_arc"][
                        "values"
                    ] = wt_opt["blade.internal_structure_2d_fem.layer_midpoint_nd"][i, :].tolist()

                self.wt_init["components"]["blade"]["internal_structure_2d_fem"]["layers"][i]["fiber_orientation"] = {}

                self.wt_init["components"]["blade"]["internal_structure_2d_fem"]["layers"][i]["fiber_orientation"][
                    "grid"
                ] = wt_opt["blade.internal_structure_2d_fem.s"].tolist()
                self.wt_init["components"]["blade"]["internal_structure_2d_fem"]["layers"][i]["fiber_orientation"][
                    "values"
                ] = np.zeros(len(wt_opt["blade.internal_structure_2d_fem.s"])).tolist()

            # TODO assign joint mass to wt_init from rs.bjs
            # Elastic properties of the blade
            if not self.modeling_options["flags"]["vawt"]: # TODO: YL how to get blade stiff matrix from OWENS
                if self.modeling_options["WISDEM"]["RotorSE"]["bjs"]:
                    self.wt_init["components"]["blade"]["internal_structure_2d_fem"]["joint"]["mass"] = wt_opt[
                        "rotorse.rs.bjs.joint_mass"][0]

                self.wt_init["components"]["blade"]["elastic_properties_mb"] = {}
                self.wt_init["components"]["blade"]["elastic_properties_mb"]["six_x_six"] = {}
                self.wt_init["components"]["blade"]["elastic_properties_mb"]["six_x_six"]["reference_axis"] = self.wt_init[
                    "components"
                ]["blade"]["internal_structure_2d_fem"]["reference_axis"]
                self.wt_init["components"]["blade"]["elastic_properties_mb"]["six_x_six"]["twist"] = self.wt_init[
                    "components"
                ]["blade"]["outer_shape_bem"]["twist"]
                self.wt_init["components"]["blade"]["elastic_properties_mb"]["six_x_six"]["stiff_matrix"] = {}
                self.wt_init["components"]["blade"]["elastic_properties_mb"]["six_x_six"]["stiff_matrix"]["grid"] = wt_opt[
                    "blade.outer_shape_bem.s"
                ].tolist()
                K = []
                for i in range(self.modeling_options["WISDEM"]["RotorSE"]["n_span"]):
                    Ki = np.zeros(21)
                    Ki[0] = wt_opt["rotorse.re.generate_KI.K"][i,0,0]
                    Ki[6] = wt_opt["rotorse.re.generate_KI.K"][i,1,1]
                    Ki[11] = wt_opt["rotorse.re.generate_KI.K"][i,2,2]
                    Ki[12] = wt_opt["rotorse.re.generate_KI.K"][i,2,3]
                    Ki[13] = wt_opt["rotorse.re.generate_KI.K"][i,2,4]
                    Ki[14] = wt_opt["rotorse.re.generate_KI.K"][i,2,5]
                    Ki[15] = wt_opt["rotorse.re.generate_KI.K"][i,3,3]
                    Ki[16] = wt_opt["rotorse.re.generate_KI.K"][i,3,4]
                    Ki[17] = wt_opt["rotorse.re.generate_KI.K"][i,3,5]
                    Ki[18] = wt_opt["rotorse.re.generate_KI.K"][i,4,4]
                    Ki[19] = wt_opt["rotorse.re.generate_KI.K"][i,4,5]
                    Ki[20] = wt_opt["rotorse.re.generate_KI.K"][i,5,5]
                    K.append(Ki.tolist())
                self.wt_init["components"]["blade"]["elastic_properties_mb"]["six_x_six"]["stiff_matrix"]["values"] = K
                self.wt_init["components"]["blade"]["elastic_properties_mb"]["six_x_six"]["inertia_matrix"] = {}
                self.wt_init["components"]["blade"]["elastic_properties_mb"]["six_x_six"]["inertia_matrix"][
                    "grid"
                ] = wt_opt["blade.outer_shape_bem.s"].tolist()
                I = []
                for i in range(self.modeling_options["WISDEM"]["RotorSE"]["n_span"]):
                    Ii = np.zeros(21)
                    Ii[0] = wt_opt["rotorse.re.generate_KI.I"][i,0,0]
                    Ii[5] = wt_opt["rotorse.re.generate_KI.I"][i,0,5]
                    Ii[6] = wt_opt["rotorse.re.generate_KI.I"][i,1,1]
                    Ii[10] = wt_opt["rotorse.re.generate_KI.I"][i,1,5]
                    Ii[11] = wt_opt["rotorse.re.generate_KI.I"][i,2,2]
                    Ii[12] = wt_opt["rotorse.re.generate_KI.I"][i,2,3]
                    Ii[13] = wt_opt["rotorse.re.generate_KI.I"][i,2,4]
                    Ii[15] = wt_opt["rotorse.re.generate_KI.I"][i,3,3]
                    Ii[16] = wt_opt["rotorse.re.generate_KI.I"][i,3,4]
                    Ii[18] = wt_opt["rotorse.re.generate_KI.I"][i,4,4]
                    Ii[20] = wt_opt["rotorse.re.generate_KI.I"][i,5,5]
                    I.append(Ii.tolist())
                self.wt_init["components"]["blade"]["elastic_properties_mb"]["six_x_six"]["inertia_matrix"]["values"] = I

        # Update hub
        if self.modeling_options["flags"]["hub"]:
            # Update hub
            self.wt_init["components"]["hub"]["cone_angle"] = float(wt_opt["hub.cone"][0])
            self.wt_init["components"]["hub"]["flange_t2shell_t"] = float(wt_opt["hub.flange_t2shell_t"][0])
            self.wt_init["components"]["hub"]["flange_OD2hub_D"] = float(wt_opt["hub.flange_OD2hub_D"][0])
            self.wt_init["components"]["hub"]["flange_ID2OD"] = float(wt_opt["hub.flange_ID2flange_OD"][0])
            self.wt_init["components"]["hub"]["hub_blade_spacing_margin"] = float(wt_opt["hub.hub_in2out_circ"][0])
            self.wt_init["components"]["hub"]["hub_stress_concentration"] = float(
                wt_opt["hub.hub_stress_concentration"][0]
            )
            self.wt_init["components"]["hub"]["n_front_brackets"] = int(wt_opt["hub.n_front_brackets"])
            self.wt_init["components"]["hub"]["n_rear_brackets"] = int(wt_opt["hub.n_rear_brackets"])
            self.wt_init["components"]["hub"]["clearance_hub_spinner"] = float(wt_opt["hub.clearance_hub_spinner"][0])
            self.wt_init["components"]["hub"]["spin_hole_incr"] = float(wt_opt["hub.spin_hole_incr"][0])
            self.wt_init["components"]["hub"]["pitch_system_scaling_factor"] = float(
                wt_opt["hub.pitch_system_scaling_factor"][0]
            )
            self.wt_init["components"]["hub"]["elastic_properties_mb"]['system_mass'] = float(wt_opt["drivese.hub_system_mass"][0])
            self.wt_init["components"]["hub"]["elastic_properties_mb"]['system_inertia'] = wt_opt["drivese.hub_system_I"].tolist()
            # self.wt_init["components"]["hub"]["elastic_properties_mb"]['system_center_mass'] = wt_opt["drivese.hub_system_cm"].tolist()

        # Update nacelle
        if self.modeling_options["flags"]["nacelle"]:
            # Common direct and geared
            self.wt_init["components"]["nacelle"]["drivetrain"]["uptilt"] = float(wt_opt["nacelle.uptilt"][0])
            self.wt_init["components"]["nacelle"]["drivetrain"]["distance_tt_hub"] = float(
                wt_opt["nacelle.distance_tt_hub"][0]
            )
            self.wt_init["components"]["nacelle"]["drivetrain"]["overhang"] = float(wt_opt["nacelle.overhang"][0])
            self.wt_init["components"]["nacelle"]["drivetrain"]["distance_hub_mb"] = float(
                wt_opt["nacelle.distance_hub_mb"][0]
            )
            self.wt_init["components"]["nacelle"]["drivetrain"]["distance_mb_mb"] = float(
                wt_opt["nacelle.distance_mb_mb"][0]
            )
            self.wt_init["components"]["nacelle"]["drivetrain"]["generator_length"] = float(
                wt_opt["nacelle.L_generator"][0]
            )
            if not self.modeling_options["flags"]["generator"]:
                self.wt_init["components"]["nacelle"]["drivetrain"]["generator_mass_user"] = float(
                    wt_opt["generator.generator_mass_user"][0]
                )
                self.wt_init["components"]["nacelle"]["drivetrain"]["generator_radius_user"] = float(
                    wt_opt["generator.generator_radius_user"][0]
                )
                self.wt_init["components"]["nacelle"]["drivetrain"]["generator_rpm_efficiency_user"]["grid"] = wt_opt[
                    "generator.generator_efficiency_user"
                ][:, 0].tolist()
                self.wt_init["components"]["nacelle"]["drivetrain"]["generator_rpm_efficiency_user"]["values"] = wt_opt[
                    "generator.generator_efficiency_user"
                ][:, 1].tolist()
            s_lss = np.linspace(0.0, 1.0, len(wt_opt["nacelle.lss_diameter"])).tolist()
            self.wt_init["components"]["nacelle"]["drivetrain"]["lss_diameter"] = wt_opt[
                "nacelle.lss_diameter"
            ].tolist()
            self.wt_init["components"]["nacelle"]["drivetrain"]["lss_wall_thickness"] = wt_opt[
                "nacelle.lss_wall_thickness"
            ].tolist()
            self.wt_init["components"]["nacelle"]["drivetrain"]["gear_ratio"] = float(wt_opt["nacelle.gear_ratio"][0])
            self.wt_init["components"]["nacelle"]["drivetrain"]["gearbox_efficiency"] = float(
                wt_opt["nacelle.gearbox_efficiency"][0]
            )
            self.wt_init["components"]["nacelle"]["drivetrain"]["mb1Type"] = wt_opt["nacelle.mb1Type"]
            self.wt_init["components"]["nacelle"]["drivetrain"]["mb2Type"] = wt_opt["nacelle.mb2Type"]
            self.wt_init["components"]["nacelle"]["drivetrain"]["uptower"] = wt_opt["nacelle.uptower"]
            self.wt_init["components"]["nacelle"]["drivetrain"]["lss_material"] = wt_opt["nacelle.lss_material"]
            self.wt_init["components"]["nacelle"]["drivetrain"]["bedplate_material"] = wt_opt[
                "nacelle.bedplate_material"
            ]
            self.wt_init["components"]["nacelle"]["elastic_properties_mb"]["system_mass"] = float(wt_opt["drivese.above_yaw_mass"][0])
            self.wt_init["components"]["nacelle"]["elastic_properties_mb"]["yaw_mass"] = float(wt_opt["drivese.yaw_mass"][0])
            self.wt_init["components"]["nacelle"]["elastic_properties_mb"]["system_inertia"] = wt_opt["drivese.above_yaw_I"].tolist()
            self.wt_init["components"]["nacelle"]["elastic_properties_mb"]["system_inertia_tt"] = wt_opt["drivese.above_yaw_I_TT"].tolist()
            self.wt_init["components"]["nacelle"]["elastic_properties_mb"]["system_center_mass"] = wt_opt["drivese.above_yaw_cm"].tolist()

            if self.modeling_options["WISDEM"]["DriveSE"]["direct"]:
                # Direct only
                s_nose = np.linspace(0.0, 1.0, len(wt_opt["nacelle.nose_diameter"])).tolist()
                s_bed = np.linspace(0.0, 1.0, len(wt_opt["nacelle.bedplate_wall_thickness"])).tolist()
                self.wt_init["components"]["nacelle"]["drivetrain"]["nose_diameter"] = wt_opt[
                    "nacelle.nose_diameter"
                ].tolist()
                self.wt_init["components"]["nacelle"]["drivetrain"]["nose_wall_thickness"] = wt_opt[
                    "nacelle.nose_wall_thickness"
                ].tolist()
                self.wt_init["components"]["nacelle"]["drivetrain"]["bedplate_wall_thickness"]["grid"] = s_bed
                self.wt_init["components"]["nacelle"]["drivetrain"]["bedplate_wall_thickness"]["values"] = wt_opt[
                    "nacelle.bedplate_wall_thickness"
                ].tolist()
            else:
                # Geared only
                s_hss = np.linspace(0.0, 1.0, len(wt_opt["nacelle.hss_diameter"])).tolist()
                self.wt_init["components"]["nacelle"]["drivetrain"]["hss_length"] = float(wt_opt["nacelle.hss_length"][0])
                self.wt_init["components"]["nacelle"]["drivetrain"]["hss_diameter"] = wt_opt[
                    "nacelle.hss_diameter"
                ].tolist()
                self.wt_init["components"]["nacelle"]["drivetrain"]["hss_wall_thickness"] = wt_opt[
                    "nacelle.hss_wall_thickness"
                ].tolist()
                self.wt_init["components"]["nacelle"]["drivetrain"]["bedplate_flange_width"] = float(
                    wt_opt["nacelle.bedplate_flange_width"][0]
                )
                self.wt_init["components"]["nacelle"]["drivetrain"]["bedplate_flange_thickness"] = float(
                    wt_opt["nacelle.bedplate_flange_thickness"][0]
                )
                self.wt_init["components"]["nacelle"]["drivetrain"]["bedplate_web_thickness"] = float(
                    wt_opt["nacelle.bedplate_web_thickness"][0]
                )
                self.wt_init["components"]["nacelle"]["drivetrain"]["gear_configuration"] = wt_opt[
                    "nacelle.gear_configuration"
                ]
                self.wt_init["components"]["nacelle"]["drivetrain"]["gearbox_torque_density"] = float(
                    wt_opt["drivese.rated_torque"][0]/wt_opt["drivese.gearbox_mass"][0]
                )
                self.wt_init["components"]["nacelle"]["drivetrain"]["planet_numbers"] = wt_opt["nacelle.planet_numbers"]
                self.wt_init["components"]["nacelle"]["drivetrain"]["hss_material"] = wt_opt["nacelle.hss_material"]

        # Update generator
        if self.modeling_options["flags"]["generator"]:
            self.wt_init["components"]["nacelle"]["generator"]["B_r"] = float(wt_opt["generator.B_r"][0])
            self.wt_init["components"]["nacelle"]["generator"]["P_Fe0e"] = float(wt_opt["generator.P_Fe0e"][0])
            self.wt_init["components"]["nacelle"]["generator"]["P_Fe0h"] = float(wt_opt["generator.P_Fe0h"][0])
            self.wt_init["components"]["nacelle"]["generator"]["S_N"] = float(wt_opt["generator.S_N"][0])
            self.wt_init["components"]["nacelle"]["generator"]["alpha_p"] = float(wt_opt["generator.alpha_p"][0])
            self.wt_init["components"]["nacelle"]["generator"]["b_r_tau_r"] = float(wt_opt["generator.b_r_tau_r"][0])
            self.wt_init["components"]["nacelle"]["generator"]["b_ro"] = float(wt_opt["generator.b_ro"][0])
            self.wt_init["components"]["nacelle"]["generator"]["b_s_tau_s"] = float(wt_opt["generator.b_s_tau_s"][0])
            self.wt_init["components"]["nacelle"]["generator"]["b_so"] = float(wt_opt["generator.b_so"][0])
            self.wt_init["components"]["nacelle"]["generator"]["cofi"] = float(wt_opt["generator.cofi"][0])
            self.wt_init["components"]["nacelle"]["generator"]["freq"] = float(wt_opt["generator.freq"][0])
            self.wt_init["components"]["nacelle"]["generator"]["h_i"] = float(wt_opt["generator.h_i"][0])
            self.wt_init["components"]["nacelle"]["generator"]["h_sy0"] = float(wt_opt["generator.h_sy0"][0])
            self.wt_init["components"]["nacelle"]["generator"]["h_w"] = float(wt_opt["generator.h_w"][0])
            self.wt_init["components"]["nacelle"]["generator"]["k_fes"] = float(wt_opt["generator.k_fes"][0])
            self.wt_init["components"]["nacelle"]["generator"]["k_fillr"] = float(wt_opt["generator.k_fillr"][0])
            self.wt_init["components"]["nacelle"]["generator"]["k_fills"] = float(wt_opt["generator.k_fills"][0])
            self.wt_init["components"]["nacelle"]["generator"]["k_s"] = float(wt_opt["generator.k_s"][0])
            self.wt_init["components"]["nacelle"]["generator"]["m"] = wt_opt["generator.m"]
            self.wt_init["components"]["nacelle"]["generator"]["mu_0"] = float(wt_opt["generator.mu_0"][0])
            self.wt_init["components"]["nacelle"]["generator"]["mu_r"] = float(wt_opt["generator.mu_r"][0])
            self.wt_init["components"]["nacelle"]["generator"]["p"] = float(wt_opt["generator.p"][0])
            self.wt_init["components"]["nacelle"]["generator"]["phi"] = float(wt_opt["generator.phi"][0])
            self.wt_init["components"]["nacelle"]["generator"]["q1"] = wt_opt["generator.q1"]
            self.wt_init["components"]["nacelle"]["generator"]["q2"] = wt_opt["generator.q2"]
            self.wt_init["components"]["nacelle"]["generator"]["ratio_mw2pp"] = float(wt_opt["generator.ratio_mw2pp"][0])
            self.wt_init["components"]["nacelle"]["generator"]["resist_Cu"] = float(wt_opt["generator.resist_Cu"][0])
            self.wt_init["components"]["nacelle"]["generator"]["sigma"] = float(wt_opt["generator.sigma"][0])
            self.wt_init["components"]["nacelle"]["generator"]["y_tau_p"] = float(wt_opt["generator.y_tau_p"][0])
            self.wt_init["components"]["nacelle"]["generator"]["y_tau_pr"] = float(wt_opt["generator.y_tau_pr"][0])

            self.wt_init["components"]["nacelle"]["generator"]["I_0"] = float(wt_opt["generator.I_0"][0])
            self.wt_init["components"]["nacelle"]["generator"]["d_r"] = float(wt_opt["generator.d_r"][0])
            self.wt_init["components"]["nacelle"]["generator"]["h_m"] = float(wt_opt["generator.h_m"][0])
            self.wt_init["components"]["nacelle"]["generator"]["h_0"] = float(wt_opt["generator.h_0"][0])
            self.wt_init["components"]["nacelle"]["generator"]["h_s"] = float(wt_opt["generator.h_s"][0])
            self.wt_init["components"]["nacelle"]["generator"]["len_s"] = float(wt_opt["generator.len_s"][0])
            self.wt_init["components"]["nacelle"]["generator"]["n_r"] = float(wt_opt["generator.n_r"][0])
            self.wt_init["components"]["nacelle"]["generator"]["rad_ag"] = float(wt_opt["generator.rad_ag"][0])
            self.wt_init["components"]["nacelle"]["generator"]["t_wr"] = float(wt_opt["generator.t_wr"][0])

            self.wt_init["components"]["nacelle"]["generator"]["n_s"] = float(wt_opt["generator.n_s"][0])
            self.wt_init["components"]["nacelle"]["generator"]["b_st"] = float(wt_opt["generator.b_st"][0])
            self.wt_init["components"]["nacelle"]["generator"]["d_s"] = float(wt_opt["generator.d_s"][0])
            self.wt_init["components"]["nacelle"]["generator"]["t_ws"] = float(wt_opt["generator.t_ws"][0])

            self.wt_init["components"]["nacelle"]["generator"]["rho_Copper"] = float(wt_opt["generator.rho_Copper"][0])
            self.wt_init["components"]["nacelle"]["generator"]["rho_Fe"] = float(wt_opt["generator.rho_Fe"][0])
            self.wt_init["components"]["nacelle"]["generator"]["rho_Fes"] = float(wt_opt["generator.rho_Fes"][0])
            self.wt_init["components"]["nacelle"]["generator"]["rho_PM"] = float(wt_opt["generator.rho_PM"][0])

            self.wt_init["components"]["nacelle"]["generator"]["C_Cu"] = float(wt_opt["generator.C_Cu"][0])
            self.wt_init["components"]["nacelle"]["generator"]["C_Fe"] = float(wt_opt["generator.C_Fe"][0])
            self.wt_init["components"]["nacelle"]["generator"]["C_Fes"] = float(wt_opt["generator.C_Fes"][0])
            self.wt_init["components"]["nacelle"]["generator"]["C_PM"] = float(wt_opt["generator.C_PM"][0])

            if self.modeling_options["WISDEM"]["GeneratorSE"]["type"] in ["pmsg_outer"]:
                self.wt_init["components"]["nacelle"]["generator"]["N_c"] = float(wt_opt["generator.N_c"][0])
                self.wt_init["components"]["nacelle"]["generator"]["b"] = float(wt_opt["generator.b"][0])
                self.wt_init["components"]["nacelle"]["generator"]["c"] = float(wt_opt["generator.c"][0])
                self.wt_init["components"]["nacelle"]["generator"]["E_p"] = float(wt_opt["generator.E_p"][0])
                self.wt_init["components"]["nacelle"]["generator"]["h_yr"] = float(wt_opt["generator.h_yr"][0])
                self.wt_init["components"]["nacelle"]["generator"]["h_ys"] = float(wt_opt["generator.h_ys"][0])
                self.wt_init["components"]["nacelle"]["generator"]["h_sr"] = float(wt_opt["generator.h_sr"][0])
                self.wt_init["components"]["nacelle"]["generator"]["h_ss"] = float(wt_opt["generator.h_ss"][0])
                self.wt_init["components"]["nacelle"]["generator"]["t_r"] = float(wt_opt["generator.t_r"][0])
                self.wt_init["components"]["nacelle"]["generator"]["t_s"] = float(wt_opt["generator.t_s"][0])

                self.wt_init["components"]["nacelle"]["generator"]["u_allow_pcent"] = float(
                    wt_opt["generator.u_allow_pcent"][0]
                )
                self.wt_init["components"]["nacelle"]["generator"]["y_allow_pcent"] = float(
                    wt_opt["generator.y_allow_pcent"][0]
                )
                self.wt_init["components"]["nacelle"]["generator"]["z_allow_deg"] = float(
                    wt_opt["generator.z_allow_deg"][0]
                )
                self.wt_init["components"]["nacelle"]["generator"]["B_tmax"] = float(wt_opt["generator.B_tmax"][0])

            if self.modeling_options["WISDEM"]["GeneratorSE"]["type"] in ["eesg", "pmsg_arms", "pmsg_disc"]:
                self.wt_init["components"]["nacelle"]["generator"]["tau_p"] = float(wt_opt["generator.tau_p"][0])
                self.wt_init["components"]["nacelle"]["generator"]["h_ys"] = float(wt_opt["generator.h_ys"][0])
                self.wt_init["components"]["nacelle"]["generator"]["h_yr"] = float(wt_opt["generator.h_yr"][0])
                self.wt_init["components"]["nacelle"]["generator"]["b_arm"] = float(wt_opt["generator.b_arm"][0])

            elif self.modeling_options["WISDEM"]["GeneratorSE"]["type"] in ["scig", "dfig"]:
                self.wt_init["components"]["nacelle"]["generator"]["B_symax"] = float(wt_opt["generator.B_symax"][0])
                self.wt_init["components"]["nacelle"]["generator"]["S_Nmax"] = float(wt_opt["generator.S_Nmax"][0])

        # Update tower
        if self.modeling_options["flags"]["tower"]:
            self.wt_init["components"]["tower"]["outer_shape_bem"]["outer_diameter"]["grid"] = wt_opt[
                "tower_grid.s"
            ].tolist()
            self.wt_init["components"]["tower"]["outer_shape_bem"]["outer_diameter"]["values"] = wt_opt[
                "tower.diameter"
            ].tolist()
            self.wt_init["components"]["tower"]["outer_shape_bem"]["reference_axis"]["x"]["grid"] = wt_opt[
                "tower_grid.s"
            ].tolist()
            self.wt_init["components"]["tower"]["outer_shape_bem"]["reference_axis"]["y"]["grid"] = wt_opt[
                "tower_grid.s"
            ].tolist()
            self.wt_init["components"]["tower"]["outer_shape_bem"]["reference_axis"]["z"]["grid"] = wt_opt[
                "tower_grid.s"
            ].tolist()
            self.wt_init["components"]["tower"]["outer_shape_bem"]["reference_axis"]["x"]["values"] = wt_opt[
                "tower.ref_axis"
            ][:, 0].tolist()
            self.wt_init["components"]["tower"]["outer_shape_bem"]["reference_axis"]["y"]["values"] = wt_opt[
                "tower.ref_axis"
            ][:, 1].tolist()
            self.wt_init["components"]["tower"]["outer_shape_bem"]["reference_axis"]["z"]["values"] = wt_opt[
                "tower.ref_axis"
            ][:, 2].tolist()
            self.wt_init["components"]["tower"]["internal_structure_2d_fem"]["outfitting_factor"] = float(
                wt_opt["tower.outfitting_factor"][0]
            )
            for i in range(self.modeling_options["WISDEM"]["TowerSE"]["n_layers_tower"]):
                self.wt_init["components"]["tower"]["internal_structure_2d_fem"]["layers"][i]["thickness"][
                    "grid"
                ] = wt_opt["tower_grid.s"].tolist()
                self.wt_init["components"]["tower"]["internal_structure_2d_fem"]["layers"][i]["thickness"][
                    "values"
                ] = wt_opt["tower.layer_thickness"][i, :].tolist()

        # Update monopile
        if self.modeling_options["flags"]["monopile"]:
            self.wt_init["components"]["monopile"]["outer_shape_bem"]["outer_diameter"]["grid"] = wt_opt[
                "monopile.s"
            ].tolist()
            self.wt_init["components"]["monopile"]["outer_shape_bem"]["outer_diameter"]["values"] = wt_opt[
                "monopile.diameter"
            ].tolist()
            self.wt_init["components"]["monopile"]["outer_shape_bem"]["reference_axis"]["x"]["grid"] = wt_opt[
                "monopile.s"
            ].tolist()
            self.wt_init["components"]["monopile"]["outer_shape_bem"]["reference_axis"]["y"]["grid"] = wt_opt[
                "monopile.s"
            ].tolist()
            self.wt_init["components"]["monopile"]["outer_shape_bem"]["reference_axis"]["z"]["grid"] = wt_opt[
                "monopile.s"
            ].tolist()
            self.wt_init["components"]["monopile"]["outer_shape_bem"]["reference_axis"]["x"]["values"] = wt_opt[
                "monopile.ref_axis"
            ][:, 0].tolist()
            self.wt_init["components"]["monopile"]["outer_shape_bem"]["reference_axis"]["y"]["values"] = wt_opt[
                "monopile.ref_axis"
            ][:, 1].tolist()
            self.wt_init["components"]["monopile"]["outer_shape_bem"]["reference_axis"]["z"]["values"] = wt_opt[
                "monopile.ref_axis"
            ][:, 2].tolist()
            self.wt_init["components"]["monopile"]["internal_structure_2d_fem"]["outfitting_factor"] = float(
                wt_opt["monopile.outfitting_factor"][0]
            )
            for i in range(self.modeling_options["WISDEM"]["FixedBottomSE"]["n_layers_monopile"]):
                self.wt_init["components"]["monopile"]["internal_structure_2d_fem"]["layers"][i]["thickness"][
                    "grid"
                ] = wt_opt["monopile.s"].tolist()
                self.wt_init["components"]["monopile"]["internal_structure_2d_fem"]["layers"][i]["thickness"][
                    "values"
                ] = wt_opt["monopile.layer_thickness"][i, :].tolist()

        # Update jacket
        if self.modeling_options["flags"]["jacket"]:
            self.wt_init["components"]["jacket"]["r_head"] = float(wt_opt["jacket.r_head"][0])
            self.wt_init["components"]["jacket"]["r_foot"] = float(
                wt_opt["jacket.r_head"] * wt_opt["jacket.foot_head_ratio"][0]
            )
            self.wt_init["components"]["jacket"]["height"] = float(wt_opt["jacket.height"][0])
            self.wt_init["components"]["jacket"]["leg_diameter"] = float(wt_opt["jacket.leg_diameter"][0])
            self.wt_init["components"]["jacket"]["leg_thickness"] = float(wt_opt["jacket.leg_thickness"][0])
            self.wt_init["components"]["jacket"]["brace_diameters"] = wt_opt["jacket.brace_diameters"].tolist()
            self.wt_init["components"]["jacket"]["brace_thicknesses"] = wt_opt["jacket.brace_thicknesses"].tolist()
            self.wt_init["components"]["jacket"]["bay_spacing"] = wt_opt["jacket.bay_spacing"].tolist()

        # Update floating platform and mooring
        if self.modeling_options["flags"]["floating"]:
            yaml_out = self.wt_init["components"]["floating_platform"]
            n_joints = self.modeling_options["floating"]["joints"]["n_joints"]
            for i in range(n_joints):
                yaml_out["joints"][i]["location"] = wt_opt["floating.location"][i, :].tolist()

            n_members = self.modeling_options["floating"]["members"]["n_members"]
            for i in range(n_members):
                name_member = self.modeling_options["floating"]["members"]["name"][i]
                idx = self.modeling_options["floating"]["members"]["name2idx"][name_member]
                member_shape = yaml_out["members"][i]["outer_shape"]["shape"]

                s_in = wt_opt[f"floating.memgrp{idx}.s_in"].tolist()
                if member_shape == "circular":
                    yaml_out["members"][i]["outer_shape"]["outer_diameter"]["grid"] = s_in
                    d_in = wt_opt[f"floating.memgrp{idx}.outer_diameter_in"]
                    if len(d_in) == len(s_in):
                        yaml_out["members"][i]["outer_shape"]["outer_diameter"]["values"] = d_in.tolist()
                    else:
                        d_in2 = d_in * np.ones(len(s_in))
                        yaml_out["members"][i]["outer_shape"]["outer_diameter"]["values"] = d_in2.tolist()
                elif member_shape == "rectangular":
                    yaml_out["members"][i]["outer_shape"]["side_length_a"]["grid"] = s_in
                    yaml_out["members"][i]["outer_shape"]["side_length_b"]["grid"] = s_in
                    length_a_in = wt_opt[f"floating.memgrp{idx}.side_length_a_in"]
                    length_b_in = wt_opt[f"floating.memgrp{idx}.side_length_b_in"]
                    if len(length_a_in) == len(s_in):
                        yaml_out["members"][i]["outer_shape"]["side_length_a"]["values"] = length_a_in.tolist()
                        yaml_out["members"][i]["outer_shape"]["side_length_b"]["values"] = length_b_in.tolist()
                    else:
                        length_a_in2 = length_a_in * np.ones(len(s_in))
                        length_b_in2 = length_b_in * np.ones(len(s_in))
                        yaml_out["members"][i]["outer_shape"]["side_length_a"]["values"] = length_a_in2.tolist()
                        yaml_out["members"][i]["outer_shape"]["side_length_b"]["values"] = length_b_in2.tolist()

                istruct = yaml_out["members"][i]["internal_structure"]

                n_layers = self.modeling_options["floating"]["members"]["n_layers"][i]
                for j in range(n_layers):
                    istruct["layers"][j]["thickness"]["grid"] = wt_opt[f"floating.memgrp{idx}.s_in"].tolist()
                    istruct["layers"][j]["thickness"]["values"] = wt_opt[f"floating.memgrp{idx}.layer_thickness_in"][
                        j, :
                    ].tolist()

                if "ring_stiffeners" in istruct:
                    istruct["ring_stiffeners"]["web_height"] = float(
                        wt_opt[f"floating.memgrp{idx}.ring_stiffener_web_height"][0]
                    )
                    istruct["ring_stiffeners"]["web_thickness"] = float(
                        wt_opt[f"floating.memgrp{idx}.ring_stiffener_web_thickness"][0]
                    )
                    istruct["ring_stiffeners"]["flange_thickness"] = float(
                        wt_opt[f"floating.memgrp{idx}.ring_stiffener_flange_thickness"][0]
                    )
                    istruct["ring_stiffeners"]["flange_width"] = float(
                        wt_opt[f"floating.memgrp{idx}.ring_stiffener_flange_width"][0]
                    )
                    istruct["ring_stiffeners"]["spacing"] = float(
                        wt_opt[f"floating.memgrp{idx}.ring_stiffener_spacing"][0]
                    )

                if "longitudinal_stiffeners" in istruct:
                    istruct["longitudinal_stiffeners"]["web_height"] = float(
                        wt_opt[f"floating.memgrp{idx}.axial_stiffener_web_height"][0]
                    )
                    istruct["longitudinal_stiffeners"]["web_thickness"] = float(
                        wt_opt[f"floating.memgrp{idx}.axial_stiffener_web_thickness"][0]
                    )
                    istruct["longitudinal_stiffeners"]["flange_thickness"] = float(
                        wt_opt[f"floating.memgrp{idx}.axial_stiffener_flange_thickness"][0]
                    )
                    istruct["longitudinal_stiffeners"]["flange_width"] = float(
                        wt_opt[f"floating.memgrp{idx}.axial_stiffener_flange_width"][0]
                    )
                    istruct["longitudinal_stiffeners"]["spacing"] = float(
                        wt_opt[f"floating.memgrp{idx}.axial_stiffener_spacing"][0]
                    )

                n_ballasts = self.modeling_options["floating"]["members"]["n_ballasts"][i]
                for j in range(n_ballasts):
                    if self.modeling_options["floating"]["members"]["ballast_flag_member_" + name_member][j] == False:
                        istruct["ballasts"][j]["volume"] = float(wt_opt[f"floating.memgrp{idx}.ballast_volume"][j])

                if self.modeling_options["floating"]["members"]["n_axial_joints"][i] > 0:
                    for j in range(self.modeling_options["floating"]["members"]["n_axial_joints"][i]):
                        yaml_out["members"][i]["axial_joints"][j]["grid"] = float(
                            wt_opt[f"floating.memgrp{idx}.grid_axial_joints"][j]
                        )

        if self.modeling_options["flags"]["mooring"]:
            n_lines = self.modeling_options["mooring"]["n_lines"]
            n_line_types = self.modeling_options["mooring"]["n_line_types"]
            line_names = [self.wt_init["components"]["mooring"]["line_types"][i]["name"] for i in range(n_line_types)]
            line_id = [self.wt_init["components"]["mooring"]["lines"][i]["line_type"] for i in range(n_lines)]

            for i in range(n_lines):
                self.wt_init["components"]["mooring"]["lines"][i]["unstretched_length"] = float(
                    wt_opt["mooring.unstretched_length"][i]
                )

            for jj, jname in enumerate(line_id):
                for ii, iname in enumerate(line_names):
                    if jname == iname:
                        self.wt_init["components"]["mooring"]["line_types"][ii]["diameter"] = float(
                            wt_opt["mooring.line_diameter"][jj]
                        )

        # Update rotor nacelle assembly
        if self.modeling_options["flags"]["RNA"]:
            self.wt_init["components"]["RNA"] = {}
            self.wt_init["components"]["RNA"]["elastic_properties_mb"] = {}
            self.wt_init["components"]["RNA"]["elastic_properties_mb"]["mass"] = float(wt_opt["drivese.rna_mass"][0])
            self.wt_init["components"]["RNA"]["elastic_properties_mb"]["inertia"] = wt_opt["drivese.rna_I_TT"].tolist()
            self.wt_init["components"]["RNA"]["elastic_properties_mb"]["center_mass"] = wt_opt[
                "drivese.rna_cm"
            ].tolist()

        # Update rotor diameter and hub height
        if self.modeling_options["flags"]["blade"]:
            self.wt_init["assembly"]["rotor_diameter"] = float(wt_opt["blade.high_level_blade_props.rotor_diameter"][0])
        self.wt_init["assembly"]["hub_height"] = float(wt_opt["high_level_tower_props.hub_height"][0])

        # Update controller
        if self.modeling_options["flags"]["control"]:
            self.wt_init["control"]["torque"]["tsr"] = float(wt_opt["control.rated_TSR"][0])
            self.wt_init["control"]["pitch"]["ps_percent"] = float(wt_opt["control.ps_percent"][0])

        # Update cost coefficients
        if self.modeling_options["flags"]["costs"]:
            if float(wt_opt["tcc.blade_mass"][0]) > 0.0:
                self.wt_init["costs"]["blade_mass_cost_coeff"] = float(
                    (wt_opt["tcc.blade_cost"] / wt_opt["tcc.blade_mass"])[0]
                )
            if float(wt_opt["tcc.hub_mass"][0]) > 0.0:
                self.wt_init["costs"]["hub_mass_cost_coeff"] = float((wt_opt["tcc.hub_cost"] / wt_opt["tcc.hub_mass"])[0])
            if float(wt_opt["tcc.pitch_system_mass"][0]) > 0.0:
                self.wt_init["costs"]["pitch_system_mass_cost_coeff"] = float(
                    (wt_opt["tcc.pitch_system_cost"] / wt_opt["tcc.pitch_system_mass"])[0]
                )
            if float(wt_opt["tcc.spinner_mass"][0]) > 0.0:
                self.wt_init["costs"]["spinner_mass_cost_coeff"] = float(
                    (wt_opt["tcc.spinner_cost"] / wt_opt["tcc.spinner_mass"])[0]
                )
            if float(wt_opt["tcc.lss_mass"][0]) > 0.0:
                self.wt_init["costs"]["lss_mass_cost_coeff"] = float((wt_opt["tcc.lss_cost"] / wt_opt["tcc.lss_mass"])[0])
            if float(wt_opt["tcc.main_bearing_mass"][0]) > 0.0:
                self.wt_init["costs"]["bearing_mass_cost_coeff"] = float(
                    (wt_opt["tcc.main_bearing_cost"] / wt_opt["tcc.main_bearing_mass"])[0]
                )
            if self.modeling_options["flags"]["nacelle"]:
                if float(wt_opt["drivese.gearbox_mass"][0]) > 0.:
                    self.wt_init["costs"]["gearbox_torque_cost"] = float(
                        (wt_opt["tcc.gearbox_cost"]/wt_opt["drivese.rated_torque"])[0]*1.e+3
                    )
            if float(wt_opt["tcc.hss_mass"][0]) > 0.0:
                self.wt_init["costs"]["hss_mass_cost_coeff"] = float((wt_opt["tcc.hss_cost"] / wt_opt["tcc.hss_mass"])[0])
            if float(wt_opt["tcc.generator_mass"][0]) > 0.0:
                self.wt_init["costs"]["generator_mass_cost_coeff"] = float(
                    (wt_opt["tcc.generator_cost"] / wt_opt["tcc.generator_mass"])[0]
                )
            if float(wt_opt["tcc.bedplate_mass"][0]) > 0.0:
                self.wt_init["costs"]["bedplate_mass_cost_coeff"] = float(
                    (wt_opt["tcc.bedplate_cost"] / wt_opt["tcc.bedplate_mass"])[0]
                )
            if float(wt_opt["tcc.yaw_mass"][0]) > 0.0:
                self.wt_init["costs"]["yaw_mass_cost_coeff"] = float(
                    (wt_opt["tcc.yaw_system_cost"] / wt_opt["tcc.yaw_mass"])[0]
                )
            if float(wt_opt["tcc.converter_mass"][0]) > 0.0:
                self.wt_init["costs"]["converter_mass_cost_coeff"] = float(
                    (wt_opt["tcc.converter_cost"] / wt_opt["tcc.converter_mass"])[0]
                )
            if float(wt_opt["tcc.transformer_mass"][0]) > 0.0:
                self.wt_init["costs"]["transformer_mass_cost_coeff"] = float(
                    (wt_opt["tcc.transformer_cost"] / wt_opt["tcc.transformer_mass"])[0]
                )
            if float(wt_opt["tcc.hvac_mass"][0]) > 0.0:
                self.wt_init["costs"]["hvac_mass_cost_coeff"] = float((wt_opt["tcc.hvac_cost"] / wt_opt["tcc.hvac_mass"])[0])
            if float(wt_opt["tcc.cover_mass"][0]) > 0.0:
                self.wt_init["costs"]["cover_mass_cost_coeff"] = float(
                    (wt_opt["tcc.cover_cost"] / wt_opt["tcc.cover_mass"])[0]
                )
            if float(wt_opt["tcc.tower_mass"][0]) > 0.0:
                self.wt_init["costs"]["tower_mass_cost_coeff"] = float(
                    (wt_opt["tcc.tower_cost"] / wt_opt["tcc.tower_mass"])[0]
                )

        # Write yamls with updated values
        sch.write_geometry_yaml(self.wt_init, fname_output)

    def write_options(self, fname_output):
        sch.write_modeling_yaml(self.modeling_options, fname_output)
        sch.write_analysis_yaml(self.analysis_options, fname_output)<|MERGE_RESOLUTION|>--- conflicted
+++ resolved
@@ -53,19 +53,13 @@
             or self.modeling_options["flags"]["jacket"]
         )
 
-<<<<<<< HEAD
+        # VAWT flag
+        self.modeling_options["flags"]["vawt"] = (self.wt_init["assembly"]["turbine_type"] == "vertical")
+
         # MHK flag
         self.modeling_options["flags"]["marine_hydro"] = self.wt_init["assembly"]["marine_hydro"]
         if self.modeling_options["flags"]["marine_hydro"]:
             self.modeling_options["flags"]["offshore"] = True
-=======
-        # VAWT flag
-        self.modeling_options["flags"]["vawt"] = (self.wt_init["assembly"]["turbine_type"] == "vertical")
-        try:
-            self.modeling_options["flags"]["marine_hydro"] = self.wt_init["assembly"]["marine_hydro"] # TODO YL: this will need to be removed when merging MHK 
-        except:
-            print("No MHK defined")
->>>>>>> d2b5176a
 
         # Put in some logic about what needs to be in there
         flags = self.modeling_options["flags"]
