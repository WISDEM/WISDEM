#!/usr/bin/env python
# encoding: utf-8
"""
ccblade.py
Created by S. Andrew Ning on 5/11/2012
Copyright (c) NREL. All rights reserved.
A blade element momentum method using theory detailed in [1]_.  Has the
advantages of guaranteed convergence and at a superlinear rate, and
continuously differentiable output.
.. [1] S. Andrew Ning, "A simple solution method for the blade element momentum
equations with guaranteed convergence", Wind Energy, 2013.
Licensed under the Apache License, Version 2.0 (the "License");
you may not use this file except in compliance with the License.
You may obtain a copy of the License at
   http://www.apache.org/licenses/LICENSE-2.0
Unless required by applicable law or agreed to in writing, software
distributed under the License is distributed on an "AS IS" BASIS,
WITHOUT WARRANTIES OR CONDITIONS OF ANY KIND, either express or implied.
See the License for the specific language governing permissions and
limitations under the License.
"""

from __future__ import print_function
import numpy as np
from math import pi, radians, sin, cos, isnan
from scipy.optimize import brentq
from scipy.interpolate import RectBivariateSpline, bisplev
import warnings
import os
#from wisdem.ccblade.Polar import Polar

from wisdem.airfoilprep import Airfoil
import wisdem.ccblade._bem as _bem



# ------------------
#  Airfoil Class
# ------------------


class CCAirfoil(object):
    """A helper class to evaluate airfoil data using a continuously
    differentiable cubic spline"""


    def __init__(self, alpha, Re, cl, cd, cm=[], x=[], y=[], AFName='DEFAULTAF'):
        """Setup CCAirfoil from raw airfoil data on a grid.
        Parameters
        ----------
        alpha : array_like (deg)
            angles of attack where airfoil data are defined
            (should be defined from -180 to +180 degrees)
        Re : array_like
            Reynolds numbers where airfoil data are defined
            (can be empty or of length one if not Reynolds number dependent)
        cl : array_like
            lift coefficient 2-D array with shape (alpha.size, Re.size)
            cl[i, j] is the lift coefficient at alpha[i] and Re[j]
        cd : array_like
            drag coefficient 2-D array with shape (alpha.size, Re.size)
            cd[i, j] is the drag coefficient at alpha[i] and Re[j]
        """

        alpha = np.radians(alpha)
        self.x = x
        self.y = y
        self.AFName=AFName
        self.one_Re = False

        if len(cm) > 0:
            self.use_cm = True
        else:
            self.use_cm = False

        # special case if zero or one Reynolds number (need at least two for bivariate spline)
        if len(Re) < 2:
            Re = [1e1, 1e15]
            cl = np.c_[cl, cl]
            cd = np.c_[cd, cd]
            if self.use_cm:
                cm = np.c_[cm, cm]

            self.one_Re = True

        kx = min(len(alpha)-1, 3)
        ky = min(len(Re)-1, 3)

        # a small amount of smoothing is used to prevent spurious multiple solutions
        self.cl_spline = RectBivariateSpline(alpha, Re, cl, kx=kx, ky=ky, s=0.1)
        self.cd_spline = RectBivariateSpline(alpha, Re, cd, kx=kx, ky=ky, s=0.001)
        self.alpha     = alpha

        if self.use_cm > 0:
            self.cm_spline = RectBivariateSpline(alpha, Re, cm, kx=kx, ky=ky, s=0.0001)


    @classmethod
    def initFromAerodynFile(cls, aerodynFile):
        """convenience method for initializing with AeroDyn formatted files
        Parameters
        ----------
        aerodynFile : str
            location of AeroDyn style airfoiil file
        Returns
        -------
        af : CCAirfoil
            a constructed CCAirfoil object
        """

        af = Airfoil.initFromAerodynFile(aerodynFile)
        alpha, Re, cl, cd, cm = af.createDataGrid()
        return cls(alpha, Re, cl, cd, cm=cm)

    
    def max_eff(self, Re):
        # Get the angle of attack, cl and cd at max airfoil efficiency. For a cylinder, set the angle of attack to 0
        
        Eff         = np.zeros_like(self.alpha)
        
        # Check efficiency only between -20 and +40 deg
        aoa_start   = -20.
        aoa_end     = 40
        i_start     = np.argmin(abs(self.alpha - (aoa_start * np.pi / 180.)))
        i_end       = np.argmin(abs(self.alpha - (aoa_end * np.pi / 180.)))

        if len(self.alpha[i_start:i_end]) == 0: # Cylinder
            alpha_Emax  = 0.
            cl_Emax     = self.cl_spline.ev(alpha_Emax, Re)
            cd_Emax     = self.cd_spline.ev(alpha_Emax, Re)
            Emax = cl_Emax/cd_Emax

        else:
            alpha = np.linspace(aoa_start*np.pi/180., aoa_end*np.pi/180., num=201)
            cl = [self.cl_spline.ev(aoa, Re) for aoa in alpha]
            cd = [self.cd_spline.ev(aoa, Re) for aoa in alpha]
            Eff = [cli/cdi for cli, cdi, in zip(cl, cd)]

            i_max = np.argmax(Eff)
            alpha_Emax  = alpha[i_max]
            cl_Emax     = cl[i_max]
            cd_Emax     = cd[i_max]
            Emax        = Eff[i_max]

        # print Emax, alpha_Emax*180./np.pi, cl_Emax, cd_Emax

        return Emax, alpha_Emax, cl_Emax, cd_Emax
        
        
    def awayfromstall(self, Re, margin):
        # Get the angle of attack, cl and cd with a margin (in degrees) from the stall point. For a cylinder, set the angle of attack to 0 deg
        
        # Eff         = np.zeros_like(self.alpha)
        
        # Look for stall only between -20 and +40 deg
        aoa_start   = -20.
        aoa_end     = 40
        i_start     = np.argmin(abs(self.alpha - (aoa_start * np.pi / 180.)))
        i_end       = np.argmin(abs(self.alpha - (aoa_end * np.pi / 180.)))

        if len(self.alpha[i_start:i_end]) == 0: # Cylinder
            alpha_op   = 0.

        else:
            alpha   = np.linspace(aoa_start*np.pi/180., aoa_end*np.pi/180., num=201)
            cl      = [self.cl_spline.ev(aoa, Re) for aoa in alpha]
            cd      = [self.cd_spline.ev(aoa, Re) for aoa in alpha]
            
            i_stall = np.argmax(cl)
            alpha_stall  = alpha[i_stall]
            alpha_op     = alpha_stall - margin*np.pi/180.
        
        cl_op      = self.cl_spline.ev(alpha_op, Re)
        cd_op      = self.cd_spline.ev(alpha_op, Re)
        Eff_op     = cl_op/cd_op
            
            
        # print Emax, alpha_Emax*180./np.pi, cl_Emax, cd_Emax

        return Eff_op, alpha_op, cl_op, cd_op
        
        
        


    def evaluate(self, alpha, Re, return_cm=False):
        """Get lift/drag coefficient at the specified angle of attack and Reynolds number.
        Parameters
        ----------
        alpha : float (rad)
            angle of attack
        Re : float
            Reynolds number

        Returns
        -------
        cl : float
            lift coefficient
        cd : float
            drag coefficient

        Notes
        -----
        This method uses a spline so that the output is continuously differentiable, and
        also uses a small amount of smoothing to help remove spurious multiple solutions.
        """

        cl = self.cl_spline.ev(alpha, Re)
        cd = self.cd_spline.ev(alpha, Re)

        if self.use_cm and return_cm:
            cm = self.cm_spline.ev(alpha, Re)
            return cl, cd, cm
        else:
            return cl, cd


    def derivatives(self, alpha, Re):

        # note: direct call to bisplev will be unnecessary with latest scipy update (add derivative method)
        tck_cl = self.cl_spline.tck[:3] + self.cl_spline.degrees  # concatenate lists
        tck_cd = self.cd_spline.tck[:3] + self.cd_spline.degrees

        dcl_dalpha = bisplev(alpha, Re, tck_cl, dx=1, dy=0)
        dcd_dalpha = bisplev(alpha, Re, tck_cd, dx=1, dy=0)

        if self.one_Re:
            dcl_dRe = 0.0
            dcd_dRe = 0.0
        else:
            try:
                dcl_dRe = bisplev(alpha, Re, tck_cl, dx=0, dy=1)
                dcd_dRe = bisplev(alpha, Re, tck_cd, dx=0, dy=1)
            except:
                dcl_dRe = 0.0
                dcd_dRe = 0.0
        return dcl_dalpha, dcl_dRe, dcd_dalpha, dcd_dRe


    def eval_unsteady(self, alpha, cl, cd, cm):
        # calculate unsteady coefficients from polars for OpenFAST's Aerodyn

        unsteady = {}

        alpha_rad = np.radians(alpha)
        cn = cl*np.cos(alpha_rad) + cd*np.sin(alpha_rad)

        # alpha0, Cd0, Cm0
        aoa_l = [-30.]
        aoa_h = [30.]
        idx_low  = np.argmin(abs(alpha-aoa_l))
        idx_high = np.argmin(abs(alpha-aoa_h))

        if max(np.abs(np.gradient(cl)))>0.:
            unsteady['alpha0'] = np.interp(0., cl[idx_low:idx_high], alpha[idx_low:idx_high])
            unsteady['Cd0'] = np.interp(0., cl[idx_low:idx_high], cd[idx_low:idx_high])
            unsteady['Cm0'] = np.interp(0., cl[idx_low:idx_high], cm[idx_low:idx_high])
        else:
            unsteady['alpha0'] = 0.
            unsteady['Cd0'] = cd[np.argmin(abs(alpha-0.))]
            unsteady['Cm0'] = 0.


        unsteady['eta_e']= 1
        unsteady['T_f0'] = "Default"
        unsteady['T_V0'] = "Default"
        unsteady['T_p']  = "Default"
        unsteady['T_VL'] = "Default"
        unsteady['b1']   = "Default"
        unsteady['b2']   = "Default"
        unsteady['b5']   = "Default"
        unsteady['A1']   = "Default"
        unsteady['A2']   = "Default"
        unsteady['A5']   = "Default"
        unsteady['S1']   = 0
        unsteady['S2']   = 0
        unsteady['S3']   = 0
        unsteady['S4']   = 0

        def find_breakpoint(x, y, idx_low, idx_high, multi=1.):
            lin_fit = np.interp(x[idx_low:idx_high], [x[idx_low],x[idx_high]], [y[idx_low],y[idx_high]])
            idx_break = 0
            lin_diff = 0
            for i, (fit, yi) in enumerate(zip(lin_fit, y[idx_low:idx_high])):
                if multi==0:
                    diff_i = np.abs(yi-fit)
                else:
                    diff_i = multi*(yi-fit)
                if diff_i>lin_diff:
                    lin_diff = diff_i
                    idx_break = i
            idx_break += idx_low
            return idx_break

        # Cn1
        idx_alpha0  = np.argmin(abs(alpha-unsteady['alpha0']))
        
        if max(np.abs(np.gradient(cm)))>1.e-10:
            aoa_h = alpha[idx_alpha0]+35.
            idx_high = np.argmin(abs(alpha-aoa_h))

            cm_temp = cm[idx_low:idx_high]
            idx_cm_min = [i for i,local_min in enumerate(np.r_[True, cm_temp[1:] < cm_temp[:-1]] & np.r_[cm_temp[:-1] < cm_temp[1:], True]) if local_min] + idx_low
            idx_high = idx_cm_min[-1]
            
            
            idx_Cn1 = find_breakpoint(alpha, cm, idx_alpha0, idx_high)
            unsteady['Cn1'] = cn[idx_Cn1]
        else:
            idx_Cn1 = np.argmin(abs(alpha-0.))
            unsteady['Cn1'] = 0.
        

        
        # Cn2
        if max(np.abs(np.gradient(cm)))>1.e-10:
            aoa_l = np.mean([alpha[idx_alpha0], alpha[idx_Cn1]])-30.
            idx_low  = np.argmin(abs(alpha-aoa_l))

            cm_temp = cm[idx_low:idx_high]
            idx_cm_min = [i for i,local_min in enumerate(np.r_[True, cm_temp[1:] < cm_temp[:-1]] & np.r_[cm_temp[:-1] < cm_temp[1:], True]) if local_min] + idx_low
            idx_high = idx_cm_min[-1]
            
            idx_Cn2 = find_breakpoint(alpha, cm, idx_low, idx_alpha0, multi=0.)
            unsteady['Cn2'] = cn[idx_Cn2]
        else:
            idx_Cn2 = np.argmin(abs(alpha-0.))
            unsteady['Cn2'] = 0.

        # C_nalpha
        if max(np.abs(np.gradient(cm)))>1.e-10:
            # unsteady['C_nalpha'] = np.gradient(cn, alpha_rad)[idx_alpha0]
            unsteady['C_nalpha'] = max(np.gradient(cn[idx_alpha0:idx_Cn1], alpha_rad[idx_alpha0:idx_Cn1]))

        else:
            unsteady['C_nalpha'] = 0.

        # alpha1, alpha2
        # finding the break point in drag as a proxy for Trailing Edge separation, f=0.7
        # 3d stall corrections cause erroneous f calculations 
        if max(np.abs(np.gradient(cm)))>1.0e-10:
            aoa_l = [0.]
            idx_low  = np.argmin(abs(alpha-aoa_l))
            idx_alpha1 = find_breakpoint(alpha, cd, idx_low, idx_Cn1, multi=-1.)
            unsteady['alpha1'] = alpha[idx_alpha1]
        else:
            idx_alpha1 = np.argmin(abs(alpha-0.))
            unsteady['alpha1'] = 0.
        unsteady['alpha2'] = -1.*unsteady['alpha1']


        unsteady['St_sh']   = "Default"
        unsteady['k0']      = 0
        unsteady['k1']      = 0
        unsteady['k2']      = 0
        unsteady['k3']      = 0
        unsteady['k1_hat']  = 0
        unsteady['x_cp_bar']   = "Default"
        unsteady['UACutout']   = "Default"
        unsteady['filtCutOff'] = "Default"

        unsteady['Alpha']    = alpha
        unsteady['Cl']    = cl
        unsteady['Cd']    = cd
        unsteady['Cm']    = cm

        self.unsteady = unsteady


    def af_flap_coords(self, xfoil_path, delta_flap=12.0, xc_hinge=0.8, yt_hinge=0.5,numNodes=250):
        #This function is used to create and run xfoil to get airfoil coordinates for a given flap deflection
        # Set Needed parameter values
        AFName=self.AFName  
        df=str(delta_flap) # Flap deflection angle in deg
        numNodes   = str(numNodes) #number of panels to use (will be number of points in profile)
        dist_param = "0.5" #TE/LE panel density ratio
        
        # Set names/paths of files
        CoordsFlnmAF = 'profilecoords.dat' # Temporary file name for coordinates...will be deleted at the end
        saveFlnmAF = AFName + "_" + df + "_Airfoil.txt"
        xfoilFlnm  = 'xfoil_input.txt' # Xfoil run script that will be deleted after it is no longer needed
        
        # Cleaning up old files to prevent replacement issues
        if os.path.exists(saveFlnmAF):
            os.remove(saveFlnmAF)
        if os.path.exists(CoordsFlnmAF):
            os.remove(CoordsFlnmAF)
        if os.path.exists(xfoilFlnm):
            os.remove(xfoilFlnm)

        # Saving origional profile data temporatily to a txt file so xfoil can load it in
        dat=np.array([self.x,self.y])
        np.savetxt(CoordsFlnmAF, dat.T, fmt=['%f','%f'])
        
        # %% Writes the Xfoil run script to read in coordinates, create flap, re-pannel, and save coordinates to a .txt file
        # Create the airfoil with flap 
        fid = open(xfoilFlnm,"w")
        fid.write("PLOP \n G \n\n") # turn off graphics
        fid.write("LOAD \n") 
        fid.write( CoordsFlnmAF + "\n") # name of file where coordinates are stored
        fid.write( AFName + "\n") # name given to airfoil geometry (internal to xfoil)
        fid.write("GDES \n") # enter geometric change options
        fid.write("FLAP \n") # add in flap
        fid.write(str(xc_hinge) + "\n") # specify x/c location of flap hinge
        fid.write("999\n") # to specify y/t instead of actual distance
        fid.write(str(yt_hinge) + "\n") # specify y/t value for flap hinge point
        fid.write(df + "\n") # set flap deflection in deg
        fid.write("NAME \n")
        fid.write(AFName + "_" + df + "\n") # name new airfoil
        fid.write("EXEC \n \n") # move airfoil from buffer into current airfoil
        
        # Re-panel with specified number of panes and LE/TE panel density ratio (to possibly smooth out points)
        fid.write("PPAR\n")
        fid.write("N \n" )
        fid.write(numNodes + "\n")
        fid.write("T \n")
        fid.write( dist_param + "\n")
        fid.write("\n\n")
        
        # Save airfoil coordinates with designation flap deflection
        fid.write("PSAV \n")
        fid.write( saveFlnmAF + " \n \n") #the extra \n may not be needed
        
        # Quit xfoil and close xfoil script file
        fid.write("QUIT \n")
        fid.close()
        
        # Run the XFoil calling command
        os.system(xfoil_path + " < xfoil_input.txt > NUL")
        
        # Load in saved airfoil coordinates (with flap) from xfoil and save to instance variables
        flap_coords = np.loadtxt(saveFlnmAF)
        self.af_flap_xcoords = flap_coords[:,0]
        self.af_flap_ycoords = flap_coords[:,1]
        #self.flap_coords_flnm = saveFlnmAF # Not really needed unless you keep the files and want to load them later
        self.ctrl = delta_flap # bem: the way that this function is called in rotor_geometry_yaml, this instance is not going to be used when calculating polars
        
        # Delete uneeded txt files script file
        if os.path.exists(CoordsFlnmAF):
            os.remove(CoordsFlnmAF)
        if os.path.exists(xfoilFlnm):
            os.remove(xfoilFlnm)        
        if os.path.exists(saveFlnmAF):
             os.remove(saveFlnmAF)


    # def runXfoil(self, Re, AoA_min=-9, AoA_max=25, AoA_inc=0.5):
        # #This function is used to create and run xfoil simulations for a given set of airfoil coordinates
        
        # # Set initial parameters needed in xfoil      
        # LoadFlnmAF = self.AFName + ".txt" # This is a temporary file that will be deleted after it is no longer needed
        # self.ctrl=float(self.AFName.rsplit('_',1)[-1]) # Used to get flap deflection angle...somewhat of a hack but the control value is needed for this instance so that it can be put into AeroDyn polar file
        # numNodes   = 260 # number of panels to use (260...but increases if needed)
        # dist_param = 0.15 # TE/LE panel density ratio (0.15)
        # IterLimit = 100 # Maximum number of iterations to try and get to convergence
        # panelBunch = 1.5 # Panel bunching parameter to bunch near larger changes in profile gradients (1.5)
        # rBunch = 0.15 # Region to LE bunching parameter (used to put additional panels near flap hinge) (0.15)
        # XT1 = 0.55 # Defining left boundary of bunching region on top surface (should be before flap)
        # XT2 = 0.85 # Defining right boundary of bunching region on top surface (should be after flap)
        # XB1 = 0.55 # Defining left boundary of bunching region on bottom surface (should be before flap)
        # XB2 = 0.85 # Defining right boundary of bunching region on bottom surface (should be after flap)
        # saveFlnmPolar = self.AFName + "_Polar.txt" # file name of outpur xfoil polar (can be useful to look at during debugging...can also delete at end if you don't want it stored)
        # xfoilFlnm  = 'xfoil_input.txt' # Xfoil run script that will be deleted after it is no longer needed
        # runFlag = 1 # Flag used in error handling
        # dfdn = -0.5 # Change in angle of attack during initialization runs down to AoA_min

        # while numNodes < 450 and runFlag > 0:
            # # Cleaning up old files to prevent replacement issues         
            # if os.path.exists(saveFlnmPolar):
                # os.remove(saveFlnmPolar)
            # if os.path.exists(xfoilFlnm):
                # os.remove(xfoilFlnm)
            # if os.path.exists(LoadFlnmAF):
                # os.remove(LoadFlnmAF)

            # # Writing temporary airfoil coordinate file for use in xfoil
            # dat=np.array([self.x,self.y])
            # np.savetxt(LoadFlnmAF, dat.T, fmt=['%f','%f'])

            # # %% Writes the Xfoil run script to read in coordinates, create flap, re-pannel, and create polar
            # # Create the airfoil with flap 
            # fid = open(xfoilFlnm,"w")
            # fid.write("PLOP \n G \n\n") # turn off graphics
            # fid.write("LOAD \n") 
            # fid.write( LoadFlnmAF + "\n") # name of .txt file with airfoil coordinates
            # fid.write( self.AFName + "\n") # set name of airfoil (internal to xfoil)
            # fid.write("GDES \n") # enter into geometry editing tools in xfoil
            # fid.write("UNIT \n") # normalize profile to unit chord
            # fid.write("EXEC \n \n") # move buffer airfoil to current airfoil
        
            # # Re-panel with specified number of panes and LE/TE panel density ratio
            # fid.write("PPAR\n")
            # fid.write("N \n" )
            # fid.write(str(numNodes) + "\n")
            # fid.write("P \n") # set panel bunching parameter
            # fid.write(str(panelBunch) + " \n")
            # fid.write("T \n") # set TE/LE panel density ratio
            # fid.write( str(dist_param) + "\n")
            # fid.write("R \n") # set region panel bunching ratio
            # fid.write(str(rBunch) + " \n")
            # fid.write("XT \n") # set region panel bunching bounds on top surface
            # fid.write(str(XT1) +" \n" + str(XT2) + " \n")
            # fid.write("XB \n") # set region panel bunching bounds on bottom surface
            # fid.write(str(XB1) +" \n" + str(XB2) + " \n")
            # fid.write("\n\n")
        
            # # Set Simulation parameters (Re and max number of iterations)
            # fid.write("OPER\n")
            # fid.write("VISC \n")
            # #fid.write( str(Re[0]) + "\n") # this sets Re to value specified in yaml file as an input
            # fid.write( "5000000 \n") # bem: I was having trouble geting convergence for some of the thinner airfoils at the tip for the large Re specified in the yaml, so I am hard coding in Re (5e6 is the highest I was able to get to using these paneling parameters)
            # fid.write("ITER \n")
            # fid.write( str(IterLimit) + "\n")
        
            # # Run simulations for range of AoA
            # fid.write("ASEQ 0 " + str(AoA_min) + " " + str(dfdn) + "\n") # The preliminary runs are just to get an initialize airfoil solution at min AoA so that the actual runs will not become unstable
            # fid.write("PACC\n") #Toggle saving polar on 
            # fid.write( saveFlnmPolar + " \n \n")
            # fid.write("ASEQ " + str(AoA_min) + " " + "16" + " " + str(AoA_inc) + "\n") #run simulations for desired range of AoA using a coarse step size in AoA up to 16 deg
            # fid.write("ASEQ " + "16.5" + " " + str(AoA_max) + " " + "0.1" + "\n") #run simulations for desired range of AoA using a fine AoA increment up to final AoA to help with convergence issues at high Re
            # fid.write("PACC\n\n") #Toggle saving polar off
        
            # fid.write("QUIT \n")
            # fid.close()
        
            # # Run the XFoil calling command
            # os.system("xfoil.exe < xfoil_input.txt")
            # flap_polar = np.loadtxt(saveFlnmPolar,skiprows=12)
            
            # # Error handling (re-run simulations with more panels if there is not enough data in polars)
            # if flap_polar.size < 3: # This case is if there are convergence issues at the lowest angles of attack
                # plen = 0
                # a0 = 0
                # dfdn = -0.25 # decrease AoA step size during initialization to try and get convergence in the next run
            # else:
                # plen=len(flap_polar[:,0]) # Number of AoA's in polar
                # a0=flap_polar[-1,0] # Maximum AoA in Polar

            # if a0 > 19. and plen >= 40: # The a0 > 19 is to check to make sure polar entered into stall regiem plen >= 40 makes sure there are enough AoA's in polar for interpolation.
                # runFlag = -10 # No need ro re-run polar
            # else: 
                # numNodes += 20 # Re-run with additional panels

        # # Load back in polar data to be saved in instance variables
        # #flap_polar = np.loadtxt(saveFlnmPolar,skiprows=12) # (note, we are assuming raw Xfoil polars when skipping the first 12 lines)
        # self.af_flap_polar = flap_polar
        # # self.flap_polar_flnm = saveFlnmPolar # Not really needed unless you keep the files and want to load them later
        
        # # Delete Xfoil run script file
        # if os.path.exists(xfoilFlnm):
            # os.remove(xfoilFlnm)
        # #if os.path.exists(saveFlnmPolar): # bem: For now leave the files, but eventually we can get rid of them (remove # in front of commands) so that we don't have to store them
            # #os.remove(saveFlnmPolar)
        # #if os.path.exists(LoadFlnmAF):
           # # os.remove(LoadFlnmAF)


    # def AFCorrections(self, Re, rR, cR, tsr, cdmax ):
        # # This code calls Polar.py which is a modified version of AirfoilPrep.py

        # # Load in airfoil polars that were generated in runXfoil
        # p = self.af_flap_polar
        
        # # Apply corrections to airfoil polars
        # oldpolar= Polar(Re, p[:,0],p[:,1],p[:,2],p[:,4]) # p[:,0] is alpha, p[:,1] is Cl, p[:,2] is Cd, p[:,4] is Cm
        # polar3d = oldpolar.correction3D(rR,cR,tsr) # Apply 3D corrections (made sure to change the r/R, c/R, and tsr values appropriately when calling AFcorrections())
        # polar = polar3d.extrapolate(cdmax) # Extrapolate polars for alpha between -180 deg and 180 deg
        # (alpha0,alpha1,alpha2,cnSlope,cn1,cn2,cd0,cm0)=polar.unsteadyParams() # Calculate usteady parameters needs for AD polar files
        
        # # Set instance outputs for unsteady polars (will be used to write AD polar files later)
        # unsteady = {}
        
        # unsteady['InclUAdata'] = "True"
        # unsteady['eta_e']= 1
        # unsteady['T_f0'] = "Default"
        # unsteady['T_V0'] = "Default"
        # unsteady['T_p']  = "Default"
        # unsteady['T_VL'] = "Default"
        # unsteady['b1']   = "Default"
        # unsteady['b2']   = "Default"
        # unsteady['b5']   = "Default"
        # unsteady['A1']   = "Default"
        # unsteady['A2']   = "Default"
        # unsteady['A5']   = "Default"
        # unsteady['S1']   = 0
        # unsteady['S2']   = 0
        # unsteady['S3']   = 0
        # unsteady['S4']   = 0
        
        # unsteady['alpha0'] = alpha0
        # unsteady['alpha1'] = alpha1
        # unsteady['alpha2'] = alpha2
        # unsteady['C_nalpha'] = cnSlope
        # unsteady['Cn1'] = cn1
        # unsteady['Cn2'] = cn2
        # unsteady['Cd0'] = cd0
        # unsteady['Cm0'] = cm0

        # unsteady['St_sh']   = "Default"
        # unsteady['k0']      = 0
        # unsteady['k1']      = 0
        # unsteady['k2']      = 0
        # unsteady['k3']      = 0
        # unsteady['k1_hat']  = 0
        # unsteady['x_cp_bar']   = "Default"
        # unsteady['UACutout']   = "Default"
        # unsteady['filtCutOff'] = "Default"

        # unsteady['Alpha']    = polar.alpha
        # unsteady['Cl']    = polar.cl
        # unsteady['Cd']    = polar.cd
        # unsteady['Cm']    = polar.cm

        # unsteady['Re'] = Re[0]/(1e6)
        # unsteady['Ctrl'] = self.ctrl

        # self.unsteady = unsteady
        
# ------------------
#  Main Class: CCBlade
# ------------------


class CCBlade(object):

    def __init__(self, r, chord, theta, af, Rhub, Rtip, B=3, rho=1.225, mu=1.81206e-5,
                 precone=0.0, tilt=0.0, yaw=0.0, shearExp=0.2, hubHt=80.0,
                 nSector=8, precurve=None, precurveTip=0.0, presweep=None, presweepTip=0.0,
                 tiploss=True, hubloss=True, wakerotation=True, usecd=True, iterRe=1, derivatives=False):
        """Constructor for aerodynamic rotor analysis

        Parameters
        ----------
        r : array_like (m)
            locations defining the blade along z-axis of :ref:`blade coordinate system <azimuth_blade_coord>`
            (values should be increasing).
        chord : array_like (m)
            corresponding chord length at each section
        theta : array_like (deg)
            corresponding :ref:`twist angle <blade_airfoil_coord>` at each section---
            positive twist decreases angle of attack.
        Rhub : float (m)
            location of hub
        Rtip : float (m)
            location of tip
        B : int, optional
            number of blades
        rho : float, optional (kg/m^3)
            freestream fluid density
        mu : float, optional (kg/m/s)
            dynamic viscosity of fluid
        precone : float, optional (deg)
            :ref:`hub precone angle <azimuth_blade_coord>`
        tilt : float, optional (deg)
            nacelle :ref:`tilt angle <yaw_hub_coord>`
        yaw : float, optional (deg)
            nacelle :ref:`yaw angle<wind_yaw_coord>`
        shearExp : float, optional
            shear exponent for a power-law wind profile across hub
        hubHt : float, optional
            hub height used for power-law wind profile.
            U = Uref*(z/hubHt)**shearExp
        nSector : int, optional
            number of azimuthal sectors to descretize aerodynamic calculation.  automatically set to
            ``1`` if tilt, yaw, and shearExp are all 0.0.  Otherwise set to a minimum of 4.
        precurve : array_like, optional (m)
            location of blade pitch axis in x-direction of :ref:`blade coordinate system <azimuth_blade_coord>`
        precurveTip : float, optional (m)
            location of blade pitch axis in x-direction at the tip (analogous to Rtip)
        presweep : array_like, optional (m)
            location of blade pitch axis in y-direction of :ref:`blade coordinate system <azimuth_blade_coord>`
        presweepTip : float, optional (m)
            location of blade pitch axis in y-direction at the tip (analogous to Rtip)
        tiploss : boolean, optional
            if True, include Prandtl tip loss model
        hubloss : boolean, optional
            if True, include Prandtl hub loss model
        wakerotation : boolean, optional
            if True, include effect of wake rotation (i.e., tangential induction factor is nonzero)
        usecd : boolean, optional
            If True, use drag coefficient in computing induction factors
            (always used in evaluating distributed loads from the induction factors).
            Note that the default implementation may fail at certain points if drag is not included
            (see Section 4.2 in :cite:`Ning2013A-simple-soluti`).  This can be worked around, but has
            not been implemented.
        iterRe : int, optional
            The number of iterations to use to converge Reynolds number.  Generally iterRe=1 is sufficient,
            but for high accuracy in Reynolds number effects, iterRe=2 iterations can be used.  More than that
            should not be necessary.  Gradients have only been implemented for the case iterRe=1.
        derivatives : boolean, optional
            if True, derivatives along with function values will be returned for the various methods
        """

        self.r = np.array(r)
        self.chord = np.array(chord)
        self.theta = np.radians(theta)
        self.af = af
        self.Rhub = Rhub
        self.Rtip = Rtip
        self.B = B
        self.rho = rho
        self.mu = mu
        self.precone = radians(precone)
        self.tilt = radians(tilt)
        self.yaw = radians(yaw)
        self.shearExp = shearExp
        self.hubHt = hubHt
        self.bemoptions = dict(usecd=usecd, tiploss=tiploss, hubloss=hubloss, wakerotation=wakerotation)
        self.iterRe = iterRe
        self.derivatives = derivatives
        
        
        # check if no precurve / presweep
        if precurve is None:
            precurve = np.zeros(len(r))
            precurveTip = 0.0

        if presweep is None:
            presweep = np.zeros(len(r))
            presweepTip = 0.0

        self.precurve = precurve
        self.precurveTip = precurveTip
        self.presweep = presweep
        self.presweepTip = presweepTip

        # # rotor radius
        # if self.precurveTip != 0 and self.precone != 0.0:
            # print('rotor diameter may be modified in unexpected ways if tip precurve and precone are both nonzero')

        self.rotorR = Rtip*cos(self.precone) + self.precurveTip*sin(self.precone)


        # azimuthal discretization
        if self.tilt == 0.0 and self.yaw == 0.0 and self.shearExp == 0.0:
            self.nSector = 1  # no more are necessary
        else:
            self.nSector = max(4, nSector)  # at least 4 are necessary


        self.inverse_analysis = False
        self.induction        = False
        self.induction_inflow = False

    # residual
    def __runBEM(self, phi, r, chord, theta, af, Vx, Vy):
        """residual of BEM method and other corresponding variables"""

        a = 0.0
        ap = 0.0
        
        for i in range(self.iterRe):

            alpha, W, Re = _bem.relativewind(phi, a, ap, Vx, Vy, self.pitch,
                                             chord, theta, self.rho, self.mu)
            cl, cd = af.evaluate(alpha, Re)
            
            fzero, a, ap = _bem.inductionfactors(r, chord, self.Rhub, self.Rtip, phi,
                                                 cl, cd, self.B, Vx, Vy, **self.bemoptions)

            # if isnan(a):
            #     if r == self.Rhub:
            #         fzero, a, ap = _bem.inductionfactors(r + 1.e-5, chord, self.Rhub, self.Rtip, phi,
            #                                      cl, cd, self.B, Vx, Vy, **self.bemoptions)
            #     elif r == self.Rtip:
            #         fzero, a, ap = _bem.inductionfactors(r - 1.e-5, chord, self.Rhub, self.Rtip, phi,
            #                                      cl, cd, self.B, Vx, Vy, **self.bemoptions)

            #     print(a)
            #     #exit()
        
        return fzero, a, ap, cl, cd

    def __errorFunction(self, phi, r, chord, theta, af, Vx, Vy):
        """strip other outputs leaving only residual for Brent's method
        Standard use case, geometry is known
        """

        fzero, a, ap, _, _ = self.__runBEM(phi, r, chord, theta, af, Vx, Vy)

        return fzero

    def __runBEM_inverse(self, phi, r, chord, cl, cd, af, Vx, Vy):
        """residual of BEM method and other corresponding variables
        """

        a = 0.0
        ap = 0.0
        for i in range(self.iterRe):

            fzero, a, ap = _bem.inductionfactors(r, chord, self.Rhub, self.Rtip, phi,
                                                 cl, cd, self.B, Vx, Vy, **self.bemoptions)

        return fzero, a, ap


    def __errorFunction_inverse(self, phi, r, chord, cl, cd, af, Vx, Vy):
        """strip other outputs leaving only residual for Brent's method
        Parametric optimization use case, desired Cl/Cd is known, solve for twist
        """

        fzero, a, ap = self.__runBEM_inverse(phi, r, chord, cl, cd, af, Vx, Vy)

        return fzero



    def __residualDerivatives(self, phi, r, chord, theta, af, Vx, Vy):
        """derivatives of fzero, a, ap"""

        if self.iterRe != 1:
            ValueError('Analytic derivatives not supplied for case with iterRe > 1')

        # x = [phi, chord, theta, Vx, Vy, r, Rhub, Rtip, pitch]  (derivative order)

        # alpha, Re (analytic derivaives)
        a = 0.0
        ap = 0.0
        alpha, W, Re = _bem.relativewind(phi, a, ap, Vx, Vy, self.pitch,
                                         chord, theta, self.rho, self.mu)

        dalpha_dx = np.array([1.0, 0.0, -1.0, 0.0, 0.0, 0.0, 0.0, 0.0, -1.0])
        dRe_dx = np.array([0.0, Re/chord, 0.0, Re*Vx/W**2, Re*Vy/W**2, 0.0, 0.0, 0.0, 0.0])

        # cl, cd (spline derivatives)
        cl, cd = af.evaluate(alpha, Re)
        dcl_dalpha, dcl_dRe, dcd_dalpha, dcd_dRe = af.derivatives(alpha, Re)

        # chain rule
        dcl_dx = dcl_dalpha*dalpha_dx + dcl_dRe*dRe_dx
        dcd_dx = dcd_dalpha*dalpha_dx + dcd_dRe*dRe_dx

        # residual, a, ap (Tapenade)
        dx_dx = np.eye(9)

        fzero, a, ap, dR_dx, da_dx, dap_dx = _bem.inductionfactors_dv(r, chord, self.Rhub, self.Rtip,
            phi, cl, cd, self.B, Vx, Vy, dx_dx[5, :], dx_dx[1, :], dx_dx[6, :], dx_dx[7, :],
            dx_dx[0, :], dcl_dx, dcd_dx, dx_dx[3, :], dx_dx[4, :], **self.bemoptions)

        return dR_dx, da_dx, dap_dx



    def __loads(self, phi, rotating, r, chord, theta, af, Vx, Vy):
        """normal and tangential loads at one section (and optionally derivatives)"""

        cphi = cos(phi)
        sphi = sin(phi)

        if rotating:
            _, a, ap, cl, cd = self.__runBEM(phi, r, chord, theta, af, Vx, Vy)
        else:
            a = 0.0
            ap = 0.0
                
        alpha_rad, W, Re = _bem.relativewind(phi, a, ap, Vx, Vy, self.pitch,
<<<<<<< HEAD
                                             chord, theta, self.rho, self.mu)
        cl, cd = af.evaluate(alpha_rad, Re)
=======
                                         chord, theta, self.rho, self.mu)
        # cl, cd = af.evaluate(alpha_rad, Re)
>>>>>>> f55af4fb

        cn = cl*cphi + cd*sphi  # these expressions should always contain drag
        ct = cl*sphi - cd*cphi

        q = 0.5*self.rho*W**2
        Np = cn*q*chord
        Tp = ct*q*chord

        alpha_deg = alpha_rad * 180. / np.pi

        if self.derivatives:

            # derivative of residual function
            if rotating:
                dR_dx, da_dx, dap_dx = self.__residualDerivatives(phi, r, chord, theta, af, Vx, Vy)
                dphi_dx = np.array([1.0, 0.0, 0.0, 0.0, 0.0, 0.0, 0.0, 0.0, 0.0])
            else:
                dR_dx = np.zeros(9)
                dR_dx[0] = 1.0  # just to prevent divide by zero
                da_dx = np.zeros(9)
                dap_dx = np.zeros(9)
                dphi_dx = np.zeros(9)

            # x = [phi, chord, theta, Vx, Vy, r, Rhub, Rtip, pitch]  (derivative order)
            dx_dx = np.eye(9)
            dchord_dx = np.array([0.0, 1.0, 0.0, 0.0, 0.0, 0.0, 0.0, 0.0, 0.0])

            # alpha, W, Re (Tapenade)

            alpha_rad, dalpha_dx, W, dW_dx, Re, dRe_dx = _bem.relativewind_dv(phi, dx_dx[0, :],
                a, da_dx, ap, dap_dx, Vx, dx_dx[3, :], Vy, dx_dx[4, :],
                self.pitch, dx_dx[8, :], chord, dx_dx[1, :], theta, dx_dx[2, :],
                self.rho, self.mu)

            # cl, cd (spline derivatives)
            dcl_dalpha, dcl_dRe, dcd_dalpha, dcd_dRe = af.derivatives(alpha_rad, Re)

            # chain rule
            dcl_dx = dcl_dalpha*dalpha_dx + dcl_dRe*dRe_dx
            dcd_dx = dcd_dalpha*dalpha_dx + dcd_dRe*dRe_dx

            # cn, cd
            dcn_dx = dcl_dx*cphi - cl*sphi*dphi_dx + dcd_dx*sphi + cd*cphi*dphi_dx
            dct_dx = dcl_dx*sphi + cl*cphi*dphi_dx - dcd_dx*cphi + cd*sphi*dphi_dx

            # Np, Tp
            dNp_dx = Np*(1.0/cn*dcn_dx + 2.0/W*dW_dx + 1.0/chord*dchord_dx)
            dTp_dx = Tp*(1.0/ct*dct_dx + 2.0/W*dW_dx + 1.0/chord*dchord_dx)

            alpha_deg = alpha_rad * 180. / np.pi

        else:
            dNp_dx = None
            dTp_dx = None
            dR_dx = None

        return a, ap, Np, Tp, alpha_deg, cl, cd, cn, ct, q, W, Re, dNp_dx, dTp_dx, dR_dx


    def __windComponents(self, Uinf, Omega, azimuth):
        """x, y components of wind in blade-aligned coordinate system"""

        Vx, Vy = _bem.windcomponents(self.r, self.precurve, self.presweep,
            self.precone, self.yaw, self.tilt, azimuth, Uinf, Omega, self.hubHt, self.shearExp)

        if not self.derivatives:
            return Vx, Vy, 0.0, 0.0, 0.0, 0.0

        # y = [r, precurve, presweep, precone, tilt, hubHt, yaw, azimuth, Uinf, Omega]  (derivative order)
        n = len(self.r)
        dy_dy = np.eye(3*n+7)

        _, Vxd, _, Vyd = _bem.windcomponents_dv(self.r, dy_dy[:, :n], self.precurve, dy_dy[:, n:2*n],
            self.presweep, dy_dy[:, 2*n:3*n], self.precone, dy_dy[:, 3*n], self.yaw, dy_dy[:, 3*n+3],
            self.tilt, dy_dy[:, 3*n+1], azimuth, dy_dy[:, 3*n+4], Uinf, dy_dy[:, 3*n+5],
            Omega, dy_dy[:, 3*n+6], self.hubHt, dy_dy[:, 3*n+2], self.shearExp)

        dVx_dr = np.diag(Vxd[:n, :])  # off-diagonal terms are known to be zero and not needed
        dVy_dr = np.diag(Vyd[:n, :])

        dVx_dcurve = Vxd[n:2*n, :]  # tri-diagonal  (note: dVx_j / dcurve_i  i==row)
        dVy_dcurve = Vyd[n:2*n, :]  # off-diagonal are actually all zero, but leave for convenience

        dVx_dsweep = np.diag(Vxd[2*n:3*n, :])  # off-diagonal terms are known to be zero and not needed
        dVy_dsweep = np.diag(Vyd[2*n:3*n, :])

        # w = [r, presweep, precone, tilt, hubHt, yaw, azimuth, Uinf, Omega]
        dVx_dw = np.vstack((dVx_dr, dVx_dsweep, Vxd[3*n:, :]))
        dVy_dw = np.vstack((dVy_dr, dVy_dsweep, Vyd[3*n:, :]))

        return Vx, Vy, dVx_dw, dVy_dw, dVx_dcurve, dVy_dcurve




    def distributedAeroLoads(self, Uinf, Omega, pitch, azimuth):
        """Compute distributed aerodynamic loads along blade.

        Parameters
        ----------
        Uinf : float or array_like (m/s)
            hub height wind speed (float).  If desired, an array can be input which specifies
            the velocity at each radial location along the blade (useful for analyzing loads
            behind tower shadow for example).  In either case shear corrections will be applied.
        Omega : float (RPM)
            rotor rotation speed
        pitch : float (deg)
            blade pitch in same direction as :ref:`twist <blade_airfoil_coord>`
            (positive decreases angle of attack)
        azimuth : float (deg)
            the :ref:`azimuth angle <hub_azimuth_coord>` where aerodynamic loads should be computed at

        Returns
        -------
        loads : dict
            Dictionary of distributed aerodynamic loads (and other useful quantities). Keys include:

            - 'Np' : force per unit length normal to the section on downwind side (N/m)
            - 'Tp' : force per unit length tangential to the section in the direction of rotation (N/m)
            - 'a' : axial induction factor
            - 'ap' : tangential induction factor
            - 'alpha' : airfoil angle of attack (degrees)
            - 'Cl' : lift coefficient
            - 'Cd' : drag coefficient
            - 'Cn' : normal force coefficient
            - 'Ct' : tangential force coefficient
            - 'W' : airfoil relative velocity (m/s)
            - 'Re' : chord Reynolds number

        derivs : dict
            Dictionary of derivatives of distributed aerodynamic loads with respect to inputs. Keys include:

            - dNp : dictionary containing arrays (present if ``self.derivatives = True``)
                derivatives of normal loads.  Each item in the dictionary a 2D Jacobian.
                The array sizes and keys are (where n = number of stations along blade):
                n x n (diagonal): 'dr', 'dchord', 'dtheta', 'dpresweep'
                n x n (tridiagonal): 'dprecurve'
                n x 1: 'dRhub', 'dRtip', 'dprecone', 'dtilt', 'dhubHt', 'dyaw', 'dazimuth', 'dUinf', 'dOmega', 'dpitch'
                for example dNp_dr = dNp['dr']  (where dNp_dr is an n x n array)
                and dNp_dr[i, j] = dNp_i / dr_j
            - dTp : dictionary (present if ``self.derivatives = True``)
                derivatives of tangential loads.  Same keys as dNp.
        """

        self.pitch = radians(pitch)
        azimuth = radians(azimuth)

        # component of velocity at each radial station
        Vx, Vy, dVx_dw, dVy_dw, dVx_dcurve, dVy_dcurve = self.__windComponents(Uinf, Omega, azimuth)

        # initialize
        n  = len(self.r)
        a  = np.zeros(n)
        ap = np.zeros(n)
        alpha = np.zeros(n)
        cl = np.zeros(n)
        cd = np.zeros(n)
        Np = np.zeros(n)
        Tp = np.zeros(n)
        cn = np.zeros(n)
        ct = np.zeros(n)
        q = np.zeros(n)
        Re = np.zeros(n)
        W = np.zeros(n)

        dNp_dVx = np.zeros(n)
        dTp_dVx = np.zeros(n)
        dNp_dVy = np.zeros(n)
        dTp_dVy = np.zeros(n)
        dNp_dz = np.zeros((6, n))
        dTp_dz = np.zeros((6, n))

        if self.inverse_analysis == True:
            errf = self.__errorFunction_inverse
            self.theta = np.zeros_like(self.r)
        else:
            errf = self.__errorFunction
        rotating = (Omega != 0)

        # ---------------- loop across blade ------------------
        for i in range(n):

            # index dependent arguments
            if self.inverse_analysis == True:
                args = (self.r[i], self.chord[i], self.cl[i], self.cd[i], self.af[i], Vx[i], Vy[i])
            else:
                args = (self.r[i], self.chord[i], self.theta[i], self.af[i], Vx[i], Vy[i])

            if not rotating:  # non-rotating

                phi_star = pi/2.0

            else:

                # ------ BEM solution method see (Ning, doi:10.1002/we.1636) ------

                # set standard limits
                epsilon = 1e-6
                phi_lower = epsilon
                phi_upper = pi/2

                if errf(phi_lower, *args)*errf(phi_upper, *args) > 0:  # an uncommon but possible case

                    if errf(-pi/4, *args) < 0 and errf(-epsilon, *args) > 0:
                        phi_lower = -pi/4
                        phi_upper = -epsilon
                    else:
                        phi_lower = pi/2
                        phi_upper = pi - epsilon

                try:
                    phi_star = brentq(errf, phi_lower, phi_upper, args=args)

                except ValueError:

                    warnings.warn('error.  check input values.')
                    phi_star = 0.0

                # ----------------------------------------------------------------

            if self.inverse_analysis == True:
                self.theta[i]   = phi_star - self.alpha[i] - self.pitch # rad
                args = (self.r[i], self.chord[i], self.theta[i], self.af[i], Vx[i], Vy[i])

            # derivatives of residual

            a[i], ap[i], Np[i], Tp[i], alpha[i], cl[i], cd[i], cn[i], ct[i], q[i], W[i], Re[i],\
                dNp_dx, dTp_dx, dR_dx = self.__loads(phi_star, rotating, *args)

            if isnan(Np[i]):
                a[i]     = 0.
                ap[i]    = 0.
                Np[i]    = 0.
                Tp[i]    = 0.
                alpha[i] = 0.
                # print('warning, BEM convergence error, setting Np[%d] = Tp[%d] = 0.' % (i,i))

            if self.derivatives:
                # separate state vars from design vars
                # x = [phi, chord, theta, Vx, Vy, r, Rhub, Rtip, pitch]  (derivative order)
                dNp_dy = dNp_dx[0]
                dNp_dx = dNp_dx[1:]
                dTp_dy = dTp_dx[0]
                dTp_dx = dTp_dx[1:]
                dR_dy = dR_dx[0]
                dR_dx = dR_dx[1:]

                # direct (or adjoint) total derivatives
                DNp_Dx = dNp_dx - dNp_dy/dR_dy*dR_dx
                DTp_Dx = dTp_dx - dTp_dy/dR_dy*dR_dx

                # parse components
                # z = [r, chord, theta, Rhub, Rtip, pitch]
                zidx = [4, 0, 1, 5, 6, 7]
                dNp_dz[:, i] = DNp_Dx[zidx]
                dTp_dz[:, i] = DTp_Dx[zidx]

                dNp_dVx[i] = DNp_Dx[2]
                dTp_dVx[i] = DTp_Dx[2]

                dNp_dVy[i] = DNp_Dx[3]
                dTp_dVy[i] = DTp_Dx[3]


        derivs = {}
        if self.derivatives:
            
            # chain rule
            dNp_dw = dNp_dVx*dVx_dw + dNp_dVy*dVy_dw
            dTp_dw = dTp_dVx*dVx_dw + dTp_dVy*dVy_dw

            dNp_dprecurve = dNp_dVx*dVx_dcurve + dNp_dVy*dVy_dcurve
            dTp_dprecurve = dTp_dVx*dVx_dcurve + dTp_dVy*dVy_dcurve

            # stack
            # z = [r, chord, theta, Rhub, Rtip, pitch]
            # w = [r, presweep, precone, tilt, hubHt, yaw, azimuth, Uinf, Omega]
            # X = [r, chord, theta, Rhub, Rtip, presweep, precone, tilt, hubHt, yaw, azimuth, Uinf, Omega, pitch]
            dNp_dz[0, :] += dNp_dw[0, :]  # add partial w.r.t. r
            dTp_dz[0, :] += dTp_dw[0, :]

            dNp_dX = np.vstack((dNp_dz[:-1, :], dNp_dw[1:, :], dNp_dz[-1, :]))
            dTp_dX = np.vstack((dTp_dz[:-1, :], dTp_dw[1:, :], dTp_dz[-1, :]))

            # add chain rule for conversion to radians
            ridx = [2, 6, 7, 9, 10, 13]
            dNp_dX[ridx, :] *= pi/180.0
            dTp_dX[ridx, :] *= pi/180.0

            # save these values as the packing in one matrix is convenient for evaluate
            # (intended for internal use only.  not to be accessed by user)
            self._dNp_dX = dNp_dX
            self._dTp_dX = dTp_dX
            self._dNp_dprecurve = dNp_dprecurve
            self._dTp_dprecurve = dTp_dprecurve

            # pack derivatives into dictionary
            dNp = {}
            dTp = {}

            # n x n (diagonal)
            dNp['dr'] = np.diag(dNp_dX[0, :])
            dTp['dr'] = np.diag(dTp_dX[0, :])
            dNp['dchord'] = np.diag(dNp_dX[1, :])
            dTp['dchord'] = np.diag(dTp_dX[1, :])
            dNp['dtheta'] = np.diag(dNp_dX[2, :])
            dTp['dtheta'] = np.diag(dTp_dX[2, :])
            dNp['dpresweep'] = np.diag(dNp_dX[5, :])
            dTp['dpresweep'] = np.diag(dTp_dX[5, :])

            # n x n (tridiagonal)
            dNp['dprecurve'] = dNp_dprecurve.T
            dTp['dprecurve'] = dTp_dprecurve.T

            # n x 1
            dNp['dRhub'] = dNp_dX[3, :].reshape(n, 1)
            dTp['dRhub'] = dTp_dX[3, :].reshape(n, 1)
            dNp['dRtip'] = dNp_dX[4, :].reshape(n, 1)
            dTp['dRtip'] = dTp_dX[4, :].reshape(n, 1)
            dNp['dprecone'] = dNp_dX[6, :].reshape(n, 1)
            dTp['dprecone'] = dTp_dX[6, :].reshape(n, 1)
            dNp['dtilt'] = dNp_dX[7, :].reshape(n, 1)
            dTp['dtilt'] = dTp_dX[7, :].reshape(n, 1)
            dNp['dhubHt'] = dNp_dX[8, :].reshape(n, 1)
            dTp['dhubHt'] = dTp_dX[8, :].reshape(n, 1)
            dNp['dyaw'] = dNp_dX[9, :].reshape(n, 1)
            dTp['dyaw'] = dTp_dX[9, :].reshape(n, 1)
            dNp['dazimuth'] = dNp_dX[10, :].reshape(n, 1)
            dTp['dazimuth'] = dTp_dX[10, :].reshape(n, 1)
            dNp['dUinf'] = dNp_dX[11, :].reshape(n, 1)
            dTp['dUinf'] = dTp_dX[11, :].reshape(n, 1)
            dNp['dOmega'] = dNp_dX[12, :].reshape(n, 1)
            dTp['dOmega'] = dTp_dX[12, :].reshape(n, 1)
            dNp['dpitch'] = dNp_dX[13, :].reshape(n, 1)
            dTp['dpitch'] = dTp_dX[13, :].reshape(n, 1)

            derivs['dNp'] = dNp
            derivs['dTp'] = dTp

        loads = {'Np': Np, 'Tp': Tp,
                 'a': a, 'ap': ap,
                 'alpha': alpha,
                 'Cl': cl, 'Cd': cd, 'Cn': cn, 'Ct': ct,
                 'W': W, 'Re': Re}

        return loads, derivs




    def evaluate(self, Uinf, Omega, pitch, coefficients=False):
        """Run the aerodynamic analysis at the specified conditions.

        Parameters
        ----------
        Uinf : array_like (m/s)
            hub height wind speed
        Omega : array_like (RPM)
            rotor rotation speed
        pitch : array_like (deg)
            blade pitch setting
        coefficients : bool, optional
            if True, results are returned in nondimensional form

        Returns
        -------
        outputs : dict
            Dictionary of integrated rotor quantities with the following keys:

            - 'P' (W) or 'CP' : Rotor power or coefficient of
            - 'T' (N) or 'CT' : Rotor thrust or coefficient of
            - 'Q' (N*m) or 'CQ' : Rotor torque or coefficient of
        derivs: dict
            Dictionary of partial derivatives of rotor quantities with the following keys:

            - dP or dCP : dictionary of arrays (present only if derivatives==True)
                derivatives of power or power coefficient.  Each item in dictionary is a Jacobian.
                The array sizes and keys are below
                npts is the number of conditions (len(Uinf)),
                n = number of stations along blade (len(r))
                npts x 1: 'dprecone', 'dtilt', 'dhubHt', 'dRhub', 'dRtip', 'dprecurveTip', 'dpresweepTip', 'dyaw'
                npts x npts: 'dUinf', 'dOmega', 'dpitch'
                npts x n: 'dr', 'dchord', 'dtheta', 'dprecurve', 'dpresweep'
                for example dP_dr = dP['dr']  (where dP_dr is an npts x n array)
                and dP_dr[i, j] = dP_i / dr_j
            - dT or dCT : dictionary of arrays (present only if derivatives==True)
                derivative of thrust or thrust coefficient.  Same format as dP and dCP
            - dQ or dCQ : dictionary of arrays (present only if derivatives==True)
                derivative of torque or torque coefficient.  Same format as dP and dCP

        Notes
        -----
        CP = P / (q * Uinf * A)
        CT = T / (q * A)
        CQ = Q / (q * A * R)
        The rotor radius R, may not actually be Rtip if precone and precurve are both nonzero
        ``R = Rtip*cos(precone) + precurveTip*sin(precone)``
        """

        # rename
        args = (self.r, self.precurve, self.presweep, self.precone,
            self.Rhub, self.Rtip, self.precurveTip, self.presweepTip)
        nsec = self.nSector

        # initialize
        Uinf = np.array(Uinf)
        Omega = np.array(Omega)
        pitch = np.array(pitch)

        npts = len(Uinf)
        T = np.zeros(npts)
        Q = np.zeros(npts)
        P = np.zeros(npts)
        M = np.zeros(npts)

        if self.derivatives:
            dT_ds = np.zeros((npts, 11))
            dQ_ds = np.zeros((npts, 11))
            dT_dv = np.zeros((npts, 5, len(self.r)))
            dQ_dv = np.zeros((npts, 5, len(self.r)))

        for i in range(npts):  # iterate across conditions

            for j in range(nsec):  # integrate across azimuth
                azimuth = 360.0*float(j)/nsec

                # contribution from this azimuthal location
                loads, derivs = self.distributedAeroLoads(Uinf[i], Omega[i], pitch[i], azimuth)
                Np, Tp = (loads['Np'], loads['Tp'])

                if self.derivatives:
                    dNp = derivs['dNp']
                    dTp = derivs['dTp']

                    dT_ds_sub, dQ_ds_sub, dT_dv_sub, dQ_dv_sub = self.__thrustTorqueDeriv(
                        Np, Tp, self._dNp_dX, self._dTp_dX, self._dNp_dprecurve, self._dTp_dprecurve, *args)

                    dT_ds[i, :] += self.B * dT_ds_sub / nsec
                    dQ_ds[i, :] += self.B * dQ_ds_sub / nsec
                    dT_dv[i, :, :] += self.B * dT_dv_sub / nsec
                    dQ_dv[i, :, :] += self.B * dQ_dv_sub / nsec


                Tsub, Qsub, Msub = _bem.thrusttorque(Np, Tp, *args)

                T[i] += self.B * Tsub / nsec
                Q[i] += self.B * Qsub / nsec
                M[i] += Msub / nsec

                
        # Power
        P = Q * Omega*pi/30.0  # RPM to rad/s
        
        # normalize if necessary
        if coefficients:
            q = 0.5 * self.rho * Uinf**2
            A = pi * self.rotorR**2
            CP = P / (q * A * Uinf)
            CT = T / (q * A)
            CQ = Q / (q * self.rotorR * A)
            CM = M / (q * self.rotorR * A)

            if self.derivatives:

                # s = [precone, tilt, hubHt, Rhub, Rtip, precurvetip, presweeptip, yaw, Uinf, Omega, pitch]

                dR_ds = np.array([-self.Rtip*sin(self.precone)*pi/180.0 + self.precurveTip*cos(self.precone)*pi/180.0,
                    0.0, 0.0, 0.0, cos(self.precone), sin(self.precone), 0.0, 0.0, 0.0, 0.0, 0.0])
                dR_ds = np.dot(np.ones((npts, 1)), np.array([dR_ds]))  # same for each operating condition

                dA_ds = 2*pi*self.rotorR*dR_ds

                dU_ds = np.zeros((npts, 11))
                dU_ds[:, 8] = 1.0

                dOmega_ds = np.zeros((npts, 11))
                dOmega_ds[:, 9] = 1.0

                dq_ds = (self.rho*Uinf*dU_ds.T).T

                dCT_ds = (CT * (dT_ds.T/T - dA_ds.T/A - dq_ds.T/q)).T
                dCT_dv = (dT_dv.T / (q*A)).T

                dCQ_ds = (CQ * (dQ_ds.T/Q - dA_ds.T/A - dq_ds.T/q - dR_ds.T/self.rotorR)).T
                dCQ_dv = (dQ_dv.T / (q*self.rotorR*A)).T

                dCP_ds = (CP * (dQ_ds.T/Q + dOmega_ds.T/Omega - dA_ds.T/A - dq_ds.T/q - dU_ds.T/Uinf)).T
                dCP_dv = (dQ_dv.T * CP/Q).T

                # pack derivatives into dictionary
                dCT, dCQ, dCP = self.__thrustTorqueDictionary(dCT_ds, dCQ_ds, dCP_ds, dCT_dv, dCQ_dv, dCP_dv, npts)


        if self.derivatives:
            # scalars = [precone, tilt, hubHt, Rhub, Rtip, precurvetip, presweeptip, yaw, Uinf, Omega, pitch]
            # vectors = [r, chord, theta, precurve, presweep]

            dP_ds = (dQ_ds.T * Omega*pi/30.0).T
            dP_ds[:, 9] += Q*pi/30.0
            dP_dv = (dQ_dv.T * Omega*pi/30.0).T

            # pack derivatives into dictionary
            dT, dQ, dP = self.__thrustTorqueDictionary(dT_ds, dQ_ds, dP_ds, dT_dv, dQ_dv, dP_dv, npts)


        outputs = {}
        derivs = {}
        
        outputs['P'] = P
        outputs['T'] = T
        outputs['Q'] = Q
        outputs['M'] = M
        if self.derivatives:
            derivs['dP'] = dP
            derivs['dT'] = dT
            derivs['dQ'] = dQ
            
        if coefficients:
            outputs['CP'] = CP
            outputs['CT'] = CT
            outputs['CQ'] = CQ
            outputs['CM'] = CM
            if self.derivatives:
                derivs['dCP'] = dCP
                derivs['dCT'] = dCT
                derivs['dCQ'] = dCQ

        return outputs, derivs



    def __thrustTorqueDeriv(self, Np, Tp, dNp_dX, dTp_dX, dNp_dprecurve, dTp_dprecurve,
            r, precurve, presweep, precone, Rhub, Rtip, precurveTip, presweepTip):
        """derivatives of thrust and torque"""

        Tb = np.array([1, 0])
        Qb = np.array([0, 1])
        Npb, Tpb, rb, precurveb, presweepb, preconeb, Rhubb, Rtipb, precurvetipb, presweeptipb = \
            _bem.thrusttorque_bv(Np, Tp, r, precurve, presweep, precone, Rhub, Rtip, precurveTip, presweepTip, Tb, Qb)


        # X = [r, chord, theta, Rhub, Rtip, presweep, precone, tilt, hubHt, yaw, azimuth, Uinf, Omega, pitch]
        dT_dNp = Npb[0, :]
        dQ_dNp = Npb[1, :]
        dT_dTp = Tpb[0, :]
        dQ_dTp = Tpb[1, :]

        # chain rule
        dT_dX = dT_dNp*dNp_dX + dT_dTp*dTp_dX
        dQ_dX = dQ_dNp*dNp_dX + dQ_dTp*dTp_dX

        dT_dr = dT_dX[0, :] + rb[0, :]
        dQ_dr = dQ_dX[0, :] + rb[1, :]
        dT_dchord = dT_dX[1, :]
        dQ_dchord = dQ_dX[1, :]
        dT_dtheta = dT_dX[2, :]
        dQ_dtheta = dQ_dX[2, :]
        dT_dRhub = np.sum(dT_dX[3, :]) + Rhubb[0]
        dQ_dRhub = np.sum(dQ_dX[3, :]) + Rhubb[1]
        dT_dRtip = np.sum(dT_dX[4, :]) + Rtipb[0]
        dQ_dRtip = np.sum(dQ_dX[4, :]) + Rtipb[1]
        dT_dpresweep = dT_dX[5, :] + presweepb[0, :]
        dQ_dpresweep = dQ_dX[5, :] + presweepb[1, :]
        dT_dprecone = np.sum(dT_dX[6, :]) + preconeb[0]*pi/180.0
        dQ_dprecone = np.sum(dQ_dX[6, :]) + preconeb[1]*pi/180.0
        dT_dtilt = np.sum(dT_dX[7, :])
        dQ_dtilt = np.sum(dQ_dX[7, :])
        dT_dhubht = np.sum(dT_dX[8, :])
        dQ_dhubht = np.sum(dQ_dX[8, :])
        dT_dprecurvetip = precurvetipb[0]
        dQ_dprecurvetip = precurvetipb[1]
        dT_dpresweeptip = presweeptipb[0]
        dQ_dpresweeptip = presweeptipb[1]
        dT_dprecurve = np.sum(dT_dNp*dNp_dprecurve + dT_dTp*dTp_dprecurve, axis=1) + precurveb[0, :]
        dQ_dprecurve = np.sum(dQ_dNp*dNp_dprecurve + dQ_dTp*dTp_dprecurve, axis=1) + precurveb[1, :]
        dT_dyaw = np.sum(dT_dX[9, :])
        dQ_dyaw = np.sum(dQ_dX[9, :])
        dT_dUinf = np.sum(dT_dX[11, :])
        dQ_dUinf = np.sum(dQ_dX[11, :])
        dT_dOmega = np.sum(dT_dX[12, :])
        dQ_dOmega = np.sum(dQ_dX[12, :])
        dT_dpitch = np.sum(dT_dX[13, :])
        dQ_dpitch = np.sum(dQ_dX[13, :])


        # scalars = [precone, tilt, hubHt, Rhub, Rtip, precurvetip, presweeptip, yaw, Uinf, Omega, pitch]
        dT_ds = np.array([dT_dprecone, dT_dtilt, dT_dhubht, dT_dRhub, dT_dRtip,
            dT_dprecurvetip, dT_dpresweeptip, dT_dyaw, dT_dUinf, dT_dOmega, dT_dpitch])
        dQ_ds = np.array([dQ_dprecone, dQ_dtilt, dQ_dhubht, dQ_dRhub, dQ_dRtip,
            dQ_dprecurvetip, dQ_dpresweeptip, dQ_dyaw, dQ_dUinf, dQ_dOmega, dQ_dpitch])


        # vectors = [r, chord, theta, precurve, presweep]
        dT_dv = np.vstack((dT_dr, dT_dchord, dT_dtheta, dT_dprecurve, dT_dpresweep))
        dQ_dv = np.vstack((dQ_dr, dQ_dchord, dQ_dtheta, dQ_dprecurve, dQ_dpresweep))


        return dT_ds, dQ_ds, dT_dv, dQ_dv



    def __thrustTorqueDictionary(self, dT_ds, dQ_ds, dP_ds, dT_dv, dQ_dv, dP_dv, npts):

        # pack derivatives into dictionary
        dT = {}
        dQ = {}
        dP = {}

        # npts x 1
        dT['dprecone'] = dT_ds[:, 0].reshape(npts, 1)
        dQ['dprecone'] = dQ_ds[:, 0].reshape(npts, 1)
        dP['dprecone'] = dP_ds[:, 0].reshape(npts, 1)
        dT['dtilt'] = dT_ds[:, 1].reshape(npts, 1)
        dQ['dtilt'] = dQ_ds[:, 1].reshape(npts, 1)
        dP['dtilt'] = dP_ds[:, 1].reshape(npts, 1)
        dT['dhubHt'] = dT_ds[:, 2].reshape(npts, 1)
        dQ['dhubHt'] = dQ_ds[:, 2].reshape(npts, 1)
        dP['dhubHt'] = dP_ds[:, 2].reshape(npts, 1)
        dT['dRhub'] = dT_ds[:, 3].reshape(npts, 1)
        dQ['dRhub'] = dQ_ds[:, 3].reshape(npts, 1)
        dP['dRhub'] = dP_ds[:, 3].reshape(npts, 1)
        dT['dRtip'] = dT_ds[:, 4].reshape(npts, 1)
        dQ['dRtip'] = dQ_ds[:, 4].reshape(npts, 1)
        dP['dRtip'] = dP_ds[:, 4].reshape(npts, 1)
        dT['dprecurveTip'] = dT_ds[:, 5].reshape(npts, 1)
        dQ['dprecurveTip'] = dQ_ds[:, 5].reshape(npts, 1)
        dP['dprecurveTip'] = dP_ds[:, 5].reshape(npts, 1)
        dT['dpresweepTip'] = dT_ds[:, 6].reshape(npts, 1)
        dQ['dpresweepTip'] = dQ_ds[:, 6].reshape(npts, 1)
        dP['dpresweepTip'] = dP_ds[:, 6].reshape(npts, 1)
        dT['dyaw'] = dT_ds[:, 7].reshape(npts, 1)
        dQ['dyaw'] = dQ_ds[:, 7].reshape(npts, 1)
        dP['dyaw'] = dP_ds[:, 7].reshape(npts, 1)


        # npts x npts (diagonal)
        dT['dUinf'] = np.diag(dT_ds[:, 8])
        dQ['dUinf'] = np.diag(dQ_ds[:, 8])
        dP['dUinf'] = np.diag(dP_ds[:, 8])
        dT['dOmega'] = np.diag(dT_ds[:, 9])
        dQ['dOmega'] = np.diag(dQ_ds[:, 9])
        dP['dOmega'] = np.diag(dP_ds[:, 9])
        dT['dpitch'] = np.diag(dT_ds[:, 10])
        dQ['dpitch'] = np.diag(dQ_ds[:, 10])
        dP['dpitch'] = np.diag(dP_ds[:, 10])


        # npts x n
        dT['dr'] = dT_dv[:, 0, :]
        dQ['dr'] = dQ_dv[:, 0, :]
        dP['dr'] = dP_dv[:, 0, :]
        dT['dchord'] = dT_dv[:, 1, :]
        dQ['dchord'] = dQ_dv[:, 1, :]
        dP['dchord'] = dP_dv[:, 1, :]
        dT['dtheta'] = dT_dv[:, 2, :]
        dQ['dtheta'] = dQ_dv[:, 2, :]
        dP['dtheta'] = dP_dv[:, 2, :]
        dT['dprecurve'] = dT_dv[:, 3, :]
        dQ['dprecurve'] = dQ_dv[:, 3, :]
        dP['dprecurve'] = dP_dv[:, 3, :]
        dT['dpresweep'] = dT_dv[:, 4, :]
        dQ['dpresweep'] = dQ_dv[:, 4, :]
        dP['dpresweep'] = dP_dv[:, 4, :]

        return dT, dQ, dP


if __name__ == '__main__':

    # geometry
    Rhub = 1.5
    Rtip = 63.0

    r = np.array([2.8667, 5.6000, 8.3333, 11.7500, 15.8500, 19.9500, 24.0500,
                  28.1500, 32.2500, 36.3500, 40.4500, 44.5500, 48.6500, 52.7500,
                  56.1667, 58.9000, 61.6333])
    chord = np.array([3.542, 3.854, 4.167, 4.557, 4.652, 4.458, 4.249, 4.007, 3.748,
                      3.502, 3.256, 3.010, 2.764, 2.518, 2.313, 2.086, 1.419])
    theta = np.array([13.308, 13.308, 13.308, 13.308, 11.480, 10.162, 9.011, 7.795,
                      6.544, 5.361, 4.188, 3.125, 2.319, 1.526, 0.863, 0.370, 0.106])
    B = 3  # number of blades

    # atmosphere
    rho = 1.225
    mu = 1.81206e-5

    import os
    afinit = CCAirfoil.initFromAerodynFile  # just for shorthand
    basepath = '5MW_AFFiles' + os.path.sep

    # load all airfoils
    airfoil_types = [0]*8
    airfoil_types[0] = afinit(basepath + 'Cylinder1.dat')
    airfoil_types[1] = afinit(basepath + 'Cylinder2.dat')
    airfoil_types[2] = afinit(basepath + 'DU40_A17.dat')
    airfoil_types[3] = afinit(basepath + 'DU35_A17.dat')
    airfoil_types[4] = afinit(basepath + 'DU30_A17.dat')
    airfoil_types[5] = afinit(basepath + 'DU25_A17.dat')
    airfoil_types[6] = afinit(basepath + 'DU21_A17.dat')
    airfoil_types[7] = afinit(basepath + 'NACA64_A17.dat')

    # place at appropriate radial stations
    af_idx = [0, 0, 1, 2, 3, 3, 4, 5, 5, 6, 6, 7, 7, 7, 7, 7, 7]

    af = [0]*len(r)
    for i in range(len(r)):
        af[i] = airfoil_types[af_idx[i]]


    tilt = -5.0
    precone = 2.5
    yaw = 0.0
    shearExp = 0.2
    hubHt = 80.0
    nSector = 8

    # create CCBlade object
    aeroanalysis = CCBlade(r, chord, theta, af, Rhub, Rtip, B, rho, mu,
                           precone, tilt, yaw, shearExp, hubHt, nSector)


    # set conditions
    Uinf = 10.0
    tsr = 7.55
    pitch = 0.0
    Omega = Uinf*tsr/Rtip * 30.0/pi  # convert to RPM
    azimuth = 90

    # evaluate distributed loads
    loads, derivs = aeroanalysis.distributedAeroLoads(Uinf, Omega, pitch, azimuth)
    Np = loads['Np']
    Tp = loads['Tp']

    # plot
    import matplotlib.pyplot as plt
    # rstar = (rload - rload[0]) / (rload[-1] - rload[0])
    plt.plot(r, Tp/1e3, 'k', label='lead-lag')
    plt.plot(r, Np/1e3, 'r', label='flapwise')
    plt.xlabel('blade fraction')
    plt.ylabel('distributed aerodynamic loads (kN)')
    plt.legend(loc='upper left')

    outputs, _ = aeroanalysis.evaluate([Uinf], [Omega], [pitch], coefficients=True)
    CP = outputs['CP']
    CT = outputs['CT']
    CQ = outputs['CQ']

    print(CP, CT, CQ)


    tsr = np.linspace(2, 14, 50)
    Omega = 10.0 * np.ones_like(tsr)
    Uinf = Omega*pi/30.0 * Rtip/tsr
    pitch = np.zeros_like(tsr)

    outputs, _ = aeroanalysis.evaluate(Uinf, Omega, pitch, coefficients=True)
    CP = outputs['CP']
    CT = outputs['CT']
    CQ = outputs['CQ']

    plt.figure()
    plt.plot(tsr, CP, 'k')
    plt.xlabel('$\lambda$')
    plt.ylabel('$c_p$')

    plt.show()<|MERGE_RESOLUTION|>--- conflicted
+++ resolved
@@ -854,13 +854,9 @@
             ap = 0.0
                 
         alpha_rad, W, Re = _bem.relativewind(phi, a, ap, Vx, Vy, self.pitch,
-<<<<<<< HEAD
                                              chord, theta, self.rho, self.mu)
-        cl, cd = af.evaluate(alpha_rad, Re)
-=======
-                                         chord, theta, self.rho, self.mu)
-        # cl, cd = af.evaluate(alpha_rad, Re)
->>>>>>> f55af4fb
+        if not rotating:
+            cl, cd = af.evaluate(alpha_rad, Re)
 
         cn = cl*cphi + cd*sphi  # these expressions should always contain drag
         ct = cl*sphi - cd*cphi
