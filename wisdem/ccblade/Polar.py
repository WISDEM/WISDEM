from __future__ import division, print_function

import os
import logging

import numpy as np

logger = logging.getLogger("wisdem/weis")


""" This module contains:
  - Polar: class to represent a polar (computes steady/unsteady parameters, corrections etc.)
  - blend: function to blend two polars
  - thicknessinterp_from_one_set: interpolate polars at different thickeness based on one set of polars

  JPJ 7/20 : This class can probably be combined with Polar() from airfoilprep.py.
  They do not have one-to-one matching for the methods.
  Because both are not tested extensively, we first need to write tests for both
  before attempting to combine them.
"""


class Polar(object):
    """
    Defines section lift, drag, and pitching moment coefficients as a
    function of angle of attack at a particular Reynolds number.
    Different parameters may be computed and different corrections applied.

    Available routines:
        - cl_interp         : cl at given alpha values
        - cd_interp         : cd at given alpha values
        - cm_interp         : cm at given alpha values
        - cn_interp         : cn at given alpha values
        - f_st_interp       : separation function (compared to fully separated polar)
        - cl_fs_interp      : cl fully separated at given alpha values
        - cl_inv_interp     : cl at given alpha values
        - correction3D      : apply 3D rotatational correction
        - extrapolate       : extend polar data set using Viterna's method
        - unsteadyParams    : computes unsteady params e.g. needed by AeroDyn15
        - plot              : plots the polar
        - alpha0            : computes and returns alpha0, also stored in _alpha0
        - linear_region     : determines the alpha and cl values in the linear region
        - cl_max            : cl_max
        - cl_linear_slope   : linear slope and the linear region
        - cl_fully_separated : fully separated cl
        - dynaStallOye_DiscreteStep : compute aerodynamical force from aerodynamic data
    """

    def __init__(self, Re, alpha, cl, cd, cm, compute_params=False, radians=None):
        """Constructor

        Parameters
        ----------
        Re : float
            Reynolds number
        alpha : ndarray (deg)
            angle of attack
        cl : ndarray
            lift coefficient
        cd : ndarray
            drag coefficient
        cm : ndarray
            moment coefficient
        """

        self.Re = Re
        self.alpha = np.array(alpha)
        self.cl = np.array(cl)
        self.cd = np.array(cd)
        self.cm = np.array(cm)
        self.f_st = None  # separation function
        self.cl_fs = None  # cl_fully separated
        self._linear_slope = None
        self._alpha0 = None
        if radians is None:
            # If the max alpha is above pi, most likely we are in degrees
            self._radians = np.mean(np.abs(self.alpha)) <= np.pi / 2
        else:
            self._radians = radians

        # NOTE: method needs to be in harmony for linear_slope and the one used in cl_fully_separated
        if compute_params:
            self._linear_slope, self._alpha0 = self.cl_linear_slope(method="max")
            self.cl_fully_separated()
            self.cl_inv = self._linear_slope * (self.alpha - self._alpha0)

    def cl_interp(self, alpha):
        return np.interp(alpha, self.alpha, self.cl)

    def cd_interp(self, alpha):
        return np.interp(alpha, self.alpha, self.cd)

    def cm_interp(self, alpha):
        return np.interp(alpha, self.alpha, self.cm)

    def cn_interp(self, alpha):
        return np.interp(alpha, self.alpha, self.cn)

    def f_st_interp(self, alpha):
        if self.f_st is None:
            self.cl_fully_separated()
        return np.interp(alpha, self.alpha, self.f_st)

    def cl_fs_interp(self, alpha):
        if self.cl_fs is None:
            self.cl_fully_separated()
        return np.interp(alpha, self.alpha, self.cl_fs)

    def cl_inv_interp(self, alpha):
        if (self._linear_slope is None) and (self._alpha0 is None):
            self._linear_slope, self._alpha0 = self.cl_linear_slope()
        return self._linear_slope * (alpha - self._alpha0)

    @property
    def cn(self):
        """returns  : Cl cos(alpha) +  Cd      sin(alpha)
        NOT: Cl cos(alpha) + (Cd-Cd0) sin(alpha)
        """
        if self._radians:
            return self.cl * np.cos(self.alpha) + self.cd * np.sin(self.alpha)
        else:
            return self.cl * np.cos(self.alpha * np.pi / 180) + self.cd * np.sin(self.alpha * np.pi / 180)

    def correction3D(
        self,
        r_over_R,
        chord_over_r,
        tsr,
        lift_method="DuSelig",
        drag_method="None",
        blending_method="linear_25_45",
        max_cl_corr=0.25,
        alpha_max_corr=None,
        alpha_linear_min=None,
        alpha_linear_max=None,
    ):
        """Applies 3-D corrections for rotating sections from the 2-D data.

        Parameters
        ----------
        r_over_R : float
            local radial position / rotor radius
        chord_over_r : float
            local chord length / local radial location
        tsr : float
            tip-speed ratio
        lift_method : string, optional
            flag switching between Du-Selig and Snel corrections
        drag_method : string, optional
            flag switching between Eggers correction and None
        blending_method: string:
             blending method used to blend from 3D to 2D polar. default 'linear_25_45'
        max_cl_corr: float, optional
             maximum correction allowed, default is 0.25.
        alpha_max_corr : float, optional (deg)
            maximum angle of attack to apply full correction
        alpha_linear_min : float, optional (deg)
            angle of attack where linear portion of lift curve slope begins
        alpha_linear_max : float, optional (deg)
            angle of attack where linear portion of lift curve slope ends

        Returns
        -------
        polar : Polar
            A new Polar object corrected for 3-D effects
        """

        if alpha_max_corr == None and alpha_linear_min == None and alpha_linear_max == None:
            alpha_linear_region, _, cl_slope, alpha0 = self.linear_region()
            alpha_linear_min = alpha_linear_region[0]
            alpha_linear_max = alpha_linear_region[-1]
            _, alpha_max_corr = self.cl_max()
            find_linear_region = False
        elif alpha_max_corr * alpha_linear_min * alpha_linear_max == None:
            raise Exception(
                "Define all or none of the keyword arguments alpha_max_corr, alpha_linear_min, and alpha_linear_max"
            )
        else:
            find_linear_region = True

        # rename and convert units for convenience
        alpha = np.radians(self.alpha)
        cl_2d = self.cl
        cd_2d = self.cd
        alpha_max_corr = np.radians(alpha_max_corr)
        alpha_linear_min = np.radians(alpha_linear_min)
        alpha_linear_max = np.radians(alpha_linear_max)

        # parameters in Du-Selig model
        a = 1
        b = 1
        d = 1
        lam = tsr / (1 + tsr ** 2) ** 0.5  # modified tip speed ratio
        expon = d / lam / r_over_R

        # find linear region with numpy polyfit
        if find_linear_region:
            idx = np.logical_and(alpha >= alpha_linear_min, alpha <= alpha_linear_max)
            p = np.polyfit(alpha[idx], cl_2d[idx], 1)
            cl_slope = p[0]
            alpha0 = -p[1] / cl_slope
        else:
            cl_slope = np.degrees(cl_slope)
            alpha0 = np.radians(alpha0)

        if lift_method == "DuSelig":
            # Du-Selig correction factor
            fcl = (
                1.0
                / cl_slope
                * (1.6 * chord_over_r / 0.1267 * (a - chord_over_r ** expon) / (b + chord_over_r ** expon) - 1)
            )
        elif lift_method == "Snel":
            # Snel correction
            fcl = 3.0 * chord_over_r ** 2.0
        else:
            raise Exception("The keyword argument lift_method (3d correction for lift) can only be DuSelig or Snel.")

        # 3D correction for lift
        cl_linear = cl_slope * (alpha - alpha0)
        cl_corr = fcl * (cl_linear - cl_2d)
        # Bound correction +/- max_cl_corr
        cl_corr = np.clip(cl_corr, -max_cl_corr, max_cl_corr)
        # Blending
        if blending_method == "linear_25_45":
            # We adjust fully between +/- 25 deg, linearly to +/- 45
            adj_alpha = np.radians([-180, -45, -25, 25, 45, 180])
            adj_value = np.array([0, 0, 1, 1, 0, 0])
            adj = np.interp(alpha, adj_alpha, adj_value)
        elif blending_method == "heaviside":
            # Apply (arbitrary!) smoothing function to smoothen the 3D corrections and zero them out away from alpha_max_corr
            delta_corr = 10
            y1 = 1.0 - smooth_heaviside(alpha, k=1, rng=(alpha_max_corr, alpha_max_corr + np.deg2rad(delta_corr)))
            y2 = smooth_heaviside(alpha, k=1, rng=(0.0, np.deg2rad(delta_corr)))
            adj = y1 * y2
        else:
            raise NotImplementedError("blending :", blending_method)
        cl_3d = cl_2d + cl_corr * adj

        # Eggers 2003 correction for drag
        if drag_method == "Eggers":
            delta_cd = cl_corr * (np.sin(alpha) - 0.12 * np.cos(alpha)) / (np.cos(alpha) + 0.12 * np.sin(alpha)) * adj
        elif drag_method == "None":
            delta_cd = 0.0
        else:
            raise Exception("The keyword argument darg_method (3d correction for drag) can only be Eggers or None.")

        cd_3d = cd_2d + delta_cd

        return type(self)(self.Re, np.degrees(alpha), cl_3d, cd_3d, self.cm)

    def extrapolate(self, cdmax, AR=None, cdmin=0.001, nalpha=15):
        """Extrapolates force coefficients up to +/- 180 degrees using Viterna's method
        :cite:`Viterna1982Theoretical-and`.

        Parameters
        ----------
        cdmax : float
            maximum drag coefficient
        AR : float, optional
            aspect ratio = (rotor radius / chord_75% radius)
            if provided, cdmax is computed from AR
        cdmin: float, optional
            minimum drag coefficient.  used to prevent negative values that can sometimes occur
            with this extrapolation method
        nalpha: int, optional
            number of points to add in each segment of Viterna method

        Returns
        -------
        polar : Polar
            a new Polar object

        Notes
        -----
        If the current polar already supplies data beyond 90 degrees then
        this method cannot be used in its current form and will just return itself.

        If AR is provided, then the maximum drag coefficient is estimated as

        >>> cdmax = 1.11 + 0.018*AR


        """

        if cdmin < 0:
            raise Exception("cdmin cannot be < 0")

        # lift coefficient adjustment to account for assymetry
        cl_adj = 0.7

        # estimate CD max
        if AR is not None:
            cdmax = 1.11 + 0.018 * AR
        self.cdmax = max(max(self.cd), cdmax)

        # extract matching info from ends
        alpha_high = np.radians(self.alpha[-1])
        cl_high = self.cl[-1]
        cd_high = self.cd[-1]
        cm_high = self.cm[-1]

        alpha_low = np.radians(self.alpha[0])
        cl_low = self.cl[0]
        cd_low = self.cd[0]

        if alpha_high > np.pi / 2:
            raise Exception("alpha[-1] > pi/2")
            return self
        if alpha_low < -np.pi / 2:
            raise Exception("alpha[0] < -pi/2")
            return self

        # parameters used in model
        sa = np.sin(alpha_high)
        ca = np.cos(alpha_high)
        self.A = (cl_high - self.cdmax * sa * ca) * sa / ca ** 2
        self.B = (cd_high - self.cdmax * sa * sa) / ca

        # alpha_high <-> 90
        alpha1 = np.linspace(alpha_high, np.pi / 2, nalpha)
        alpha1 = alpha1[1:]  # remove first element so as not to duplicate when concatenating
        cl1, cd1 = self.__Viterna(alpha1, 1.0)

        # 90 <-> 180-alpha_high
        alpha2 = np.linspace(np.pi / 2, np.pi - alpha_high, nalpha)
        alpha2 = alpha2[1:]
        cl2, cd2 = self.__Viterna(np.pi - alpha2, -cl_adj)

        # 180-alpha_high <-> 180
        alpha3 = np.linspace(np.pi - alpha_high, np.pi, nalpha)
        alpha3 = alpha3[1:]
        cl3, cd3 = self.__Viterna(np.pi - alpha3, 1.0)
        cl3 = (alpha3 - np.pi) / alpha_high * cl_high * cl_adj  # override with linear variation

        if alpha_low <= -alpha_high:
            alpha4 = []
            cl4 = []
            cd4 = []
            alpha5max = alpha_low
        else:
            # -alpha_high <-> alpha_low
            # Note: this is done slightly differently than AirfoilPrep for better continuity
            alpha4 = np.linspace(-alpha_high, alpha_low, nalpha)
            alpha4 = alpha4[1:-2]  # also remove last element for concatenation for this case
            cl4 = -cl_high * cl_adj + (alpha4 + alpha_high) / (alpha_low + alpha_high) * (cl_low + cl_high * cl_adj)
            cd4 = cd_low + (alpha4 - alpha_low) / (-alpha_high - alpha_low) * (cd_high - cd_low)
            alpha5max = -alpha_high

        # -90 <-> -alpha_high
        alpha5 = np.linspace(-np.pi / 2, alpha5max, nalpha)
        alpha5 = alpha5[1:]
        cl5, cd5 = self.__Viterna(-alpha5, -cl_adj)

        # -180+alpha_high <-> -90
        alpha6 = np.linspace(-np.pi + alpha_high, -np.pi / 2, nalpha)
        alpha6 = alpha6[1:]
        cl6, cd6 = self.__Viterna(alpha6 + np.pi, cl_adj)

        # -180 <-> -180 + alpha_high
        alpha7 = np.linspace(-np.pi, -np.pi + alpha_high, nalpha)
        cl7, cd7 = self.__Viterna(alpha7 + np.pi, 1.0)
        cl7 = (alpha7 + np.pi) / alpha_high * cl_high * cl_adj  # linear variation

        alpha = np.concatenate((alpha7, alpha6, alpha5, alpha4, np.radians(self.alpha), alpha1, alpha2, alpha3))
        cl = np.concatenate((cl7, cl6, cl5, cl4, self.cl, cl1, cl2, cl3))
        cd = np.concatenate((cd7, cd6, cd5, cd4, self.cd, cd1, cd2, cd3))

        cd = np.maximum(cd, cdmin)  # don't allow negative drag coefficients

        # Setup alpha and cm to be used in extrapolation
        cm1_alpha = np.floor(self.alpha[0] / 10.0) * 10.0
        cm2_alpha = np.ceil(self.alpha[-1] / 10.0) * 10.0
        if cm2_alpha == self.alpha[-1]:
            self.alpha = self.alpha[:-1]
            self.cm = self.cm[:-1]
        alpha_num = abs(int((-180.0 - cm1_alpha) / 10.0 - 1))
        alpha_cm1 = np.linspace(-180.0, cm1_alpha, alpha_num)
        alpha_cm2 = np.linspace(cm2_alpha, 180.0, int((180.0 - cm2_alpha) / 10.0 + 1))
        alpha_cm = np.concatenate(
            (alpha_cm1, self.alpha, alpha_cm2)
        )  # Specific alpha values are needed for cm function to work
        cm1 = np.zeros(len(alpha_cm1))
        cm2 = np.zeros(len(alpha_cm2))
        cm_ext = np.concatenate((cm1, self.cm, cm2))
        if np.count_nonzero(self.cm) > 0:
            cmCoef = self.__CMCoeff(cl_high, cd_high, cm_high)  # get cm coefficient
            cl_cm = np.interp(alpha_cm, np.degrees(alpha), cl)  # get cl for applicable alphas
            cd_cm = np.interp(alpha_cm, np.degrees(alpha), cd)  # get cd for applicable alphas
            alpha_low_deg = self.alpha[0]
            alpha_high_deg = self.alpha[-1]
            for i in range(len(alpha_cm)):
                cm_new = self.__getCM(i, cmCoef, alpha_cm, cl_cm, cd_cm, alpha_low_deg, alpha_high_deg)
                if cm_new is None:
                    pass  # For when it reaches the range of cm's that the user provides
                else:
                    cm_ext[i] = cm_new
        cm = np.interp(np.degrees(alpha), alpha_cm, cm_ext)
        return type(self)(self.Re, np.degrees(alpha), cl, cd, cm)

    def __Viterna(self, alpha, cl_adj):
        """private method to perform Viterna extrapolation"""

        alpha = np.maximum(alpha, 0.0001)  # prevent divide by zero

        cl = self.cdmax / 2 * np.sin(2 * alpha) + self.A * np.cos(alpha) ** 2 / np.sin(alpha)
        cl = cl * cl_adj

        cd = self.cdmax * np.sin(alpha) ** 2 + self.B * np.cos(alpha)

        return cl, cd

    def __CMCoeff(self, cl_high, cd_high, cm_high):
        """private method to obtain CM0 and CMCoeff"""

        found_zero_lift = False

        for i in range(len(self.cm) - 1):
            if abs(self.alpha[i]) < 20.0 and self.cl[i] <= 0 and self.cl[i + 1] >= 0:
                p = -self.cl[i] / (self.cl[i + 1] - self.cl[i])
                cm0 = self.cm[i] + p * (self.cm[i + 1] - self.cm[i])
                found_zero_lift = True
                break

        if not found_zero_lift:
            p = -self.cl[0] / (self.cl[1] - self.cl[0])
            cm0 = self.cm[0] + p * (self.cm[1] - self.cm[0])
        self.cm0 = cm0
        alpha_high = np.radians(self.alpha[-1])
        XM = (-cm_high + cm0) / (cl_high * np.cos(alpha_high) + cd_high * np.sin(alpha_high))
        cmCoef = (XM - 0.25) / np.tan((alpha_high - np.pi / 2))
        return cmCoef

    def __getCM(self, i, cmCoef, alpha, cl_ext, cd_ext, alpha_low_deg, alpha_high_deg):
        """private method to extrapolate Cm"""

        cm_new = 0
        if alpha[i] >= alpha_low_deg and alpha[i] <= alpha_high_deg:
            return
        if alpha[i] > -165 and alpha[i] < 165:
            if abs(alpha[i]) < 0.01:
                cm_new = self.cm0
            else:
                if alpha[i] > 0:
                    x = cmCoef * np.tan(np.radians(alpha[i]) - np.pi / 2) + 0.25
                    cm_new = self.cm0 - x * (
                        cl_ext[i] * np.cos(np.radians(alpha[i])) + cd_ext[i] * np.sin(np.radians(alpha[i]))
                    )
                else:
                    x = cmCoef * np.tan(-np.radians(alpha[i]) - np.pi / 2) + 0.25
                    cm_new = -(
                        self.cm0
                        - x * (-cl_ext[i] * np.cos(-np.radians(alpha[i])) + cd_ext[i] * np.sin(-np.radians(alpha[i])))
                    )
        else:
            if alpha[i] == 165:
                cm_new = -0.4
            elif alpha[i] == 170:
                cm_new = -0.5
            elif alpha[i] == 175:
                cm_new = -0.25
            elif alpha[i] == 180:
                cm_new = 0
            elif alpha[i] == -165:
                cm_new = 0.35
            elif alpha[i] == -170:
                cm_new = 0.4
            elif alpha[i] == -175:
                cm_new = 0.2
            elif alpha[i] == -180:
                cm_new = 0
            else:
                print("Angle encountered for which there is no CM table value " "(near +/-180 deg). Program will stop.")
        return cm_new

    def unsteadyParams(self, window_offset=None):
        """compute unsteady aero parameters used in AeroDyn input file

                TODO Questions to solve:
                  - Is alpha 0 defined at zero lift or zero Cn?
                  - Are Cn1 and Cn2 the stall points of Cn or the regions where Cn deviates from the linear region?
                  - Is Cd0 Cdmin?
                  - Should Cd0 be used in cn?
                  - Should the TSE points be used?
                  - If so, should we use the linear points or the points on the cn-curve
                  - Should we prescribe alpha0cn when determining the slope?
                NOTE:
                  alpha0Cl and alpha0Cn are usually within 0.005 deg of each other, less thatn 0.3% difference, with alpha0Cn > alpha0Cl. The difference increase thought towards the root of the blade

                  Using the f=0.7 points doesnot change much for the lower point
                            but it has quite an impact on the upper point
        %

                Parameters
                ----------
                window_dalpha0: the linear region will be looked for in the region alpha+window_offset

                Returns
                -------
                alpha0   : lift or 0 cn (TODO TODO) angle of attack (deg)
                alpha1   : angle of attack at f=0.7 (approximately the stall angle) for AOA>alpha0 (deg)
                alpha2   : angle of attack at f=0.7 (approximately the stall angle) for AOA<alpha0 (deg)
                cnSlope  : slope of 2D normal force coefficient curve (1/rad)
                Cn1      : Critical value of C0n at leading edge separation. It should be extracted from airfoil data at a given Mach and Reynolds number. It can be calculated from the static value of Cn at either the break in the pitching moment or the loss of chord force at the onset of stall. It is close to the condition of maximum lift of the airfoil at low Mach numbers.
                Cn2      : As Cn1 for negative AOAs.
                Cd0      : Drag coefficient at zero lift TODO
                Cm0      : Moment coefficient at zero lift TODO


        """
        if window_offset is None:
            dwin = np.array([-5, 10])
            if self._radians:
                dwin = np.radians(dwin)
        cl = self.cl
        cd = self.cd
        alpha = self.alpha

        if self._radians:
            cn = cl * np.cos(alpha) + cd * np.sin(alpha)
        else:
            cn = cl * np.cos(alpha * np.pi / 180) + cd * np.sin(alpha * np.pi / 180)

        # --- Zero lift
        alpha0 = self.alpha0()
        cd0 = self.cd_interp(alpha0)
        cm0 = self.cm_interp(alpha0)

        # --- Zero cn
        if self._radians:
            window = [np.radians(-20), np.radians(20)]
        else:
            window = [-20, 20]
        alpha0cn = _find_alpha0(alpha, cn, window)

        # checks for inppropriate data (like cylinders)
        if len(np.unique(cl)) == 1:
            return (alpha0, 0.0, 0.0, 0.0, 0.0, 0.0, cd0, cm0)

        # --- cn "inflection" or "Max" points
        # These point are detected from slope changes of cn, positive of negative inflections
        # The upper stall point is the first point after alpha0 with a "hat" inflection
        # The lower stall point is the first point below alpha0 with a "v" inflection
        a_MaxUpp, cn_MaxUpp, a_MaxLow, cn_MaxLow = _find_max_points(alpha, cn, alpha0, method="inflections")

        # --- cn slope
        # Different method may be used. The max method ensures the the curve is always below its tangent
        # Leastsquare fit in the region alpha0cn+window_offset
        cnSlope_poly, a0cn_poly = _find_slope(alpha, cn, window=alpha0cn + dwin, method="leastsquare", x0=alpha0cn)
        cnSlope_poly, a0cn_poly = _find_slope(alpha, cn, window=alpha0cn + dwin, method="leastsquare")
        # Max (KEEP ME)
        # cnSlope_max,a0cn_max = _find_slope(alpha, cn, window=[alpha0cn,a_StallUpp], method='max', xi=alpha0cn)
        # Optim
        # cnSlope_optim,a0cn_optim = _find_slope(alpha, cn, window=[alpha0-5,alpha0+20], method='optim', x0=alpha0cn)
        ## FiniteDiff
        # cnSlope_FD,a0cn_FD = _find_slope(alpha, cn, method='finitediff_1c', xi=alpha0cn)
        # slopesRel=np.array([cnSlope_poly,cnSlope_max,cnSlope_optim,cnSlope_FD])*180/np.pi/(2*np.pi)
        cnSlope = cnSlope_poly

        # --- cn at "stall onset" (Trailling Edge Separation) locations, when cn deviates from the linear region
        a_TSELow, a_TSEUpp = _find_TSE_region(alpha, cn, cnSlope, alpha0cn, deviation=0.05)
        cn_TSEUpp_lin = cnSlope * (a_TSEUpp - alpha0cn)
        cn_TSELow_lin = cnSlope * (a_TSELow - alpha0cn)
        cn_TSEUpp = np.interp(a_TSEUpp, alpha, cn)
        cn_TSELow = np.interp(a_TSELow, alpha, cn)

        # --- cn at points where f=0.7
        cn_f = cnSlope * (alpha - alpha0cn) * ((1 + np.sqrt(0.7)) / 2) ** 2
        xInter, _ = _intersections(alpha, cn_f, alpha, cn)
        if len(xInter) == 3:
            a_f07_Upp = xInter[2]
            a_f07_Low = xInter[0]
        else:
            raise Exception("cn_f does not ntersect cn 3 times.")
            # alpha1 =  abs(xInter[0])
            # alpha2 = -abs(xInter[0])

        # --- DEBUG plot
        #         import matplotlib.pyplot as plt
        #         plt.plot(alpha, cn,label='cn')
        #         plt.xlim([-50,50])
        #         plt.ylim([-3,3])
        #         plt.plot([alpha0-5,alpha0-5]  ,[-3,3],'k--')
        #         plt.plot([alpha0+10,alpha0+10],[-3,3],'k--')
        #         plt.plot([alpha0,alpha0],[-3,3],'r-')
        #         plt.plot([alpha0cn,alpha0cn],[-3,3],'b-')
        #
        #         plt.plot(alpha, cn_f,label='cn_f')
        #         plt.plot(a_f07_Upp,self.cn_interp(a_f07_Upp),'d',label='Cn f07 Up')
        #         plt.plot(a_f07_Low,self.cn_interp(a_f07_Low),'d',label='Cn f07 Low')
        #         plt.plot(a_TSEUpp,cn_TSEUpp,'o',label='Cn TSEUp')
        #         plt.plot(a_TSELow,cn_TSELow,'o',label='Cn TSELow')
        #         plt.plot(a_TSEUpp,cn_TSEUpp_lin,'+',label='Cn TSEUp lin')
        #         plt.plot(a_TSELow,cn_TSELow_lin,'+',label='Cn TSELow lin')
        #         plt.plot(alpha,cnSlope *(alpha-alpha0cn),'--',  label ='Linear')
        # #         plt.plot(a_MaxUpp,cnMaxUpp,'o',label='Cn MaxUp')
        # #         plt.plot(a_MaxLow,cnMaxLow,'o',label='Cn MaxLow')
        # #         plt.plot(alpha,cnSlope_poly *(alpha-a0cn_poly),'--',  label ='Polyfit   '+sSlopes[0])
        # #         plt.plot(alpha,cnSlope_max  *(alpha-a0cn_max),'--',   label ='Max       '+sSlopes[1])
        # #         plt.plot(alpha,cnSlope_optim*(alpha-a0cn_optim),'--', label ='Optim     '+sSlopes[2])
        # #         plt.plot(alpha,cnSlope_FD   *(alpha-a0cn_FD),'--',    label ='FiniteDiff'+sSlopes[3])
        # # #         plt.plot(alpha      , np.pi/180*cnSlope*(alpha-alpha0),label='cn lin')
        # # #         plt.plot(alpha1, np.pi/180*cnSlope*(alpha1-alpha0),'o',label='cn Stall')
        # # #         plt.plot(alpha2, np.pi/180*cnSlope*(alpha2-alpha0),'o',label='cn Stall')
        #         plt.legend()
        #         mng=plt.get_current_fig_manager()
        #         mng.full_screen_toggle()
        #         plt.show()
        #         raise Exception()

        # --- Deciding what we return
        # Critical value of C0n at leading edge separation
        #         cn1   = cn_TSEUpp_lin
        #         cn2   = cn_TSELow_lin
        cn1 = cn_MaxUpp
        cn2 = cn_MaxLow
        # Alpha at f=0.7
        #         alpha1= a_TSEUpp
        #         alpha2= a_TSELow
        alpha1 = a_f07_Upp
        alpha2 = a_f07_Low

        #
        if self._radians:
            alpha0 = np.degrees(alpha0)
            alpha1 = np.degrees(alpha1)
            alpha2 = np.degrees(alpha2)
            cnSlope = cnSlope
        else:
            cnSlope = cnSlope * 180 / np.pi
        return (alpha0, alpha1, alpha2, cnSlope, cn1, cn2, cd0, cm0)

    def plot(self):
        """plot cl/cd/cm polar

        Returns
        -------
        figs : list of figure handles

        """
        import matplotlib.pyplot as plt

        p = self

        figs = []

        # plot cl
        fig = plt.figure()
        figs.append(fig)
        ax = fig.add_subplot(111)
        plt.plot(p.alpha, p.cl, label="Re = " + str(p.Re / 1e6) + " million")
        ax.set_xlabel("angle of attack (deg)")
        ax.set_ylabel("lift coefficient")
        ax.legend(loc="best")

        # plot cd
        fig = plt.figure()
        figs.append(fig)
        ax = fig.add_subplot(111)
        ax.plot(p.alpha, p.cd, label="Re = " + str(p.Re / 1e6) + " million")
        ax.set_xlabel("angle of attack (deg)")
        ax.set_ylabel("drag coefficient")
        ax.legend(loc="best")

        # plot cm
        fig = plt.figure()
        figs.append(fig)
        ax = fig.add_subplot(111)
        ax.plot(p.alpha, p.cm, label="Re = " + str(p.Re / 1e6) + " million")
        ax.set_xlabel("angle of attack (deg)")
        ax.set_ylabel("moment coefficient")
        ax.legend(loc="best")

        return figs

    def alpha0(self, window=None):
        """ Finds alpha0, angle of zero lift """
        if window is None:
            if self._radians:
                window = [np.radians(-30), np.radians(30)]
            else:
                window = [-30, 30]
        window = _alpha_window_in_bounds(self.alpha, window)
        # print(window)
        # print(self.alpha)
        # print(self._radians)
        # print(self.cl)
        # print(window)

        return _find_alpha0(self.alpha, self.cl, window)

    def linear_region(self, delta_alpha0=4, method_linear_fit="max"):
        alpha0 = self.alpha0()
        cl_slope, _ = self.cl_linear_slope(window=[alpha0, alpha0 + delta_alpha0], method=method_linear_fit)
        alpha_linear_region = np.asarray(_find_TSE_region(self.alpha, self.cl, cl_slope, alpha0, deviation=0.05))
        cl_linear_region = (alpha_linear_region - alpha0) * cl_slope

        return alpha_linear_region, cl_linear_region, cl_slope, alpha0

    def cl_max(self, window=None):
        """ Finds cl_max , returns (Cl_max,alpha_max) """
        if window is None:
            if self._radians:
                window = [np.radians(-40), np.radians(40)]
            else:
                window = [-40, 40]

        # Constant case or only one value
        if np.all(self.cl == self.cl[0]) or len(self.cl) == 1:
            return self.cl, self.alpha

        # Ensuring window is within our alpha values
        window = _alpha_window_in_bounds(self.alpha, window)

        # Finding max within window
        iwindow = np.where((self.alpha >= window[0]) & (self.alpha <= window[1]))
        alpha = self.alpha[iwindow]
        cl = self.cl[iwindow]
        i_max = np.argmax(cl)
        if i_max == len(iwindow):
            raise Exception(
                "Max cl is at the window boundary ([{};{}]), increase window (TODO automatically)".format(
                    window[0], window[1]
                )
            )
            pass
        cl_max = cl[i_max]
        alpha_cl_max = alpha[i_max]
        #         alpha_zc,i_zc = _zero_crossings(x=alpha,y=cl,direction='up')
        #         if len(alpha_zc)>1:
        #             raise Exception('Cannot find alpha0, {} zero crossings of Cl in the range of alpha values: [{} {}] '.format(len(alpha_zc),window[0],window[1]))
        #         elif len(alpha_zc)==0:
        #             raise Exception('Cannot find alpha0, no zero crossing of Cl in the range of alpha values: [{} {}] '.format(window[0],window[1]))
        #
        #         alpha0=alpha_zc[0]
        return cl_max, alpha_cl_max

    def cl_linear_slope(self, window=None, method="optim", radians=False):
        """Find slope of linear region
        Outputs: a 2-tuplet of:
           slope (in inverse units of alpha, or in radians-1 if radians=True)
           alpha_0 in the same unit as alpha, or in radians if radians=True
        """
        # --- Return function
        def myret(sl, a0):
            # wrapper function to return degrees or radians
            if radians:
                return np.rad2deg(sl), np.deg2rad(a0)
            else:
                return sl, a0

        # finding our alpha0
        alpha0 = self.alpha0()

        # Constant case or only one value
        if np.all(self.cl == self.cl[0]) or len(self.cl) == 1:
            return myret(0, alpha0)

        if window is None:
            if np.nanmin(self.cl) > 0 or np.nanmax(self.cl) < 0:
                window = [self.alpha[0], self.alpha[-1]]
            else:
                # define a window around alpha0
                if self._radians:
                    window = alpha0 + np.radians(np.array([-2, +6]))
                else:
                    window = alpha0 + np.array([-2, +6])

        # Ensuring window is within our alpha values
        window = _alpha_window_in_bounds(self.alpha, window)

        if method == "max":
            slope, off = _find_slope(self.alpha, self.cl, xi=alpha0, window=window, method="max")
        elif method == "leastsquare":
            slope, off = _find_slope(self.alpha, self.cl, xi=alpha0, window=window, method="leastsquare")
        elif method == "leastsquare_constraint":
            slope, off = _find_slope(self.alpha, self.cl, x0=alpha0, window=window, method="leastsquare")
        elif method == "optim":
            # Selecting range of values within window
            idx = np.where((self.alpha >= window[0]) & (self.alpha <= window[1]) & ~np.isnan(self.cl))[0]
            cl, alpha = self.cl[idx], self.alpha[idx]
            # Selecting within the min and max of this window to improve accuracy
            imin = np.where(cl == np.min(cl))[0][-1]
            idx = np.arange(imin, np.argmax(cl) + 1)
            window = [alpha[imin], alpha[np.argmax(cl)]]
            cl, alpha = cl[idx], alpha[idx]
            # Performing minimization of slope
            slope, off = _find_slope(alpha, cl, x0=alpha0, window=None, method="optim")

        else:
            raise Exception("Method unknown for lift slope determination: {}".format(method))

        # --- Safety checks
        if len(self.cl) > 10:
            # Looking at slope around alpha 0 to see if we are too far off
            slope_FD, off_FD = _find_slope(self.alpha, self.cl, xi=alpha0, window=window, method="finitediff_1c")
<<<<<<< HEAD
            # if abs(slope - slope_FD) / slope_FD * 100 > 50:
            #     print(
            #         "Warning: More than 50% error between estimated slope ({:.4f}) and the slope around alpha0 ({:.4f}). The window for the slope search ([{} {}]) is likely wrong.".format(
            #             slope, slope_FD, window[0], window[-1]
            #         )
            #     )
=======
            if abs(slope - slope_FD) / slope_FD * 100 > 50:
                logger.debug(
                    "Warning Polar.py: More than 50% error between estimated slope ({:.4f}) and the slope around alpha0 ({:.4f}). The window for the slope search in the lift coefficient ([{} {}]) is likely wrong.".format(
                        slope, slope_FD, window[0], window[-1]
                    )
                )
>>>>>>> 717144d2
        #         print('slope ',slope,' Alpha range: {:.3f} {:.3f} - nLin {}  nMin {}  nMax {}'.format(alpha[iStart],alpha[iEnd],len(alpha[iStart:iEnd+1]),nMin,len(alpha)))

        return myret(slope, off)

    def cl_fully_separated(self):
        alpha0 = self.alpha0()
        (
            cla,
            _,
        ) = self.cl_linear_slope(method="max")
        if cla == 0:
            cl_fs = self.cl  # when f_st ==1
            f_st = self.cl * 0
        else:
            cl_ratio = self.cl / (cla * (self.alpha - alpha0))
            cl_ratio[np.where(cl_ratio < 0)] = 0
            f_st = (2 * np.sqrt(cl_ratio) - 1) ** 2
            f_st[np.where(f_st < 1e-15)] = 0
            # Initialize to linear region (in fact only at singularity, where f_st=1)
            cl_fs = self.cl / 2.0  # when f_st ==1
            # Region where f_st<1, merge
            I = np.where(f_st < 1)
            cl_fs[I] = (self.cl[I] - cla * (self.alpha[I] - alpha0) * f_st[I]) / (1.0 - f_st[I])
            # Outside region, use steady data
            iHig = np.ma.argmin(np.ma.MaskedArray(f_st, self.alpha < alpha0))
            iLow = np.ma.argmin(np.ma.MaskedArray(f_st, self.alpha > alpha0))
            cl_fs[0 : iLow + 1] = self.cl[0 : iLow + 1]
            cl_fs[iHig + 1 : -1] = self.cl[iHig + 1 : -1]

        # Ensuring everything is in harmony
        cl_inv = cla * (self.alpha - alpha0)
        f_st = (self.cl - cl_fs) / (cl_inv - cl_fs + 1e-10)
        f_st[np.where(f_st < 1e-15)] = 0
        # Storing
        self.f_st = f_st
        self.cl_fs = cl_fs
        return cl_fs, f_st

    def dynaStallOye_DiscreteStep(self, alpha_t, tau, fs_prev, dt):
        # compute aerodynamical force from aerodynamic data
        # interpolation from data
        f_st = self.f_st_interp(alpha_t)
        Clinv = self.cl_inv_interp(alpha_t)
        Clfs = self.cl_fs_interp(alpha_t)
        # dynamic stall model
        fs = f_st + (fs_prev - f_st) * np.exp(-dt / tau)
        Cl = fs * Clinv + (1 - fs) * Clfs
        return Cl, fs


def blend(pol1, pol2, weight):
    """Blend this polar with another one with the specified weighting

    Parameters
    ----------
    pol1:  (class Polar or array) first polar
    pol2:  (class Polar or array) second polar
    weight: (float)  blending parameter between 0 (first polar) and 1 (second polar)

    Returns
    -------
    polar : (class Polar or array) a blended Polar
    """
    bReturnObject = False
    if hasattr(pol1, "cl"):
        bReturnObject = True
        alpha1 = pol1.alpha
        M1 = np.zeros((len(alpha1), 4))
        M1[:, 0] = pol1.alpha
        M1[:, 1] = pol1.cl
        M1[:, 2] = pol1.cd
        M1[:, 3] = pol1.cm
    else:
        alpha1 = pol1[:, 0]
        M1 = pol1
    if hasattr(pol2, "cl"):
        bReturnObject = True
        alpha2 = pol2.alpha
        M2 = np.zeros((len(alpha2), 4))
        M2[:, 0] = pol2.alpha
        M2[:, 1] = pol2.cl
        M2[:, 2] = pol2.cd
        M2[:, 3] = pol2.cm
    else:
        alpha2 = pol2[:, 0]
        M2 = pol2
    # Define range of alpha, merged values and truncate if one set beyond the other range
    alpha = np.union1d(alpha1, alpha2)
    min_alpha = max(alpha1.min(), alpha2.min())
    max_alpha = min(alpha1.max(), alpha2.max())
    alpha = alpha[np.logical_and(alpha >= min_alpha, alpha <= max_alpha)]
    # alpha = np.array([a for a in alpha if a >= min_alpha and a <= max_alpha])

    # Creating new output matrix to store polar
    M = np.zeros((len(alpha), M1.shape[1]))
    M[:, 0] = alpha

    # interpolate to new alpha and linearly blend
    for j in np.arange(1, M.shape[1]):
        v1 = np.interp(alpha, alpha1, M1[:, j])
        v2 = np.interp(alpha, alpha2, M2[:, j])
        M[:, j] = (1 - weight) * v1 + weight * v2
    if hasattr(pol1, "Re"):
        Re = pol1.Re + weight * (pol2.Re - pol1.Re)
    else:
        Re = np.nan

    if bReturnObject:
        return type(pol1)(Re, M[:, 0], M[:, 1], M[:, 2], M[:, 3])
    else:
        return M


def thicknessinterp_from_one_set(thickness, polarList, polarThickness):
    """Returns a set of interpolated polars from one set of polars at known thicknesses and a list of thickness
    The nearest polar is used when the thickness is beyond the range of values of the input polars.
    """
    thickness = np.asarray(thickness)
    polarThickness = np.asarray(polarThickness)
    polarList = np.asarray(polarList)
    tmax_in = np.max(thickness)
    tmax_pol = np.max(polarThickness)
    if (tmax_in > 1.2 and tmax_pol <= 1.2) or (tmax_in <= 1.2 and tmax_pol > 1.2):
        raise Exception(
            "Thicknesses of polars and input thickness need to be both in percent ([0-120]) or in fraction ([0-1.2])"
        )

    # sorting thickness
    Isort = np.argsort(polarThickness)
    polarThickness = polarThickness[Isort]
    polarList = polarList[Isort]

    polars = []
    for it, t in enumerate(thickness):
        ihigh = len(polarThickness) - 1
        for ip, tp in enumerate(polarThickness):
            if tp > t:
                ihigh = ip
                break
        ilow = 0
        for ip, tp in reversed(list(enumerate(polarThickness))):
            if tp < t:
                ilow = ip
                break

        if ihigh == ilow:
            polars.append(polarList[ihigh])
            print("[WARN] Using nearest polar for section {},   t={} , t_near={}".format(it, t, polarThickness[ihigh]))
        else:
            if (polarThickness[ilow] > t) or (polarThickness[ihigh] < t):
                raise Exception("Implementation Error")
            weight = (t - polarThickness[ilow]) / (polarThickness[ihigh] - polarThickness[ilow])
            # print(polarThickness[ilow],'<',t,'<',polarThickness[ihigh],'Weight',weight)
            pol = blend(polarList[ilow], polarList[ihigh], weight)
            polars.append(pol)
            # import matplotlib.pyplot as plt
            # fig=plt.figure()
            # plt.plot(polarList[ilow][: ,0],polarList[ilow][: ,2],'b',label='thick'+str(polarThickness[ilow]))
            # plt.plot(pol[:,0],pol[:,2],'k--',label='thick'+str(t))
            # plt.plot(polarList[ihigh][:,0],polarList[ihigh][:,2],'r',label='thick'+str(polarThickness[ihigh]))
            # plt.legend()
            # plt.show()
    return polars


def _alpha_window_in_bounds(alpha, window):
    """Ensures that the window of alpha values is within the bounds of alpha
    Example: alpha in [-30,30], window=[-20,20] => window=[-20,20]
    Example: alpha in [-10,10], window=[-20,20] => window=[-10,10]
    Example: alpha in [-30,30], window=[-40,10] => window=[-40,10]
    """
    IBef = np.where(alpha <= window[0])[0]
    if len(IBef) > 0:
        im = IBef[-1]
    else:
        im = 0
    IAft = np.where(alpha >= window[1])[0]
    if len(IAft) > 0:
        ip = IAft[0]
    else:
        ip = len(alpha) - 1
    window = [alpha[im], alpha[ip]]
    return window


def _find_alpha0(alpha, coeff, window):
    """Finds the point where coeff(alpha)==0 using interpolation.
    The search is narrowed to a window that can be specified by the user. The default window is yet enough for cases that make physical sense.
    The angle alpha0 is found by looking at a zero up crossing in this window, and interpolation is used to find the exact location.
    """
    # Constant case or only one value
    if np.all(coeff == coeff[0]) or len(coeff) == 1:
        if coeff[0] == 0:
            return 0
        else:
            return np.nan
    # Ensuring window is within our alpha values
    window = _alpha_window_in_bounds(alpha, window)

    # Finding zero up-crossing within window
    iwindow = np.where((alpha >= window[0]) & (alpha <= window[1]))
    alpha = alpha[iwindow]
    coeff = coeff[iwindow]
    alpha_zc, i_zc = _zero_crossings(x=alpha, y=coeff, direction="up")

    if len(alpha_zc) > 1:
        logger.debug(
            "Cannot find alpha0, {} zero crossings of Coeff in the range of alpha values: [{} {}] ".format(
                len(alpha_zc), window[0], window[1]
            )
        )
    elif len(alpha_zc) == 0:
        logger.debug(
            "Cannot find alpha0, no zero crossing of Coeff in the range of alpha values: [{} {}] ".format(
                window[0], window[1]
            )
        )

    alpha0 = alpha_zc[0]
    return alpha0


def _find_TSE_region(alpha, coeff, slope, alpha0, deviation):
    """Find the Trailing Edge Separation points, when the coefficient separates from its linear region
    These points are defined as the points where the difference is equal to +/- `deviation`
    Typically deviation is about 0.05 (absolute value)
    The linear region is defined as coeff_lin = slope (alpha-alpha0)

    returns:
       a_TSE: values of alpha at the TSE point (upper and lower)

    """
    # How off are we from the linear region
    DeltaLin = slope * (alpha - alpha0) - coeff

    # Upper and lower regions
    bUpp = alpha >= alpha0
    bLow = alpha <= alpha0

    # Finding the point where the delta is equal to `deviation`
    a_TSEUpp = np.interp(deviation, DeltaLin[bUpp], alpha[bUpp])
    a_TSELow = np.interp(-deviation, DeltaLin[bLow], alpha[bLow])
    return a_TSELow, a_TSEUpp


def _find_max_points(alpha, coeff, alpha0, method="inflections"):
    """Find upper and lower max points in `coeff` vector.
    if `method` is "inflection":
       These point are detected from slope changes of `coeff`, positive of negative inflections
       The upper stall point is the first point after alpha0 with a "hat" inflection
       The lower stall point is the first point below alpha0 with a "v" inflection
    """
    if method == "inflections":
        dC = np.diff(coeff)
        IHatInflections = np.where(np.logical_and.reduce((dC[1:] < 0, dC[0:-1] > 0, alpha[1:-1] > alpha0)))[0]
        IVeeInflections = np.where(np.logical_and.reduce((dC[1:] > 0, dC[0:-1] < 0, alpha[1:-1] < alpha0)))[0]
        if len(IHatInflections) <= 0:
            raise Exception("Not able to detect upper stall point of curve")
        if len(IVeeInflections) <= 0:
            raise Exception("Not able to detect lower stall point of curve")
        a_MaxUpp = alpha[IHatInflections[0] + 1]
        c_MaxUpp = coeff[IHatInflections[0] + 1]
        a_MaxLow = alpha[IVeeInflections[-1] + 1]
        c_MaxLow = coeff[IVeeInflections[-1] + 1]
    else:
        raise NotImplementedError()
    return (a_MaxUpp, c_MaxUpp, a_MaxLow, c_MaxLow)


# --------------------------------------------------------------------------------}
# --- Generic curve handling functions
# --------------------------------------------------------------------------------{
def _find_slope(x, y, xi=None, x0=None, window=None, method="max", opts=None):
    """Find the slope of a curve at x=xi based on a given method.
    INPUTS:
    x: array of x values
    y: array of y values
    xi: point where the slope is to be computed
    x0: point where y(x0)=0
        if provided the constraint y(x0)=0 is added.
    window:
        If a `window` is provided the search is restrained to this region of x values.
        Typical windows for airfoils are: window=[alpha0,Clmax], or window=[-5,5]+alpha0
        If window is None,  the whole extent is used (window=[min(x),max(x)])

    The methods available are:
        'max'    : returns the maximum slope within the window. Needs `xi`
        'leastsquare': use leastsquare (or polyfit), to fit the curve within the window
        'finitediff_1c': first order centered finite difference. Needs `xi`
        'optim': find the slope by looking at all possible slope values, and try to find an optimal where the length of linear region is maximized.

    returns:
        (a,x0): such that the slope is a(x-x0)
                (x0=-b/a where y=ax+b)
    """
    if window is not None:
        I = np.where(np.logical_and(x >= window[0], x <= window[1]))
        x = x[I]
        y = y[I]

    if len(y) <= 0:
        raise Exception("Cannot find slope, no data in y (after window selection)")

    if len(y) < 4 and method == "optim":
        method = "leastsquare"
        # print('[WARN] Not enought data to find slope with optim method, using leastsquare')

    if method == "max":
        if xi is not None:
            I = np.nonzero(x - xi)
            yi = np.interp(xi, x, y)
            a = max((y[I] - yi) / (x[I] - xi))
            x0 = xi - yi / a
        else:
            raise Exception("For now xi needs to be set to find a slope with the max method")

    elif method == "finitediff_1c":
        # First order centered finite difference
        if xi is not None:
            im = np.where(x < xi)[0][-1]
            dx = x[im + 1] - x[im - 1]
            if np.abs(dx) > 1e-7:
                a = (y[im + 1] - y[im - 1]) / dx
                yi = np.interp(xi, x, y)
                x0 = xi - yi / a
            else:
                a = np.inf
                x0 = xi
        else:
            raise Exception("For now xi needs to be set to find a slope with the finite diff method")

    elif method == "leastsquare":
        if x0 is not None:
            try:
                a = np.linalg.lstsq((x - x0).reshape((-1, 1)), y.reshape((-1, 1)), rcond=None)[0][0][0]
            except:
                a = np.linalg.lstsq((x - x0).reshape((-1, 1)), y.reshape((-1, 1)))[0][0][0]
        else:
            p = np.polyfit(x, y, 1)
            a = p[0]
            x0 = -p[1] / a
    elif method == "optim":
        if opts is None:
            nMin = max(3, int(len(x) / 2))
        else:
            nMin = opts["nMin"]

        a, x0, iStart, iEnd = _find_linear_region(x, y, nMin, x0)

    else:
        raise NotImplementedError()
    return a, x0


def _find_linear_region(x, y, nMin, x0=None):
    """Find a linear region by computing all possible slopes for all possible extent.
    The objective function tries to minimize the error with the linear slope
    and maximize the length of the linear region.
    nMin is the mimum number of points to be present in the region
    If x0 is provided, the function a*(x-x0) is fitted

    returns:
        slope :
        offset:
        iStart: index of start of linear region
        iEnd  : index of end of linear region
    """
    if x0 is not None:
        x = x.reshape((-1, 1)) - x0
        y = y.reshape((-1, 1))
    n = len(x) - nMin + 1
    err = np.zeros((n, n)) * np.nan
    slp = np.zeros((n, n)) * np.nan
    off = np.zeros((n, n)) * np.nan
    spn = np.zeros((n, n)) * np.nan
    for iStart in range(n):
        for j in range(iStart, n):
            iEnd = j + nMin
            if x0 is not None:
                sl = np.linalg.lstsq(x[iStart:iEnd], y[iStart:iEnd], rcond=None)[0][0]
                slp[iStart, j] = sl
                off[iStart, j] = x0
                y_lin = x[iStart:iEnd] * sl
            else:
                coefs = np.polyfit(x[iStart:iEnd], y[iStart:iEnd], 1)
                slp[iStart, j] = coefs[0]
                off[iStart, j] = -coefs[1] / coefs[0]
                y_lin = x[iStart:iEnd] * coefs[0] + coefs[1]
            err[iStart, j] = np.mean((y[iStart:iEnd] - y_lin) ** 2)
            spn[iStart, j] = iEnd - iStart
    spn = 1 / (spn - nMin + 1)
    err = (err) / (np.nanmax(err))
    obj = np.multiply(spn, err)
    obj = err
    (iStart, j) = np.unravel_index(np.nanargmin(obj), obj.shape)
    iEnd = j + nMin - 1  # note -1 since we return the index here
    return slp[iStart, j], off[iStart, j], iStart, iEnd


def _zero_crossings(y, x=None, direction=None):

    """
    Find zero-crossing points in a discrete vector, using linear interpolation.
    direction: 'up' or 'down', to select only up-crossings or down-crossings
    Returns:
        x values xzc such that y(yzc)==0
        indexes izc, such that the zero is between y[izc] (excluded) and y[izc+1] (included)
    if direction is not provided, also returns:
            sign, equal to 1 for up crossing
    """
    y = np.asarray(y)
    if x is None:
        x = np.arange(len(y))

    if np.any((x[1:] - x[0:-1]) <= 0.0):
        raise Exception("x values need to be in ascending order")

    # Indices before zero-crossing
    iBef = np.where(y[1:] * y[0:-1] < 0.0)[0]

    # Find the zero crossing by linear interpolation
    xzc = x[iBef] - y[iBef] * (x[iBef + 1] - x[iBef]) / (y[iBef + 1] - y[iBef])

    # Selecting points that are exactly 0 and where neighbor change sign
    iZero = np.where(y == 0.0)[0]
    iZero = iZero[np.where((iZero > 0) & (iZero < x.size - 1))]
    iZero = iZero[np.where(y[iZero - 1] * y[iZero + 1] < 0.0)]

    # Concatenate
    xzc = np.concatenate((xzc, x[iZero]))
    iBef = np.concatenate((iBef, iZero))

    # Sort
    iSort = np.argsort(xzc)
    xzc, iBef = xzc[iSort], iBef[iSort]

    # Return up-crossing, down crossing or both
    sign = np.sign(y[iBef + 1] - y[iBef])
    if direction == "up":
        I = np.where(sign == 1)[0]
        return xzc[I], iBef[I]
    elif direction == "down":
        I = np.where(sign == -1)[0]
        return xzc[I], iBef[I]
    elif direction is not None:
        raise Exception("Direction should be either `up` or `down`")
    return xzc, iBef, sign


def _intersections(x1, y1, x2, y2):
    """
    INTERSECTIONS Intersections of curves.
    Computes the (x,y) locations where two curves intersect.  The curves
    can be broken with NaNs or have vertical segments.

    Written by: Sukhbinder, https://github.com/sukhbinder/intersection
    License: MIT
    usage:
        x,y=intersection(x1,y1,x2,y2)

     Example:
     a, b = 1, 2
     phi = np.linspace(3, 10, 100)
     x1 = a*phi - b*np.sin(phi)
     y1 = a - b*np.cos(phi)

     x2=phi
     y2=np.sin(phi)+2
     x,y=intersection(x1,y1,x2,y2)

     plt.plot(x1,y1,c='r')
     plt.plot(x2,y2,c='g')
     plt.plot(x,y,'*k')
     plt.show()

    """

    def _rect_inter_inner(x1, x2):
        n1 = x1.shape[0] - 1
        n2 = x2.shape[0] - 1
        X1 = np.c_[x1[:-1], x1[1:]]
        X2 = np.c_[x2[:-1], x2[1:]]
        S1 = np.tile(X1.min(axis=1), (n2, 1)).T
        S2 = np.tile(X2.max(axis=1), (n1, 1))
        S3 = np.tile(X1.max(axis=1), (n2, 1)).T
        S4 = np.tile(X2.min(axis=1), (n1, 1))
        return S1, S2, S3, S4

    def _rectangle_intersection_(x1, y1, x2, y2):
        S1, S2, S3, S4 = _rect_inter_inner(x1, x2)
        S5, S6, S7, S8 = _rect_inter_inner(y1, y2)

        C1 = np.less_equal(S1, S2)
        C2 = np.greater_equal(S3, S4)
        C3 = np.less_equal(S5, S6)
        C4 = np.greater_equal(S7, S8)

        ii, jj = np.nonzero(C1 & C2 & C3 & C4)
        return ii, jj

    ii, jj = _rectangle_intersection_(x1, y1, x2, y2)
    n = len(ii)

    dxy1 = np.diff(np.c_[x1, y1], axis=0)
    dxy2 = np.diff(np.c_[x2, y2], axis=0)

    T = np.zeros((4, n))
    AA = np.zeros((4, 4, n))
    AA[0:2, 2, :] = -1
    AA[2:4, 3, :] = -1
    AA[0::2, 0, :] = dxy1[ii, :].T
    AA[1::2, 1, :] = dxy2[jj, :].T

    BB = np.zeros((4, n))
    BB[0, :] = -x1[ii].ravel()
    BB[1, :] = -x2[jj].ravel()
    BB[2, :] = -y1[ii].ravel()
    BB[3, :] = -y2[jj].ravel()

    for i in range(n):
        try:
            T[:, i] = np.linalg.solve(AA[:, :, i], BB[:, i])
        except:
            T[:, i] = np.NaN

    in_range = (T[0, :] >= 0) & (T[1, :] >= 0) & (T[0, :] <= 1) & (T[1, :] <= 1)

    xy0 = T[2:, in_range]
    xy0 = xy0.T
    return xy0[:, 0], xy0[:, 1]


def smooth_heaviside(x, k=1, rng=(-np.inf, np.inf), method="exp"):
    """
    Smooth approximation of Heaviside function where the step occurs between rng[0] and rng[1]:
       if rng[0]<rng[1]: then  f(<rng[0])=0, f(>=rng[1])=1
       if rng[0]>rng[1]: then  f(<rng[1])=1, f(>=rng[0])=0
    exp:
       rng=(-inf,inf):  H(x)=[1 + exp(-2kx)            ]^-1
       rng=(-1,1):      H(x)=[1 + exp(4kx/(x^2-1)      ]^-1
       rng=(0,1):       H(x)=[1 + exp(k(2x-1)/(x(x-1)) ]^-1
    INPUTS:
        x  : scalar or vector of real x values \in ]-infty; infty[
        k  : float >=1, the higher k the "steeper" the heaviside function
        rng: tuple of min and max value such that f(<=min)=0  and f(>=max)=1.
             Reversing the range makes the Heaviside function from 1 to 0 instead of 0 to 1
        method: smooth approximation used (e.g. exp or tan)
    NOTE: an epsilon is introduced in the denominator to avoid overflow of the exponentail
    """
    if k < 1:
        raise Exception("k needs to be >=1")
    eps = 1e-2
    mn, mx = rng
    x = np.asarray(x)
    H = np.zeros(x.shape)
    if mn < mx:
        H[x <= mn] = 0
        H[x >= mx] = 1
        b = np.logical_and(x > mn, x < mx)
    else:
        H[x <= mx] = 1
        H[x >= mn] = 0
        b = np.logical_and(x < mn, x > mx)
    x = x[b]
    if method == "exp":
        if np.abs(mn) == np.inf and np.abs(mx) == np.inf:
            # Infinite support
            x[k * x > 100] = 100.0 / k
            x[k * x < -100] = -100.0 / k
            if mn < mx:
                H[b] = 1 / (1 + np.exp(-k * x))
            else:
                H[b] = 1 / (1 + np.exp(k * x))
        elif np.abs(mn) != np.inf and np.abs(mx) != np.inf:
            n = 4.0
            # Compact support
            s = 2.0 / (mx - mn) * (x - (mn + mx) / 2.0)  # transform compact support into ]-1,1[
            x = -n * s / (s ** 2 - 1.0)  # then transform   ]-1,1[  into ]-inf,inf[
            x[k * x > 100] = 100.0 / k
            x[k * x < -100] = -100.0 / k
            H[b] = 1.0 / (1 + np.exp(-k * x))
        else:
            raise NotImplementedError("Heaviside with only one bound infinite")
    else:
        # TODO tan approx
        raise NotImplementedError()
    return H


if __name__ == "__main__":
    pass<|MERGE_RESOLUTION|>--- conflicted
+++ resolved
@@ -794,21 +794,12 @@
         if len(self.cl) > 10:
             # Looking at slope around alpha 0 to see if we are too far off
             slope_FD, off_FD = _find_slope(self.alpha, self.cl, xi=alpha0, window=window, method="finitediff_1c")
-<<<<<<< HEAD
-            # if abs(slope - slope_FD) / slope_FD * 100 > 50:
-            #     print(
-            #         "Warning: More than 50% error between estimated slope ({:.4f}) and the slope around alpha0 ({:.4f}). The window for the slope search ([{} {}]) is likely wrong.".format(
-            #             slope, slope_FD, window[0], window[-1]
-            #         )
-            #     )
-=======
             if abs(slope - slope_FD) / slope_FD * 100 > 50:
                 logger.debug(
                     "Warning Polar.py: More than 50% error between estimated slope ({:.4f}) and the slope around alpha0 ({:.4f}). The window for the slope search in the lift coefficient ([{} {}]) is likely wrong.".format(
                         slope, slope_FD, window[0], window[-1]
                     )
                 )
->>>>>>> 717144d2
         #         print('slope ',slope,' Alpha range: {:.3f} {:.3f} - nLin {}  nMin {}  nMax {}'.format(alpha[iStart],alpha[iEnd],len(alpha[iStart:iEnd+1]),nMin,len(alpha)))
 
         return myret(slope, off)
