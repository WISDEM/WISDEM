--- conflicted
+++ resolved
@@ -913,12 +913,6 @@
         loads_analysis.channels_extreme_table += ['RotSpeed', 'BldPitch1', 'BldPitch2', 'Azimuth']
         loads_analysis.channels_extreme_table += ["RootMxc1", "RootMyc1", "RootMzc1", "RootMxc2", "RootMyc2", "RootMzc2"]
         loads_analysis.channels_extreme_table += ["RotThrust", "LSShftFys", "LSShftFzs", "RotTorq", "LSSTipMys", "LSSTipMzs"]
-<<<<<<< HEAD
-
-        # DEL info 
-        loads_analysis.DEL_info  = [('RootMyb1', 10), ('RootMyb2', 10), ('RootMyb3', 10)]
-        loads_analysis.DEL_info += [('TwrBsMxt', 3), ('TwrBsMyt', 3), ('TwrBsMzt', 3)]
-=======
         if self.n_blades > 2:
             loads_analysis.channels_extreme_table += ["B3N1Fx", "B3N2Fx", "B3N3Fx", "B3N4Fx", "B3N5Fx", "B3N6Fx", "B3N7Fx", "B3N8Fx", "B3N9Fx", "B3N1Fy",
                                                       "B3N2Fy", "B3N3Fy", "B3N4Fy", "B3N5Fy", "B3N6Fy", "B3N7Fy", "B3N8Fy", "B3N9Fy",
@@ -930,9 +924,9 @@
                 loads_analysis.DEL_info = [('RootMyb1', 10), ('RootMyb2', 10)]
             else:
                 loads_analysis.DEL_info = [('RootMyb1', 10), ('RootMyb2', 10), ('RootMyb3', 10)]
+            loads_analysis.DEL_info += [('TwrBsMxt', 3), ('TwrBsMyt', 3), ('TwrBsMzt', 3)]
         else:
             print('WARNING: the measurement window of the OpenFAST simulations is shorter than 60 seconds. No DEL can be estimated reliably.')
->>>>>>> 77483813
 
         # get summary stats
         sum_stats, extreme_table = loads_analysis.summary_stats(FAST_Output)
@@ -1106,10 +1100,6 @@
                 outputs['DEL_TwrBsMyt'] = np.sum(ws_prob*sum_stats['DEL_TwrBsMyt']['DEL'])
         
         
-<<<<<<< HEAD
-        # Additional Outputs
-        outputs['My_std'] = np.max([np.max(sum_stats['RootMyb1']['std']), np.max(sum_stats['RootMyb2']['std']), np.max(sum_stats['RootMyb3']['std'])])
-=======
         # Output
         if self.options['modeling_options']['openfast']['fst_settings'][('Fst','TMax')] - loads_analysis.t0 > 60.:
             if self.n_blades == 2:
@@ -1118,7 +1108,6 @@
             else:
                 outputs['DEL_RootMyb']  = np.max([np.max(sum_stats['RootMyb1']['DEL']), np.max(sum_stats['RootMyb2']['DEL']), np.max(sum_stats['RootMyb3']['DEL'])])
                 outputs['My_std']       = np.max([np.max(sum_stats['RootMyb1']['std']), np.max(sum_stats['RootMyb2']['std']), np.max(sum_stats['RootMyb3']['std'])])
->>>>>>> 77483813
 
     def write_FAST(self, fst_vt, discrete_outputs):
         writer                   = InputWriter_OpenFAST(FAST_ver=self.FAST_ver)
