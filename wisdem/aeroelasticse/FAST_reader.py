import os, re, sys, copy
import yaml
import numpy as np
from functools import reduce
import operator

from wisdem.aeroelasticse.FAST_vars import FstModel

from ROSCO_toolbox import turbine as ROSCO_turbine
from ROSCO_toolbox import utilities as ROSCO_utilities

def fix_path(name):
    """ split a path, then reconstruct it using os.path.join """
    name = re.split("\\\|/", name)
    new = name[0]
    for i in range(1,len(name)):
        new = os.path.join(new, name[i])
    return new

def bool_read(text):
    # convert true/false strings to boolean
    if 'default' in text.lower():
        return str(text)
    else:
        if text.lower() == 'true':
            return True
        else:
            return False

def float_read(text):
    # return float with error handing for "default" values
    if 'default' in text.lower():
        return str(text)
    else:
        try:
            return float(text)
        except:
            return str(text)


def int_read(text):
    # return int with error handing for "default" values
    if 'default' in text.lower():
        return str(text)
    else:
        try:
            return int(text)
        except:
            return str(text)


class InputReader_Common(object):
    """ Methods for reading input files that are (relatively) unchanged across FAST versions."""

    def __init__(self, **kwargs):

        self.FAST_ver = 'OPENFAST'
        self.dev_branch = False      # branch: pullrequest/ganesh : 5b78391
        self.FAST_InputFile = None   # FAST input file (ext=.fst)
        self.FAST_directory = None   # Path to fst directory files
        self.fst_vt = FstModel

        # Optional population class attributes from key word arguments
        for (k, w) in kwargs.items():
            try:
                setattr(self, k, w)
            except:
                pass

        super(InputReader_Common, self).__init__()

    def read_yaml(self):
        f = open(self.FAST_yamlfile, 'r')
        self.fst_vt = yaml.load(f)

    def set_outlist(self, vartree_head, channel_list):
        """ Loop through a list of output channel names, recursively set them to True in the nested outlist dict """

        # given a list of nested dictionary keys, return the dict at that point
        def get_dict(vartree, branch):
            return reduce(operator.getitem, branch, vartree_head)
        # given a list of nested dictionary keys, set the value of the dict at that point
        def set_dict(vartree, branch, val):
            get_dict(vartree, branch[:-1])[branch[-1]] = val
        # recursively loop through outlist dictionaries to set output channels
        def loop_dict(vartree, search_var, branch):
            for var in vartree.keys():
                branch_i = copy.copy(branch)
                branch_i.append(var)
                if type(vartree[var]) is dict:
                    loop_dict(vartree[var], search_var, branch_i)
                else:
                    if var == search_var:
                        set_dict(vartree_head, branch_i, True)

        # loop through outchannels on this line, loop through outlist dicts to set to True
        for var in channel_list:
            var = var.replace(' ', '')
            loop_dict(vartree_head, var, [])

    def read_ElastoDynBlade(self):
        # ElastoDyn v1.00 Blade Input File
        # Currently no differences between FASTv8.16 and OpenFAST.
        if self.FAST_ver.lower() == 'fast7':
            blade_file = os.path.join(self.FAST_directory, self.fst_vt['Fst7']['BldFile1'])
        else:
            blade_file = os.path.join(self.FAST_directory, self.fst_vt['ElastoDyn']['BldFile1'])

        f = open(blade_file)
        # print blade_file
        f.readline()
        f.readline()
        f.readline()
        if self.FAST_ver.lower() == 'fast7':
            f.readline()
        
        # Blade Parameters
        self.fst_vt['ElastoDynBlade']['NBlInpSt'] = int(f.readline().split()[0])
        if self.FAST_ver.lower() == 'fast7':
            self.fst_vt['ElastoDynBlade']['CalcBMode'] = bool_read(f.readline().split()[0])
        self.fst_vt['ElastoDynBlade']['BldFlDmp1'] = float_read(f.readline().split()[0])
        self.fst_vt['ElastoDynBlade']['BldFlDmp2'] = float_read(f.readline().split()[0])
        self.fst_vt['ElastoDynBlade']['BldEdDmp1'] = float_read(f.readline().split()[0])
        
        # Blade Adjustment Factors
        f.readline()
        self.fst_vt['ElastoDynBlade']['FlStTunr1'] = float_read(f.readline().split()[0])
        self.fst_vt['ElastoDynBlade']['FlStTunr2'] = float_read(f.readline().split()[0])
        self.fst_vt['ElastoDynBlade']['AdjBlMs'] = float_read(f.readline().split()[0])
        self.fst_vt['ElastoDynBlade']['AdjFlSt'] = float_read(f.readline().split()[0])
        self.fst_vt['ElastoDynBlade']['AdjEdSt'] = float_read(f.readline().split()[0])
        
        # Distrilbuted Blade Properties
        f.readline()
        f.readline()
        f.readline()
        self.fst_vt['ElastoDynBlade']['BlFract'] = [None] * self.fst_vt['ElastoDynBlade']['NBlInpSt']
        self.fst_vt['ElastoDynBlade']['PitchAxis'] = [None] * self.fst_vt['ElastoDynBlade']['NBlInpSt']
        self.fst_vt['ElastoDynBlade']['StrcTwst'] = [None] * self.fst_vt['ElastoDynBlade']['NBlInpSt']
        self.fst_vt['ElastoDynBlade']['BMassDen'] = [None] * self.fst_vt['ElastoDynBlade']['NBlInpSt']
        self.fst_vt['ElastoDynBlade']['FlpStff'] = [None] * self.fst_vt['ElastoDynBlade']['NBlInpSt']
        self.fst_vt['ElastoDynBlade']['EdgStff'] = [None] * self.fst_vt['ElastoDynBlade']['NBlInpSt']
        if self.FAST_ver.lower() == 'fast7':
            self.fst_vt['ElastoDynBlade']['GJStff'] = [None] * self.fst_vt['ElastoDynBlade']['NBlInpSt']
            self.fst_vt['ElastoDynBlade']['EAStff'] = [None] * self.fst_vt['ElastoDynBlade']['NBlInpSt']
            self.fst_vt['ElastoDynBlade']['Alpha'] = [None] * self.fst_vt['ElastoDynBlade']['NBlInpSt']
            self.fst_vt['ElastoDynBlade']['FlpIner'] = [None] * self.fst_vt['ElastoDynBlade']['NBlInpSt']
            self.fst_vt['ElastoDynBlade']['EdgIner'] = [None] * self.fst_vt['ElastoDynBlade']['NBlInpSt']
            self.fst_vt['ElastoDynBlade']['PrecrvRef'] = [None] * self.fst_vt['ElastoDynBlade']['NBlInpSt']
            self.fst_vt['ElastoDynBlade']['PreswpRef'] = [None] * self.fst_vt['ElastoDynBlade']['NBlInpSt']
            self.fst_vt['ElastoDynBlade']['FlpcgOf'] = [None] * self.fst_vt['ElastoDynBlade']['NBlInpSt']
            self.fst_vt['ElastoDynBlade']['Edgcgof'] = [None] * self.fst_vt['ElastoDynBlade']['NBlInpSt']
            self.fst_vt['ElastoDynBlade']['FlpEAOf'] = [None] * self.fst_vt['ElastoDynBlade']['NBlInpSt']
            self.fst_vt['ElastoDynBlade']['EdgEAOf'] = [None] * self.fst_vt['ElastoDynBlade']['NBlInpSt']
        for i in range(self.fst_vt['ElastoDynBlade']['NBlInpSt']):
            data = f.readline().split()          
            self.fst_vt['ElastoDynBlade']['BlFract'][i]  = float_read(data[0])
            self.fst_vt['ElastoDynBlade']['PitchAxis'][i]  = float_read(data[1])
            self.fst_vt['ElastoDynBlade']['StrcTwst'][i]  = float_read(data[2])
            self.fst_vt['ElastoDynBlade']['BMassDen'][i]  = float_read(data[3])
            self.fst_vt['ElastoDynBlade']['FlpStff'][i]  = float_read(data[4])
            self.fst_vt['ElastoDynBlade']['EdgStff'][i]  = float_read(data[5])
            if self.FAST_ver.lower() == 'fast7':
                self.fst_vt['ElastoDynBlade']['GJStff'][i]  = float_read(data[6])
                self.fst_vt['ElastoDynBlade']['EAStff'][i]  = float_read(data[7])
                self.fst_vt['ElastoDynBlade']['Alpha'][i]  = float_read(data[8])
                self.fst_vt['ElastoDynBlade']['FlpIner'][i]  = float_read(data[9])
                self.fst_vt['ElastoDynBlade']['EdgIner'][i]  = float_read(data[10])
                self.fst_vt['ElastoDynBlade']['PrecrvRef'][i]  = float_read(data[11])
                self.fst_vt['ElastoDynBlade']['PreswpRef'][i]  = float_read(data[12])
                self.fst_vt['ElastoDynBlade']['FlpcgOf'][i]  = float_read(data[13])
                self.fst_vt['ElastoDynBlade']['Edgcgof'][i]  = float_read(data[14])
                self.fst_vt['ElastoDynBlade']['FlpEAOf'][i]  = float_read(data[15])
                self.fst_vt['ElastoDynBlade']['EdgEAOf'][i]  = float_read(data[16])

        f.readline()
        self.fst_vt['ElastoDynBlade']['BldFl1Sh'] = [None] * 5
        self.fst_vt['ElastoDynBlade']['BldFl2Sh'] = [None] * 5        
        self.fst_vt['ElastoDynBlade']['BldEdgSh'] = [None] * 5
        for i in range(5):
            self.fst_vt['ElastoDynBlade']['BldFl1Sh'][i]  = float_read(f.readline().split()[0])
        for i in range(5):
            self.fst_vt['ElastoDynBlade']['BldFl2Sh'][i]  = float_read(f.readline().split()[0])            
        for i in range(5):
            self.fst_vt['ElastoDynBlade']['BldEdgSh'][i]  = float_read(f.readline().split()[0])        

        f.close()

    def read_ElastoDynTower(self):
        # ElastoDyn v1.00 Tower Input Files
        # Currently no differences between FASTv8.16 and OpenFAST.

        if self.FAST_ver.lower() == 'fast7':
            tower_file = os.path.join(self.FAST_directory, self.fst_vt['Fst7']['TwrFile'])
        else:
            tower_file = os.path.join(self.FAST_directory, self.fst_vt['ElastoDyn']['TwrFile'])  
        
        f = open(tower_file)

        f.readline()
        f.readline()
        if self.FAST_ver.lower() == 'fast7':
            f.readline()

        # General Tower Paramters
        f.readline()
        self.fst_vt['ElastoDynTower']['NTwInpSt'] = int(f.readline().split()[0])
        if self.FAST_ver.lower() == 'fast7':
            self.fst_vt['ElastoDynTower']['CalcTMode'] = bool_read(f.readline().split()[0])
        self.fst_vt['ElastoDynTower']['TwrFADmp1'] = float_read(f.readline().split()[0])
        self.fst_vt['ElastoDynTower']['TwrFADmp2'] = float_read(f.readline().split()[0])
        self.fst_vt['ElastoDynTower']['TwrSSDmp1'] = float_read(f.readline().split()[0])
        self.fst_vt['ElastoDynTower']['TwrSSDmp2'] = float_read(f.readline().split()[0])
    
        # Tower Adjustment Factors
        f.readline()
        self.fst_vt['ElastoDynTower']['FAStTunr1'] = float_read(f.readline().split()[0])
        self.fst_vt['ElastoDynTower']['FAStTunr2'] = float_read(f.readline().split()[0])
        self.fst_vt['ElastoDynTower']['SSStTunr1'] = float_read(f.readline().split()[0])
        self.fst_vt['ElastoDynTower']['SSStTunr2'] = float_read(f.readline().split()[0])
        self.fst_vt['ElastoDynTower']['AdjTwMa'] = float_read(f.readline().split()[0])
        self.fst_vt['ElastoDynTower']['AdjFASt'] = float_read(f.readline().split()[0])
        self.fst_vt['ElastoDynTower']['AdjSSSt'] = float_read(f.readline().split()[0])
     
        # Distributed Tower Properties   
        f.readline()
        f.readline()
        f.readline()
        self.fst_vt['ElastoDynTower']['HtFract'] = [None] * self.fst_vt['ElastoDynTower']['NTwInpSt']
        self.fst_vt['ElastoDynTower']['TMassDen'] = [None] * self.fst_vt['ElastoDynTower']['NTwInpSt']
        self.fst_vt['ElastoDynTower']['TwFAStif'] = [None] * self.fst_vt['ElastoDynTower']['NTwInpSt']
        self.fst_vt['ElastoDynTower']['TwSSStif'] = [None] * self.fst_vt['ElastoDynTower']['NTwInpSt']
        if self.FAST_ver.lower() == 'fast7':
            self.fst_vt['ElastoDynTower']['TwGJStif'] = [None] * self.fst_vt['ElastoDynTower']['NTwInpSt']
            self.fst_vt['ElastoDynTower']['TwEAStif'] = [None] * self.fst_vt['ElastoDynTower']['NTwInpSt']
            self.fst_vt['ElastoDynTower']['TwFAIner'] = [None] * self.fst_vt['ElastoDynTower']['NTwInpSt']
            self.fst_vt['ElastoDynTower']['TwSSIner'] = [None] * self.fst_vt['ElastoDynTower']['NTwInpSt']
            self.fst_vt['ElastoDynTower']['TwFAcgOf'] = [None] * self.fst_vt['ElastoDynTower']['NTwInpSt']
            self.fst_vt['ElastoDynTower']['TwSScgOf'] = [None] * self.fst_vt['ElastoDynTower']['NTwInpSt']

        for i in range(self.fst_vt['ElastoDynTower']['NTwInpSt']):
            data = f.readline().split()
            self.fst_vt['ElastoDynTower']['HtFract'][i]  = float_read(data[0])
            self.fst_vt['ElastoDynTower']['TMassDen'][i]  = float_read(data[1])
            self.fst_vt['ElastoDynTower']['TwFAStif'][i]  = float_read(data[2])
            self.fst_vt['ElastoDynTower']['TwSSStif'][i]  = float_read(data[3])
            if self.FAST_ver.lower() == 'fast7':
                self.fst_vt['ElastoDynTower']['TwGJStif'][i]  = float_read(data[4])
                self.fst_vt['ElastoDynTower']['TwEAStif'][i]  = float_read(data[5])
                self.fst_vt['ElastoDynTower']['TwFAIner'][i]  = float_read(data[6])
                self.fst_vt['ElastoDynTower']['TwSSIner'][i]  = float_read(data[7])
                self.fst_vt['ElastoDynTower']['TwFAcgOf'][i]  = float_read(data[8])
                self.fst_vt['ElastoDynTower']['TwSScgOf'][i]  = float_read(data[9])           
        
        # Tower Mode Shapes
        f.readline()
        self.fst_vt['ElastoDynTower']['TwFAM1Sh'] = [None] * 5
        self.fst_vt['ElastoDynTower']['TwFAM2Sh'] = [None] * 5
        for i in range(5):
            self.fst_vt['ElastoDynTower']['TwFAM1Sh'][i]  = float_read(f.readline().split()[0])
        for i in range(5):
            self.fst_vt['ElastoDynTower']['TwFAM2Sh'][i]  = float_read(f.readline().split()[0])        
        f.readline()
        self.fst_vt['ElastoDynTower']['TwSSM1Sh'] = [None] * 5
        self.fst_vt['ElastoDynTower']['TwSSM2Sh'] = [None] * 5          
        for i in range(5):
            self.fst_vt['ElastoDynTower']['TwSSM1Sh'][i]  = float_read(f.readline().split()[0])
        for i in range(5):
            self.fst_vt['ElastoDynTower']['TwSSM2Sh'][i]  = float_read(f.readline().split()[0]) 

        f.close()

    def read_AeroDyn14Polar(self, aerodynFile):
        # AeroDyn v14 Airfoil Polar Input File

        # open aerodyn file
        f = open(aerodynFile, 'r')
                
        airfoil = copy.copy(self.fst_vt['AeroDynPolar'])

        # skip through header
        airfoil['description'] = f.readline().rstrip()  # remove newline
        f.readline()
        airfoil['number_tables'] = int(f.readline().split()[0])

        IDParam = [float_read(val) for val in f.readline().split()[0:airfoil['number_tables']]]
        StallAngle = [float_read(val) for val in f.readline().split()[0:airfoil['number_tables']]]
        f.readline()
        f.readline()
        f.readline()
        ZeroCn = [float_read(val) for val in f.readline().split()[0:airfoil['number_tables']]]
        CnSlope = [float_read(val) for val in f.readline().split()[0:airfoil['number_tables']]]
        CnPosStall = [float_read(val) for val in f.readline().split()[0:airfoil['number_tables']]]
        CnNegStall = [float_read(val) for val in f.readline().split()[0:airfoil['number_tables']]]
        alphaCdMin = [float_read(val) for val in f.readline().split()[0:airfoil['number_tables']]]
        CdMin = [float_read(val) for val in f.readline().split()[0:airfoil['number_tables']]]

        data = []
        airfoil['af_tables'] = []
        while True:
            line = f.readline()
            if 'EOT' in line:
                break
            line = [float_read(s) for s in line.split()]
            if len(line) < 1:
                break
            data.append(line)

        # loop through tables
        for i in range(airfoil['number_tables']):
            polar = {}
            polar['IDParam'] = IDParam[i]
            polar['StallAngle'] = StallAngle[i]
            polar['ZeroCn'] = ZeroCn[i]
            polar['CnSlope'] = CnSlope[i]
            polar['CnPosStall'] = CnPosStall[i]
            polar['CnNegStall'] = CnNegStall[i]
            polar['alphaCdMin'] = alphaCdMin[i]
            polar['CdMin'] = CdMin[i]

            alpha = []
            cl = []
            cd = []
            cm = []
            # read polar information line by line
            for datai in data:
                if len(datai) == airfoil['number_tables']*3+1:
                    alpha.append(datai[0])
                    cl.append(datai[1 + 3*i])
                    cd.append(datai[2 + 3*i])
                    cm.append(datai[3 + 3*i])
                elif len(datai) == airfoil['number_tables']*2+1:
                    alpha.append(datai[0])
                    cl.append(datai[1 + 2*i])
                    cd.append(datai[2 + 2*i])

            polar['alpha'] = alpha
            polar['cl'] = cl
            polar['cd'] = cd
            polar['cm'] = cm
            airfoil['af_tables'].append(polar)

        f.close()

        return airfoil

    # def WndWindReader(self, wndfile):
    #     # .Wnd Wind Input File for Inflow
    #     wind_file = os.path.join(self.FAST_directory, wndfile)
    #     f = open(wind_file)

    #     data = []
    #     while 1:
    #         line = f.readline()
    #         if not line:
    #             break
    #         if line.strip().split()[0] != '!' and line[0] != '!':
    #             data.append(line.split())

    #     self.fst_vt['wnd_wind']['TimeSteps'] = len(data)
    #     self.fst_vt['wnd_wind']['Time'] = [None] * len(data)
    #     self.fst_vt['wnd_wind']['HorSpd'] = [None] * len(data)
    #     self.fst_vt['wnd_wind']['WindDir'] = [None] * len(data)
    #     self.fst_vt['wnd_wind']['VerSpd'] = [None] * len(data)
    #     self.fst_vt['wnd_wind']['HorShr'] = [None] * len(data)
    #     self.fst_vt['wnd_wind']['VerShr'] = [None] * len(data)
    #     self.fst_vt['wnd_wind']['LnVShr'] = [None] * len(data)
    #     self.fst_vt['wnd_wind']['GstSpd'] = [None] * len(data)        
    #     for i in range(len(data)):
    #         self.fst_vt['wnd_wind']['Time'][i]  = float_read(data[i][0])
    #         self.fst_vt['wnd_wind']['HorSpd'][i]  = float_read(data[i][1])
    #         self.fst_vt['wnd_wind']['WindDir'][i]  = float_read(data[i][2])
    #         self.fst_vt['wnd_wind']['VerSpd'][i]  = float_read(data[i][3])
    #         self.fst_vt['wnd_wind']['HorShr'][i]  = float_read(data[i][4])
    #         self.fst_vt['wnd_wind']['VerShr'][i]  = float_read(data[i][5])
    #         self.fst_vt['wnd_wind']['LnVShr'][i]  = float_read(data[i][6])
    #         self.fst_vt['wnd_wind']['GstSpd'][i]  = float_read(data[i][7])

    #     f.close()


class InputReader_OpenFAST(InputReader_Common):
    """ OpenFAST / FAST 8.16 input file reader """
    
    def execute(self):
          
        self.read_MainInput()
        self.read_ElastoDyn()
        self.read_ElastoDynBlade()
        self.read_ElastoDynTower()
        self.read_InflowWind()
        
        # if file_wind.split('.')[1] == 'wnd':
        #     self.WndWindReader(file_wind)
        # else:
        #     print 'Wind reader for file type .%s not implemented yet.' % file_wind.split('.')[1]
        # AeroDyn version selection
        if self.fst_vt['Fst']['CompAero'] == 1:
            self.read_AeroDyn14()
        elif self.fst_vt['Fst']['CompAero'] == 2:
            self.read_AeroDyn15()

        self.read_ServoDyn()
        self.read_DISCON_in()

        if self.fst_vt['Fst']['CompHydro'] == 1: # SubDyn not yet implimented
            self.read_HydroDyn()
        if self.fst_vt['Fst']['CompSub'] == 1: # SubDyn not yet implimented
            self.read_SubDyn()

        if self.fst_vt['Fst']['CompMooring'] == 1: # MAP++ implimented
            self.read_MAP()
        if self.fst_vt['Fst']['CompMooring'] == 3: # MoorDyn implimented
            self.read_MoorDyn()

        if self.fst_vt['Fst']['CompElast'] == 2: # BeamDyn read assumes all 3 blades are the same
            self.read_BeamDyn()

    def read_MainInput(self):
        # Main FAST v8.16-v8.17 Input File
        # Currently no differences between FASTv8.16 and OpenFAST.
        fst_file = os.path.join(self.FAST_directory, self.FAST_InputFile)
        f = open(fst_file)

        # Header of .fst file
        f.readline()
        self.fst_vt['description'] = f.readline().rstrip()

        # Simulation Control (fst_sim_ctrl)
        f.readline()
        self.fst_vt['Fst']['Echo'] = bool_read(f.readline().split()[0])
        self.fst_vt['Fst']['AbortLevel'] = f.readline().split()[0][1:-1]
        self.fst_vt['Fst']['TMax'] = float_read(f.readline().split()[0])
        self.fst_vt['Fst']['DT']  = float_read(f.readline().split()[0])
        self.fst_vt['Fst']['InterpOrder']  = int(f.readline().split()[0])
        self.fst_vt['Fst']['NumCrctn']  = int(f.readline().split()[0])
        self.fst_vt['Fst']['DT_UJac']  = float_read(f.readline().split()[0])
        self.fst_vt['Fst']['UJacSclFact']  = float_read(f.readline().split()[0])

        # Feature Switches and Flags (ftr_swtchs_flgs)
        f.readline()
        self.fst_vt['Fst']['CompElast'] = int(f.readline().split()[0])
        self.fst_vt['Fst']['CompInflow'] = int(f.readline().split()[0])
        self.fst_vt['Fst']['CompAero'] = int(f.readline().split()[0])
        self.fst_vt['Fst']['CompServo'] = int(f.readline().split()[0])
        self.fst_vt['Fst']['CompHydro'] = int(f.readline().split()[0])
        self.fst_vt['Fst']['CompSub'] = int(f.readline().split()[0])
        self.fst_vt['Fst']['CompMooring'] = int(f.readline().split()[0])
        self.fst_vt['Fst']['CompIce'] = int(f.readline().split()[0])

        # Input Files (input_files)
        f.readline()
        self.fst_vt['Fst']['EDFile'] = f.readline().split()[0][1:-1]
        self.fst_vt['Fst']['BDBldFile(1)'] = f.readline().split()[0][1:-1]
        self.fst_vt['Fst']['BDBldFile(2)'] = f.readline().split()[0][1:-1]
        self.fst_vt['Fst']['BDBldFile(3)'] = f.readline().split()[0][1:-1]
        self.fst_vt['Fst']['InflowFile'] = f.readline().split()[0][1:-1]
        self.fst_vt['Fst']['AeroFile'] = f.readline().split()[0][1:-1]
        self.fst_vt['Fst']['ServoFile'] = f.readline().split()[0][1:-1]
        self.fst_vt['Fst']['HydroFile'] = f.readline().split()[0][1:-1]
        self.fst_vt['Fst']['SubFile'] = f.readline().split()[0][1:-1]
        self.fst_vt['Fst']['MooringFile'] = f.readline().split()[0][1:-1]
        self.fst_vt['Fst']['IceFile'] = f.readline().split()[0][1:-1]

        # FAST Output Parameters (fst_output_params)
        f.readline()
        self.fst_vt['Fst']['SumPrint'] = bool_read(f.readline().split()[0])
        self.fst_vt['Fst']['SttsTime'] = float_read(f.readline().split()[0])
        self.fst_vt['Fst']['ChkptTime'] = float_read(f.readline().split()[0])
        self.fst_vt['Fst']['DT_Out'] = float_read(f.readline().split()[0])
        self.fst_vt['Fst']['TStart'] = float_read(f.readline().split()[0])
        self.fst_vt['Fst']['OutFileFmt'] = int(f.readline().split()[0])
        self.fst_vt['Fst']['TabDelim'] = bool_read(f.readline().split()[0])
        self.fst_vt['Fst']['OutFmt'] = f.readline().split()[0][1:-1]

        # Fst
        f.readline()
        self.fst_vt['Fst']['linearize'] = f.readline().split()[0]
        self.fst_vt['Fst']['NLinTimes'] = f.readline().split()[0]
        self.fst_vt['Fst']['LinTimes'] = re.findall(r'[^,\s]+', f.readline())[0:2]
        self.fst_vt['Fst']['LinInputs'] = f.readline().split()[0]
        self.fst_vt['Fst']['LinOutputs'] = f.readline().split()[0]
        self.fst_vt['Fst']['LinOutJac'] = f.readline().split()[0]
        self.fst_vt['Fst']['LinOutMod'] = f.readline().split()[0]

        # Visualization ()
        f.readline()
        self.fst_vt['Fst']['WrVTK'] = int(f.readline().split()[0])
        self.fst_vt['Fst']['VTK_type'] = int(f.readline().split()[0])
        self.fst_vt['Fst']['VTK_fields'] = bool_read(f.readline().split()[0])
        self.fst_vt['Fst']['VTK_fps'] = float_read(f.readline().split()[0])
        
        f.close()
        
    def read_ElastoDyn(self):
        # ElastoDyn v1.03 Input File
        # Currently no differences between FASTv8.16 and OpenFAST.

        ed_file = os.path.join(self.FAST_directory, self.fst_vt['Fst']['EDFile'])
        f = open(ed_file)

        f.readline()
        f.readline()

        # Simulation Control (ed_sim_ctrl)
        f.readline()
        self.fst_vt['ElastoDyn']['Echo'] = bool_read(f.readline().split()[0])
        self.fst_vt['ElastoDyn']['Method']  = int(f.readline().split()[0])
        self.fst_vt['ElastoDyn']['DT'] = float_read(f.readline().split()[0])

        # Environmental Condition (envir_cond)
        f.readline()
        self.fst_vt['ElastoDyn']['Gravity'] = float_read(f.readline().split()[0])

        # Degrees of Freedom (dof)
        f.readline()
        self.fst_vt['ElastoDyn']['FlapDOF1'] = bool_read(f.readline().split()[0])
        self.fst_vt['ElastoDyn']['FlapDOF2'] = bool_read(f.readline().split()[0])
        self.fst_vt['ElastoDyn']['EdgeDOF'] = bool_read(f.readline().split()[0])
        self.fst_vt['ElastoDyn']['TeetDOF'] = bool_read(f.readline().split()[0])
        self.fst_vt['ElastoDyn']['DrTrDOF'] = bool_read(f.readline().split()[0])
        self.fst_vt['ElastoDyn']['GenDOF'] = bool_read(f.readline().split()[0])
        self.fst_vt['ElastoDyn']['YawDOF'] = bool_read(f.readline().split()[0])
        self.fst_vt['ElastoDyn']['TwFADOF1'] = bool_read(f.readline().split()[0])
        self.fst_vt['ElastoDyn']['TwFADOF2'] = bool_read(f.readline().split()[0])
        self.fst_vt['ElastoDyn']['TwSSDOF1'] = bool_read(f.readline().split()[0])
        self.fst_vt['ElastoDyn']['TwSSDOF2'] = bool_read(f.readline().split()[0])
        self.fst_vt['ElastoDyn']['PtfmSgDOF'] = bool_read(f.readline().split()[0])
        self.fst_vt['ElastoDyn']['PtfmSwDOF'] = bool_read(f.readline().split()[0])
        self.fst_vt['ElastoDyn']['PtfmHvDOF'] = bool_read(f.readline().split()[0])
        self.fst_vt['ElastoDyn']['PtfmRDOF'] = bool_read(f.readline().split()[0])
        self.fst_vt['ElastoDyn']['PtfmPDOF'] = bool_read(f.readline().split()[0])
        self.fst_vt['ElastoDyn']['PtfmYDOF'] = bool_read(f.readline().split()[0])

        # Initial Conditions (init_conds)
        f.readline()
        self.fst_vt['ElastoDyn']['OoPDefl']    = float_read(f.readline().split()[0])
        self.fst_vt['ElastoDyn']['IPDefl']     = float_read(f.readline().split()[0])
        self.fst_vt['ElastoDyn']['BlPitch1']   = float_read(f.readline().split()[0])
        self.fst_vt['ElastoDyn']['BlPitch2']   = float_read(f.readline().split()[0])
        self.fst_vt['ElastoDyn']['BlPitch3']   = float_read(f.readline().split()[0])
        self.fst_vt['ElastoDyn']['TeetDefl']   = float_read(f.readline().split()[0])
        self.fst_vt['ElastoDyn']['Azimuth']    = float_read(f.readline().split()[0])
        self.fst_vt['ElastoDyn']['RotSpeed']   = float_read(f.readline().split()[0])
        self.fst_vt['ElastoDyn']['NacYaw']     = float_read(f.readline().split()[0])
        self.fst_vt['ElastoDyn']['TTDspFA']    = float_read(f.readline().split()[0])
        self.fst_vt['ElastoDyn']['TTDspSS']    = float_read(f.readline().split()[0])
        self.fst_vt['ElastoDyn']['PtfmSurge']  = float_read(f.readline().split()[0])
        self.fst_vt['ElastoDyn']['PtfmSway']   = float_read(f.readline().split()[0])
        self.fst_vt['ElastoDyn']['PtfmHeave']  = float_read(f.readline().split()[0])
        self.fst_vt['ElastoDyn']['PtfmRoll']   = float_read(f.readline().split()[0])
        self.fst_vt['ElastoDyn']['PtfmPitch']  = float_read(f.readline().split()[0])
        self.fst_vt['ElastoDyn']['PtfmYaw']    = float_read(f.readline().split()[0])


        # Turbine Configuration (turb_config)
        f.readline()
        self.fst_vt['ElastoDyn']['NumBl']      = int(f.readline().split()[0])
        self.fst_vt['ElastoDyn']['TipRad']     = float_read(f.readline().split()[0])
        self.fst_vt['ElastoDyn']['HubRad']     = float_read(f.readline().split()[0])
        self.fst_vt['ElastoDyn']['PreCone(1)']   = float_read(f.readline().split()[0])
        self.fst_vt['ElastoDyn']['PreCone(2)']   = float_read(f.readline().split()[0])
        self.fst_vt['ElastoDyn']['PreCone(3)']   = float_read(f.readline().split()[0])
        self.fst_vt['ElastoDyn']['HubCM']      = float_read(f.readline().split()[0])
        self.fst_vt['ElastoDyn']['UndSling']   = float_read(f.readline().split()[0])
        self.fst_vt['ElastoDyn']['Delta3']     = float_read(f.readline().split()[0])
        self.fst_vt['ElastoDyn']['AzimB1Up']   = float_read(f.readline().split()[0])
        self.fst_vt['ElastoDyn']['OverHang']   = float_read(f.readline().split()[0])
        self.fst_vt['ElastoDyn']['ShftGagL']   = float_read(f.readline().split()[0])
        self.fst_vt['ElastoDyn']['ShftTilt']   = float_read(f.readline().split()[0])
        self.fst_vt['ElastoDyn']['NacCMxn']    = float_read(f.readline().split()[0])
        self.fst_vt['ElastoDyn']['NacCMyn']    = float_read(f.readline().split()[0])
        self.fst_vt['ElastoDyn']['NacCMzn']    = float_read(f.readline().split()[0])
        self.fst_vt['ElastoDyn']['NcIMUxn']    = float_read(f.readline().split()[0])
        self.fst_vt['ElastoDyn']['NcIMUyn']    = float_read(f.readline().split()[0])
        self.fst_vt['ElastoDyn']['NcIMUzn']    = float_read(f.readline().split()[0])
        self.fst_vt['ElastoDyn']['Twr2Shft']   = float_read(f.readline().split()[0])
        self.fst_vt['ElastoDyn']['TowerHt']    = float_read(f.readline().split()[0])
        self.fst_vt['ElastoDyn']['TowerBsHt']  = float_read(f.readline().split()[0])
        self.fst_vt['ElastoDyn']['PtfmCMxt']   = float_read(f.readline().split()[0])
        self.fst_vt['ElastoDyn']['PtfmCMyt']   = float_read(f.readline().split()[0])
        self.fst_vt['ElastoDyn']['PtfmCMzt']   = float_read(f.readline().split()[0])
        self.fst_vt['ElastoDyn']['PtfmRefzt']  = float_read(f.readline().split()[0])

        # Mass and Inertia (mass_inertia)
        f.readline()
        self.fst_vt['ElastoDyn']['TipMass(1)']   = float_read(f.readline().split()[0])
        self.fst_vt['ElastoDyn']['TipMass(2)']   = float_read(f.readline().split()[0])
        self.fst_vt['ElastoDyn']['TipMass(3)']   = float_read(f.readline().split()[0])
        self.fst_vt['ElastoDyn']['HubMass']    = float_read(f.readline().split()[0])
        self.fst_vt['ElastoDyn']['HubIner']    = float_read(f.readline().split()[0])
        self.fst_vt['ElastoDyn']['GenIner']    = float_read(f.readline().split()[0])
        self.fst_vt['ElastoDyn']['NacMass']    = float_read(f.readline().split()[0])
        self.fst_vt['ElastoDyn']['NacYIner']   = float_read(f.readline().split()[0])
        self.fst_vt['ElastoDyn']['YawBrMass']  = float_read(f.readline().split()[0])
        self.fst_vt['ElastoDyn']['PtfmMass']   = float_read(f.readline().split()[0])
        self.fst_vt['ElastoDyn']['PtfmRIner']  = float_read(f.readline().split()[0])
        self.fst_vt['ElastoDyn']['PtfmPIner']  = float_read(f.readline().split()[0])
        self.fst_vt['ElastoDyn']['PtfmYIner']  = float_read(f.readline().split()[0])

        # ElastoDyn Blade (blade_struc)
        f.readline()
        self.fst_vt['ElastoDyn']['BldNodes'] = int(f.readline().split()[0])
        self.fst_vt['ElastoDyn']['BldFile1'] = f.readline().split()[0][1:-1]
        self.fst_vt['ElastoDyn']['BldFile2'] = f.readline().split()[0][1:-1]
        self.fst_vt['ElastoDyn']['BldFile3'] = f.readline().split()[0][1:-1]

        # Rotor-Teeter (rotor_teeter)
        f.readline()
        self.fst_vt['ElastoDyn']['TeetMod']  = int(f.readline().split()[0])
        self.fst_vt['ElastoDyn']['TeetDmpP'] = float_read(f.readline().split()[0])
        self.fst_vt['ElastoDyn']['TeetDmp']  = float_read(f.readline().split()[0])
        self.fst_vt['ElastoDyn']['TeetCDmp'] = float_read(f.readline().split()[0])
        self.fst_vt['ElastoDyn']['TeetSStP'] = float_read(f.readline().split()[0])
        self.fst_vt['ElastoDyn']['TeetHStP'] = float_read(f.readline().split()[0])
        self.fst_vt['ElastoDyn']['TeetSSSp'] = float_read(f.readline().split()[0])
        self.fst_vt['ElastoDyn']['TeetHSSp'] = float_read(f.readline().split()[0])

        # Drivetrain (drivetrain)
        f.readline()
        self.fst_vt['ElastoDyn']['GBoxEff']  = float_read(f.readline().split()[0])
        self.fst_vt['ElastoDyn']['GBRatio']  = float_read(f.readline().split()[0])
        self.fst_vt['ElastoDyn']['DTTorSpr'] = float_read(f.readline().split()[0])
        self.fst_vt['ElastoDyn']['DTTorDmp'] = float_read(f.readline().split()[0])

        # Furling (furling)
        f.readline()
        self.fst_vt['ElastoDyn']['Furling'] = bool_read(f.readline().split()[0])
        self.fst_vt['ElastoDyn']['FurlFile'] = f.readline().split()[0][1:-1]

        # Tower (tower)
        f.readline()
        self.fst_vt['ElastoDyn']['TwrNodes'] = int(f.readline().split()[0])
        self.fst_vt['ElastoDyn']['TwrFile'] = f.readline().split()[0][1:-1]

        # ED Output Parameters (ed_out_params)
        f.readline()
        self.fst_vt['ElastoDyn']['SumPrint'] = bool_read(f.readline().split()[0])
        self.fst_vt['ElastoDyn']['OutFile']  = int(f.readline().split()[0])
        self.fst_vt['ElastoDyn']['TabDelim'] = bool_read(f.readline().split()[0])
        self.fst_vt['ElastoDyn']['OutFmt']   = f.readline().split()[0][1:-1]
        self.fst_vt['ElastoDyn']['TStart']   = float_read(f.readline().split()[0])
        self.fst_vt['ElastoDyn']['DecFact']  = int(f.readline().split()[0])
        self.fst_vt['ElastoDyn']['NTwGages'] = int(f.readline().split()[0])
        twrg = f.readline().split(',')
        if self.fst_vt['ElastoDyn']['NTwGages'] != 0: #loop over elements if there are gauges to be added, otherwise assign directly
            for i in range(self.fst_vt['ElastoDyn']['NTwGages']):
                self.fst_vt['ElastoDyn']['TwrGagNd'].append(twrg[i])
            self.fst_vt['ElastoDyn']['TwrGagNd'][-1]  = self.fst_vt['ElastoDyn']['TwrGagNd'][-1][:-1]   #remove last (newline) character
        else:
            self.fst_vt['ElastoDyn']['TwrGagNd'] = twrg
            self.fst_vt['ElastoDyn']['TwrGagNd'][-1]  = self.fst_vt['ElastoDyn']['TwrGagNd'][-1][:-1]
        self.fst_vt['ElastoDyn']['NBlGages'] = int(f.readline().split()[0])
        blg = f.readline().split(',')
        if self.fst_vt['ElastoDyn']['NBlGages'] != 0:
            for i in range(self.fst_vt['ElastoDyn']['NBlGages']):
                self.fst_vt['ElastoDyn']['BldGagNd'].append(blg[i])
            self.fst_vt['ElastoDyn']['BldGagNd'][-1]  = self.fst_vt['ElastoDyn']['BldGagNd'][-1][:-1]
        else:
            self.fst_vt['ElastoDyn']['BldGagNd'] = blg
            self.fst_vt['ElastoDyn']['BldGagNd'][-1]  = self.fst_vt['ElastoDyn']['BldGagNd'][-1][:-1]

        # Loop through output channel lines
        f.readline()
        data = f.readline()
        while data.split()[0] != 'END':
            channels = data.split('"')
            channel_list = channels[1].split(',')
            self.set_outlist(self.fst_vt['outlist']['ElastoDyn'], channel_list)

            data = f.readline()

        f.close()

    def read_BeamDyn(self):
        # BeamDyn Input File

        bd_file = os.path.join(self.FAST_directory, self.fst_vt['Fst']['BDBldFile(1)'])
        f = open(bd_file)

        f.readline()
        f.readline()
        f.readline()
        # ---------------------- SIMULATION CONTROL --------------------------------------
        self.fst_vt['BeamDyn']['Echo']             = bool_read(f.readline().split()[0])
        self.fst_vt['BeamDyn']['QuasiStaticInit']  = bool_read(f.readline().split()[0])
        self.fst_vt['BeamDyn']['rhoinf']           = int_read(f.readline().split()[0])
        self.fst_vt['BeamDyn']['quadrature']       = int_read(f.readline().split()[0])
        self.fst_vt['BeamDyn']['refine']           = int_read(f.readline().split()[0])
        self.fst_vt['BeamDyn']['n_fact']           = int_read(f.readline().split()[0])
        self.fst_vt['BeamDyn']['DTBeam']            = float_read(f.readline().split()[0])
        self.fst_vt['BeamDyn']['load_retries']     = int_read(f.readline().split()[0])
        self.fst_vt['BeamDyn']['NRMax']            = int_read(f.readline().split()[0])
        self.fst_vt['BeamDyn']['stop_tol']         = float_read(f.readline().split()[0])
        self.fst_vt['BeamDyn']['tngt_stf_fd']      = bool_read(f.readline().split()[0])
        self.fst_vt['BeamDyn']['tngt_stf_comp']    = bool_read(f.readline().split()[0])
        self.fst_vt['BeamDyn']['tngt_stf_pert']    = float_read(f.readline().split()[0])
        self.fst_vt['BeamDyn']['tngt_stf_difftol'] = float_read(f.readline().split()[0])
        self.fst_vt['BeamDyn']['RotStates']        = bool_read(f.readline().split()[0])
        f.readline()
        #---------------------- GEOMETRY PARAMETER --------------------------------------
        self.fst_vt['BeamDyn']['member_total']     = int_read(f.readline().split()[0])
        self.fst_vt['BeamDyn']['kp_total']         = int_read(f.readline().split()[0])
        self.fst_vt['BeamDyn']['members']          = []
        for i in range(self.fst_vt['BeamDyn']['member_total']):
            ln = f.readline().split()
            n_pts_i                   = int(ln[1])
            member_i                  = {}
            member_i['kp_xr']         = [None]*n_pts_i
            member_i['kp_yr']         = [None]*n_pts_i
            member_i['kp_zr']         = [None]*n_pts_i
            member_i['initial_twist'] = [None]*n_pts_i
            f.readline()
            f.readline()
            for j in range(n_pts_i):
                ln = f.readline().split()
                member_i['kp_xr'][j]          = float(ln[0])
                member_i['kp_yr'][j]          = float(ln[1])
                member_i['kp_zr'][j]          = float(ln[2])
                member_i['initial_twist'][j]  = float(ln[3])

            self.fst_vt['BeamDyn']['members'].append(member_i)
        #---------------------- MESH PARAMETER ------------------------------------------
        f.readline()
        self.fst_vt['BeamDyn']['order_elem']  = int_read(f.readline().split()[0])
        #---------------------- MATERIAL PARAMETER --------------------------------------
        f.readline()
        self.fst_vt['BeamDyn']['BldFile']     = f.readline().split()[0].replace('"','').replace("'",'')
        #---------------------- PITCH ACTUATOR PARAMETERS -------------------------------
        f.readline()
        self.fst_vt['BeamDyn']['UsePitchAct'] = bool_read(f.readline().split()[0])
        self.fst_vt['BeamDyn']['PitchJ']      = float_read(f.readline().split()[0])
        self.fst_vt['BeamDyn']['PitchK']      = float_read(f.readline().split()[0])
        self.fst_vt['BeamDyn']['PitchC']      = float_read(f.readline().split()[0])
        #---------------------- OUTPUTS -------------------------------------------------
        f.readline()
        self.fst_vt['BeamDyn']['SumPrint']    = bool_read(f.readline().split()[0])
        self.fst_vt['BeamDyn']['OutFmt']      = f.readline().split()[0]
        self.fst_vt['BeamDyn']['NNodeOuts']   = int_read(f.readline().split()[0])
        self.fst_vt['BeamDyn']['OutNd']       = [idx.strip() for idx in f.readline().split('NNodeOuts')[0].split(',')]
        # BeamDyn Outlist
        f.readline()
        data = f.readline()
        while data.split()[0] != 'END':
            channels = data.split('"')
            channel_list = channels[1].split(',')
            self.set_outlist(self.fst_vt['outlist']['BeamDyn'], channel_list)
            data = f.readline()

        f.close()

        self.read_BeamDynBlade()


    def read_BeamDynBlade(self):
        # BeamDyn Blade

        beamdyn_blade_file = os.path.join(self.FAST_directory, self.fst_vt['BeamDyn']['BldFile'])
        f = open(beamdyn_blade_file)
        
        f.readline()
        f.readline()
        f.readline()
        #---------------------- BLADE PARAMETERS --------------------------------------
        self.fst_vt['BeamDynBlade']['station_total'] = int_read(f.readline().split()[0])
        self.fst_vt['BeamDynBlade']['damp_type']     = int_read(f.readline().split()[0])
        f.readline()
        f.readline()
        f.readline()
        #---------------------- DAMPING COEFFICIENT------------------------------------
        ln = f.readline().split()
        self.fst_vt['BeamDynBlade']['mu1']           = float(ln[0])
        self.fst_vt['BeamDynBlade']['mu2']           = float(ln[1])
        self.fst_vt['BeamDynBlade']['mu3']           = float(ln[2])
        self.fst_vt['BeamDynBlade']['mu4']           = float(ln[3])
        self.fst_vt['BeamDynBlade']['mu5']           = float(ln[4])
        self.fst_vt['BeamDynBlade']['mu6']           = float(ln[5])
        f.readline()
        #---------------------- DISTRIBUTED PROPERTIES---------------------------------
        
        self.fst_vt['BeamDynBlade']['radial_stations'] = np.zeros((self.fst_vt['BeamDynBlade']['station_total']))
        self.fst_vt['BeamDynBlade']['beam_stiff']      = np.zeros((self.fst_vt['BeamDynBlade']['station_total'], 6, 6))
        self.fst_vt['BeamDynBlade']['beam_inertia']    = np.zeros((self.fst_vt['BeamDynBlade']['station_total'], 6, 6))
        for i in range(self.fst_vt['BeamDynBlade']['station_total']):
            self.fst_vt['BeamDynBlade']['radial_stations'][i]  = float_read(f.readline().split()[0])
            for j in range(6):
                self.fst_vt['BeamDynBlade']['beam_stiff'][i,j,:] = np.array([float(val) for val in f.readline().strip().split()])
            f.readline()
            for j in range(6):
                self.fst_vt['BeamDynBlade']['beam_inertia'][i,j,:] = np.array([float(val) for val in f.readline().strip().split()])
            f.readline()

        f.close()

    def read_InflowWind(self):
        # InflowWind v3.01
        # Currently no differences between FASTv8.16 and OpenFAST.
        inflow_file = os.path.normpath(os.path.join(self.FAST_directory, self.fst_vt['Fst']['InflowFile']))
        f = open(inflow_file)
        
        f.readline()
        f.readline()
        f.readline()

        # Inflow wind header parameters (inflow_wind)
        self.fst_vt['InflowWind']['Echo']           = bool_read(f.readline().split()[0])
        self.fst_vt['InflowWind']['WindType']       = int(f.readline().split()[0])
        self.fst_vt['InflowWind']['PropogationDir'] = float_read(f.readline().split()[0])
        self.fst_vt['InflowWind']['NWindVel']       = int(f.readline().split()[0])
        self.fst_vt['InflowWind']['WindVxiList']    = float_read(f.readline().split()[0])
        self.fst_vt['InflowWind']['WindVyiList']    = float_read(f.readline().split()[0])
        self.fst_vt['InflowWind']['WindVziList']    = float_read(f.readline().split()[0])

        # Parameters for Steady Wind Conditions [used only for WindType = 1] (steady_wind_params)
        f.readline()
        self.fst_vt['InflowWind']['HWindSpeed'] = float_read(f.readline().split()[0])
        self.fst_vt['InflowWind']['RefHt'] = float_read(f.readline().split()[0])
        self.fst_vt['InflowWind']['PLexp'] = float_read(f.readline().split()[0])

        # Parameters for Uniform wind file   [used only for WindType = 2] (uniform_wind_params)
        f.readline()
        self.fst_vt['InflowWind']['Filename'] = os.path.join(os.path.split(inflow_file)[0], f.readline().split()[0][1:-1])
        self.fst_vt['InflowWind']['RefHt'] = float_read(f.readline().split()[0])
        self.fst_vt['InflowWind']['RefLength'] = float_read(f.readline().split()[0])

        # Parameters for Binary TurbSim Full-Field files   [used only for WindType = 3] (turbsim_wind_params)
        f.readline()
        self.fst_vt['InflowWind']['Filename'] = os.path.join(os.path.split(inflow_file)[0], f.readline().split()[0][1:-1])

        # Parameters for Binary Bladed-style Full-Field files   [used only for WindType = 4] (bladed_wind_params)
        f.readline()
        self.fst_vt['InflowWind']['FilenameRoot'] = f.readline().split()[0][1:-1]       
        self.fst_vt['InflowWind']['TowerFile'] = bool_read(f.readline().split()[0])

        # Parameters for HAWC-format binary files  [Only used with WindType = 5] (hawc_wind_params)
        f.readline()
        self.fst_vt['InflowWind']['FileName_u'] = os.path.normpath(os.path.join(os.path.split(inflow_file)[0], f.readline().split()[0][1:-1]))
        self.fst_vt['InflowWind']['FileName_v'] = os.path.normpath(os.path.join(os.path.split(inflow_file)[0], f.readline().split()[0][1:-1]))
        self.fst_vt['InflowWind']['FileName_w'] = os.path.normpath(os.path.join(os.path.split(inflow_file)[0], f.readline().split()[0][1:-1]))
        self.fst_vt['InflowWind']['nx']    = int(f.readline().split()[0])
        self.fst_vt['InflowWind']['ny']    = int(f.readline().split()[0])
        self.fst_vt['InflowWind']['nz']    = int(f.readline().split()[0])
        self.fst_vt['InflowWind']['dx']    = float_read(f.readline().split()[0])
        self.fst_vt['InflowWind']['dy']    = float_read(f.readline().split()[0])
        self.fst_vt['InflowWind']['dz']    = float_read(f.readline().split()[0])
        self.fst_vt['InflowWind']['RefHt'] = float_read(f.readline().split()[0])

        # Scaling parameters for turbulence (still hawc_wind_params)
        f.readline()
        self.fst_vt['InflowWind']['ScaleMethod'] = int(f.readline().split()[0])
        self.fst_vt['InflowWind']['SFx']         = float_read(f.readline().split()[0])
        self.fst_vt['InflowWind']['SFy']         = float_read(f.readline().split()[0])
        self.fst_vt['InflowWind']['SFz']         = float_read(f.readline().split()[0])
        self.fst_vt['InflowWind']['SigmaFx']     = float_read(f.readline().split()[0])
        self.fst_vt['InflowWind']['SigmaFy']     = float_read(f.readline().split()[0])
        self.fst_vt['InflowWind']['SigmaFz']     = float_read(f.readline().split()[0])

        # Mean wind profile parameters (added to HAWC-format files) (still hawc_wind_params)
        f.readline()
        self.fst_vt['InflowWind']['URef']        = float_read(f.readline().split()[0])
        self.fst_vt['InflowWind']['WindProfile'] = int(f.readline().split()[0])
        self.fst_vt['InflowWind']['PLExp']       = float_read(f.readline().split()[0])
        self.fst_vt['InflowWind']['Z0']          = float_read(f.readline().split()[0])

        # Inflow Wind Output Parameters (inflow_out_params)
        f.readline()
        self.fst_vt['InflowWind']['SumPrint'] = bool_read(f.readline().split()[0])
        
        # NO INFLOW WIND OUTPUT PARAMETERS YET DEFINED IN FAST
        # f.readline()
        # data = f.readline()
        # while data.split()[0] != 'END':
        #     channels = data.split('"')
        #     channel_list = channels[1].split(',')
        #     for i in range(len(channel_list)):
        #         channel_list[i] = channel_list[i].replace(' ','')
        #         if channel_list[i] in self.fst_vt.outlist.inflow_wind_vt.__dict__.keys():
        #             self.fst_vt.outlist.inflow_wind_vt.__dict__[channel_list[i]] = True
        #     data = f.readline()

        f.close()

    def read_AeroDyn14(self):
        # AeroDyn v14.04

        ad_file = os.path.join(self.FAST_directory, self.fst_vt['Fst']['AeroFile'])
        f = open(ad_file)
        # AeroDyn file header (aerodyn)
        f.readline()
        f.readline()
        self.fst_vt['AeroDyn14']['StallMod'] = f.readline().split()[0]
        self.fst_vt['AeroDyn14']['UseCm'] = f.readline().split()[0]
        self.fst_vt['AeroDyn14']['InfModel'] = f.readline().split()[0]
        self.fst_vt['AeroDyn14']['IndModel'] = f.readline().split()[0]
        self.fst_vt['AeroDyn14']['AToler'] = float_read(f.readline().split()[0])
        self.fst_vt['AeroDyn14']['TLModel'] = f.readline().split()[0]
        self.fst_vt['AeroDyn14']['HLModel'] = f.readline().split()[0]
        self.fst_vt['AeroDyn14']['TwrShad'] = f.readline().split()[0]
        self.fst_vt['AeroDyn14']['TwrPotent'] = bool_read(f.readline().split()[0])
        self.fst_vt['AeroDyn14']['TwrShadow'] = bool_read(f.readline().split()[0])
        self.fst_vt['AeroDyn14']['TwrFile'] = f.readline().split()[0].replace('"','').replace("'",'')
        self.fst_vt['AeroDyn14']['CalcTwrAero'] = bool_read(f.readline().split()[0])
        self.fst_vt['AeroDyn14']['AirDens'] = float_read(f.readline().split()[0])
        self.fst_vt['AeroDyn14']['KinVisc'] = float_read(f.readline().split()[0])
        self.fst_vt['AeroDyn14']['DTAero'] = float_read(f.readline().split()[0])

        # AeroDyn Blade Properties (blade_aero)
        self.fst_vt['AeroDyn14']['NumFoil'] = int(f.readline().split()[0])
        self.fst_vt['AeroDyn14']['FoilNm'] = [None] * self.fst_vt['AeroDyn14']['NumFoil']
        for i in range(self.fst_vt['AeroDyn14']['NumFoil']):
            af_filename = f.readline().split()[0]
            af_filename = fix_path(af_filename)
            self.fst_vt['AeroDyn14']['FoilNm'][i]  = af_filename[1:-1]
        
        self.fst_vt['AeroDynBlade']['BldNodes'] = int(f.readline().split()[0])
        f.readline()
        self.fst_vt['AeroDynBlade']['RNodes'] = [None] * self.fst_vt['AeroDynBlade']['BldNodes']
        self.fst_vt['AeroDynBlade']['AeroTwst'] = [None] * self.fst_vt['AeroDynBlade']['BldNodes']
        self.fst_vt['AeroDynBlade']['DRNodes'] = [None] * self.fst_vt['AeroDynBlade']['BldNodes']
        self.fst_vt['AeroDynBlade']['Chord'] = [None] * self.fst_vt['AeroDynBlade']['BldNodes']
        self.fst_vt['AeroDynBlade']['NFoil'] = [None] * self.fst_vt['AeroDynBlade']['BldNodes']
        self.fst_vt['AeroDynBlade']['PrnElm'] = [None] * self.fst_vt['AeroDynBlade']['BldNodes']       
        for i in range(self.fst_vt['AeroDynBlade']['BldNodes']):
            data = f.readline().split()
            self.fst_vt['AeroDynBlade']['RNodes'][i]  = float_read(data[0])
            self.fst_vt['AeroDynBlade']['AeroTwst'][i]  = float_read(data[1])
            self.fst_vt['AeroDynBlade']['DRNodes'][i]  = float_read(data[2])
            self.fst_vt['AeroDynBlade']['Chord'][i]  = float_read(data[3])
            self.fst_vt['AeroDynBlade']['NFoil'][i]  = int(data[4])
            self.fst_vt['AeroDynBlade']['PrnElm'][i]  = data[5]

        f.close()

        # create airfoil objects
        self.fst_vt['AeroDynBlade']['af_data'] = []
        for i in range(self.fst_vt['AeroDynBlade']['NumFoil']):
             self.fst_vt['AeroDynBlade']['af_data'].append(self.read_AeroDyn14Polar(os.path.join(self.FAST_directory,self.fst_vt['AeroDyn14']['FoilNm'][i])))

        # tower
        self.read_AeroDyn14Tower()

    def read_AeroDyn14Tower(self):
        # AeroDyn v14.04 Tower

        ad_tower_file = os.path.join(self.FAST_directory, self.fst_vt['aerodyn']['TwrFile'])
        f = open(ad_tower_file)

        f.readline()
        f.readline()
        self.fst_vt['AeroDynTower']['NTwrHt'] = int(f.readline().split()[0])
        self.fst_vt['AeroDynTower']['NTwrRe'] = int(f.readline().split()[0])
        self.fst_vt['AeroDynTower']['NTwrCD'] = int(f.readline().split()[0])
        self.fst_vt['AeroDynTower']['Tower_Wake_Constant'] = float_read(f.readline().split()[0])
        
        f.readline()
        f.readline()
        self.fst_vt['AeroDynTower']['TwrHtFr'] = [None]*self.fst_vt['AeroDynTower']['NTwrHt']
        self.fst_vt['AeroDynTower']['TwrWid'] = [None]*self.fst_vt['AeroDynTower']['NTwrHt']
        self.fst_vt['AeroDynTower']['NTwrCDCol'] = [None]*self.fst_vt['AeroDynTower']['NTwrHt']
        for i in range(self.fst_vt['AeroDynTower']['NTwrHt']):
            data = [float(val) for val in f.readline().split()]
            self.fst_vt['AeroDynTower']['TwrHtFr'][i]  = data[0] 
            self.fst_vt['AeroDynTower']['TwrWid'][i]  = data[1]
            self.fst_vt['AeroDynTower']['NTwrCDCol'][i]  = data[2]

        f.readline()
        f.readline()
        self.fst_vt['AeroDynTower']['TwrRe'] = [None]*self.fst_vt['AeroDynTower']['NTwrRe']
        self.fst_vt['AeroDynTower']['TwrCD'] = np.zeros((self.fst_vt['AeroDynTower']['NTwrRe'], self.fst_vt['AeroDynTower']['NTwrCD']))
        for i in range(self.fst_vt['AeroDynTower']['NTwrRe']):
            data = [float(val) for val in f.readline().split()]
            self.fst_vt['AeroDynTower']['TwrRe'][i]  = data[0]
            self.fst_vt['AeroDynTower']['TwrCD'][i,:]  = data[1:]


    def read_AeroDyn15(self):
        # AeroDyn v15.03

        ad_file = os.path.join(self.FAST_directory, self.fst_vt['Fst']['AeroFile'])
        f = open(ad_file)

        # General Option
        f.readline()
        f.readline()
        f.readline()
        self.fst_vt['AeroDyn15']['Echo']          = bool_read(f.readline().split()[0])
        self.fst_vt['AeroDyn15']['DTAero']        = float_read(f.readline().split()[0])
        self.fst_vt['AeroDyn15']['WakeMod']       = int(f.readline().split()[0])
        self.fst_vt['AeroDyn15']['AFAeroMod']     = int(f.readline().split()[0])
        self.fst_vt['AeroDyn15']['TwrPotent']     = int(f.readline().split()[0])
        self.fst_vt['AeroDyn15']['TwrShadow']     = bool_read(f.readline().split()[0])
        self.fst_vt['AeroDyn15']['TwrAero']       = bool_read(f.readline().split()[0])
        self.fst_vt['AeroDyn15']['FrozenWake']    = bool_read(f.readline().split()[0])
        if self.FAST_ver.lower() != 'fast8':
                self.fst_vt['AeroDyn15']['CavitCheck']    = bool_read(f.readline().split()[0])

        # Environmental Conditions
        f.readline()
        self.fst_vt['AeroDyn15']['AirDens']        = float_read(f.readline().split()[0])
        self.fst_vt['AeroDyn15']['KinVisc']        = float_read(f.readline().split()[0])
        self.fst_vt['AeroDyn15']['SpdSound']       = float_read(f.readline().split()[0])
        if self.FAST_ver.lower() != 'fast8':
            self.fst_vt['AeroDyn15']['Patm']           = float_read(f.readline().split()[0])
            self.fst_vt['AeroDyn15']['Pvap']           = float_read(f.readline().split()[0])
            self.fst_vt['AeroDyn15']['FluidDepth']     = float_read(f.readline().split()[0])

        # Blade-Element/Momentum Theory Options
        f.readline()
        self.fst_vt['AeroDyn15']['SkewMod']               = int(f.readline().split()[0])
        if self.dev_branch:
            self.fst_vt['AeroDyn15']['SkewModFactor']     = float_read(f.readline().split()[0])
        self.fst_vt['AeroDyn15']['TipLoss']               = bool_read(f.readline().split()[0])
        self.fst_vt['AeroDyn15']['HubLoss']               = bool_read(f.readline().split()[0])
        self.fst_vt['AeroDyn15']['TanInd']                = bool_read(f.readline().split()[0])
        self.fst_vt['AeroDyn15']['AIDrag']                = bool_read(f.readline().split()[0])
        self.fst_vt['AeroDyn15']['TIDrag']                = bool_read(f.readline().split()[0])
        self.fst_vt['AeroDyn15']['IndToler']              = float_read(f.readline().split()[0])
        self.fst_vt['AeroDyn15']['MaxIter']               = int(f.readline().split()[0])

        # Dynamic Blade-Element/Momentum Theory Options 
        if self.dev_branch:
            f.readline()
            self.fst_vt['AeroDyn15']['DBEMT_Mod']          = int(f.readline().split()[0])
            self.fst_vt['AeroDyn15']['tau1_const']         = int(f.readline().split()[0])

        # Beddoes-Leishman Unsteady Airfoil Aerodynamics Options
        f.readline()
        self.fst_vt['AeroDyn15']['UAMod']                  = int(f.readline().split()[0])
        self.fst_vt['AeroDyn15']['FLookup']                = bool_read(f.readline().split()[0])

        # Airfoil Information
        f.readline()
        if (self.dev_branch):
            self.fst_vt['AeroDyn15']['AFTabMod']         = int(f.readline().split()[0])
        self.fst_vt['AeroDyn15']['InCol_Alfa']       = int(f.readline().split()[0])
        self.fst_vt['AeroDyn15']['InCol_Cl']         = int(f.readline().split()[0])
        self.fst_vt['AeroDyn15']['InCol_Cd']         = int(f.readline().split()[0])
        self.fst_vt['AeroDyn15']['InCol_Cm']         = int(f.readline().split()[0])
        self.fst_vt['AeroDyn15']['InCol_Cpmin']      = int(f.readline().split()[0])
        self.fst_vt['AeroDyn15']['NumAFfiles']       = int(f.readline().split()[0])
        self.fst_vt['AeroDyn15']['AFNames']          = [None] * self.fst_vt['AeroDyn15']['NumAFfiles']
        for i in range(self.fst_vt['AeroDyn15']['NumAFfiles']):
            af_filename = fix_path(f.readline().split()[0])[1:-1]
            self.fst_vt['AeroDyn15']['AFNames'][i]   = os.path.abspath(os.path.join(self.FAST_directory, af_filename))

        # Rotor/Blade Properties
        f.readline()
        self.fst_vt['AeroDyn15']['UseBlCm']        = bool_read(f.readline().split()[0])
        self.fst_vt['AeroDyn15']['ADBlFile1']      = f.readline().split()[0][1:-1]
        self.fst_vt['AeroDyn15']['ADBlFile2']      = f.readline().split()[0][1:-1]
        self.fst_vt['AeroDyn15']['ADBlFile3']      = f.readline().split()[0][1:-1]

        # Tower Influence and Aerodynamics
        f.readline()
        self.fst_vt['AeroDyn15']['NumTwrNds']      = int(f.readline().split()[0])
        f.readline()
        f.readline()
        self.fst_vt['AeroDyn15']['TwrElev']        = [None]*self.fst_vt['AeroDyn15']['NumTwrNds']
        self.fst_vt['AeroDyn15']['TwrDiam']        = [None]*self.fst_vt['AeroDyn15']['NumTwrNds']
        self.fst_vt['AeroDyn15']['TwrCd']          = [None]*self.fst_vt['AeroDyn15']['NumTwrNds']
        for i in range(self.fst_vt['AeroDyn15']['NumTwrNds']):
            data = [float(val) for val in f.readline().split()]
            self.fst_vt['AeroDyn15']['TwrElev'][i] = data[0] 
            self.fst_vt['AeroDyn15']['TwrDiam'][i] = data[1] 
            self.fst_vt['AeroDyn15']['TwrCd'][i]   = data[2]

        # Outputs
        f.readline()
        self.fst_vt['AeroDyn15']['SumPrint']    = bool_read(f.readline().split()[0])
        self.fst_vt['AeroDyn15']['NBlOuts']     = int(f.readline().split()[0])
        self.fst_vt['AeroDyn15']['BlOutNd']     = [idx.strip() for idx in f.readline().split('BlOutNd')[0].split(',')]
        self.fst_vt['AeroDyn15']['NTwOuts']     = int(f.readline().split()[0])
        self.fst_vt['AeroDyn15']['TwOutNd']     = [idx.strip() for idx in f.readline().split('TwOutNd')[0].split(',')]

        # AeroDyn15 Outlist
        f.readline()
        data = f.readline()
        while data.split()[0] != 'END':
            channels = data.split('"')
            channel_list = channels[1].split(',')
            self.set_outlist(self.fst_vt['outlist']['AeroDyn'], channel_list)
            data = f.readline()

        f.close()

        self.read_AeroDyn15Blade()
        self.read_AeroDyn15Polar()

    def read_AeroDyn15Blade(self):
        # AeroDyn v5.00 Blade Definition File

        ad_blade_file = os.path.join(self.FAST_directory, self.fst_vt['AeroDyn15']['ADBlFile1'])
        f = open(ad_blade_file)

        f.readline()
        f.readline()
        f.readline()
        # Blade Properties
        self.fst_vt['AeroDynBlade']['NumBlNds']       = int(f.readline().split()[0])
        f.readline()
        f.readline()
        self.fst_vt['AeroDynBlade']['BlSpn']          = [None]*self.fst_vt['AeroDynBlade']['NumBlNds']
        self.fst_vt['AeroDynBlade']['BlCrvAC']        = [None]*self.fst_vt['AeroDynBlade']['NumBlNds']
        self.fst_vt['AeroDynBlade']['BlSwpAC']        = [None]*self.fst_vt['AeroDynBlade']['NumBlNds']
        self.fst_vt['AeroDynBlade']['BlCrvAng']       = [None]*self.fst_vt['AeroDynBlade']['NumBlNds']
        self.fst_vt['AeroDynBlade']['BlTwist']        = [None]*self.fst_vt['AeroDynBlade']['NumBlNds']
        self.fst_vt['AeroDynBlade']['BlChord']        = [None]*self.fst_vt['AeroDynBlade']['NumBlNds']
        self.fst_vt['AeroDynBlade']['BlAFID']         = [None]*self.fst_vt['AeroDynBlade']['NumBlNds']
        for i in range(self.fst_vt['AeroDynBlade']['NumBlNds']):
            data = [float(val) for val in f.readline().split()]
            self.fst_vt['AeroDynBlade']['BlSpn'][i]   = data[0] 
            self.fst_vt['AeroDynBlade']['BlCrvAC'][i] = data[1] 
            self.fst_vt['AeroDynBlade']['BlSwpAC'][i] = data[2]
            self.fst_vt['AeroDynBlade']['BlCrvAng'][i]= data[3]
            self.fst_vt['AeroDynBlade']['BlTwist'][i] = data[4]
            self.fst_vt['AeroDynBlade']['BlChord'][i] = data[5]
            self.fst_vt['AeroDynBlade']['BlAFID'][i]  = data[6]
        
        f.close()

    def read_AeroDyn15Polar(self):
        # AirfoilInfo v1.01

        def readline_filterComments(f):
            read = True
            while read:
                line = f.readline().strip()
                if len(line)>0:
                    if line[0] != '!':
                        read = False
            return line


        self.fst_vt['AeroDyn15']['af_data'] = [None]*self.fst_vt['AeroDyn15']['NumAFfiles']

        for afi, af_filename in enumerate(self.fst_vt['AeroDyn15']['AFNames']):
            f = open(af_filename)
            # print af_filename

            polar = {}

            polar['InterpOrd']      = int_read(readline_filterComments(f).split()[0])
            polar['NonDimArea']     = int_read(readline_filterComments(f).split()[0])
            polar['NumCoords']      = readline_filterComments(f).split()[0]
            polar['NumTabs']        = int_read(readline_filterComments(f).split()[0])
            polar['Re']             = float_read(readline_filterComments(f).split()[0])
            polar['Ctrl']           = int_read(readline_filterComments(f).split()[0])
            polar['InclUAdata']     = bool_read(readline_filterComments(f).split()[0])

            # Unsteady Aero Data
            if polar['InclUAdata']:
                polar['alpha0']     = float_read(readline_filterComments(f).split()[0])
                polar['alpha1']     = float_read(readline_filterComments(f).split()[0])
                polar['alpha2']     = float_read(readline_filterComments(f).split()[0])
                polar['eta_e']      = float_read(readline_filterComments(f).split()[0])
                polar['C_nalpha']   = float_read(readline_filterComments(f).split()[0])
                polar['T_f0']       = float_read(readline_filterComments(f).split()[0])
                polar['T_V0']       = float_read(readline_filterComments(f).split()[0])
                polar['T_p']        = float_read(readline_filterComments(f).split()[0])
                polar['T_VL']       = float_read(readline_filterComments(f).split()[0])
                polar['b1']         = float_read(readline_filterComments(f).split()[0])
                polar['b2']         = float_read(readline_filterComments(f).split()[0])
                polar['b5']         = float_read(readline_filterComments(f).split()[0])
                polar['A1']         = float_read(readline_filterComments(f).split()[0])
                polar['A2']         = float_read(readline_filterComments(f).split()[0])
                polar['A5']         = float_read(readline_filterComments(f).split()[0])
                polar['S1']         = float_read(readline_filterComments(f).split()[0])
                polar['S2']         = float_read(readline_filterComments(f).split()[0])
                polar['S3']         = float_read(readline_filterComments(f).split()[0])
                polar['S4']         = float_read(readline_filterComments(f).split()[0])
                polar['Cn1']        = float_read(readline_filterComments(f).split()[0])
                polar['Cn2']        = float_read(readline_filterComments(f).split()[0])
                polar['St_sh']      = float_read(readline_filterComments(f).split()[0])
                polar['Cd0']        = float_read(readline_filterComments(f).split()[0])
                polar['Cm0']        = float_read(readline_filterComments(f).split()[0])
                polar['k0']         = float_read(readline_filterComments(f).split()[0])
                polar['k1']         = float_read(readline_filterComments(f).split()[0])
                polar['k2']         = float_read(readline_filterComments(f).split()[0])
                polar['k3']         = float_read(readline_filterComments(f).split()[0])
                polar['k1_hat']     = float_read(readline_filterComments(f).split()[0])
                polar['x_cp_bar']   = float_read(readline_filterComments(f).split()[0])
                polar['UACutout']   = float_read(readline_filterComments(f).split()[0])
                polar['filtCutOff'] = float_read(readline_filterComments(f).split()[0])

            # Polar Data
            polar['NumAlf']         = int_read(readline_filterComments(f).split()[0])
            polar['Alpha']          = [None]*polar['NumAlf']
            polar['Cl']             = [None]*polar['NumAlf']
            polar['Cd']             = [None]*polar['NumAlf']
            polar['Cm']             = [None]*polar['NumAlf']
            polar['Cpmin']          = [None]*polar['NumAlf']
            for i in range(polar['NumAlf']):
                data = [float(val) for val in readline_filterComments(f).split()]
                if self.fst_vt['AeroDyn15']['InCol_Alfa'] > 0:
                    polar['Alpha'][i] = data[self.fst_vt['AeroDyn15']['InCol_Alfa']-1]
                if self.fst_vt['AeroDyn15']['InCol_Cl'] > 0:
                    polar['Cl'][i]    = data[self.fst_vt['AeroDyn15']['InCol_Cl']-1]
                if self.fst_vt['AeroDyn15']['InCol_Cd'] > 0:
                    polar['Cd'][i]    = data[self.fst_vt['AeroDyn15']['InCol_Cd']-1]
                if self.fst_vt['AeroDyn15']['InCol_Cm'] > 0:
                    polar['Cm'][i]    = data[self.fst_vt['AeroDyn15']['InCol_Cm']-1]
                if self.fst_vt['AeroDyn15']['InCol_Cpmin'] > 0:
                    polar['Cpmin'][i] = data[self.fst_vt['AeroDyn15']['InCol_Cpmin']-1]

            self.fst_vt['AeroDyn15']['af_data'][afi] = polar
            
            f.close()

    def read_ServoDyn(self):
        # ServoDyn v1.05 Input File
        # Currently no differences between FASTv8.16 and OpenFAST.


        sd_file = os.path.normpath(os.path.join(self.FAST_directory, self.fst_vt['Fst']['ServoFile']))
        f = open(sd_file)

        f.readline()
        f.readline()

        # Simulation Control (sd_sim_ctrl)
        f.readline()
        self.fst_vt['ServoDyn']['Echo'] = bool_read(f.readline().split()[0])
        self.fst_vt['ServoDyn']['DT'] = float_read(f.readline().split()[0])

        # Pitch Control (pitch_ctrl)
        f.readline()
        self.fst_vt['ServoDyn']['PCMode']       = int(f.readline().split()[0])
        self.fst_vt['ServoDyn']['TPCOn']        = float_read(f.readline().split()[0])
        self.fst_vt['ServoDyn']['TPitManS1']    = float_read(f.readline().split()[0])
        self.fst_vt['ServoDyn']['TPitManS2']    = float_read(f.readline().split()[0])
        self.fst_vt['ServoDyn']['TPitManS3']    = float_read(f.readline().split()[0])
        self.fst_vt['ServoDyn']['PitManRat1']   = float_read(f.readline().split()[0])
        self.fst_vt['ServoDyn']['PitManRat2']   = float_read(f.readline().split()[0])
        self.fst_vt['ServoDyn']['PitManRat3']   = float_read(f.readline().split()[0])
        self.fst_vt['ServoDyn']['BlPitchF1']    = float_read(f.readline().split()[0])
        self.fst_vt['ServoDyn']['BlPitchF2']    = float_read(f.readline().split()[0])
        self.fst_vt['ServoDyn']['BlPitchF3']    = float_read(f.readline().split()[0])

        # Geneartor and Torque Control (gen_torq_ctrl)
        f.readline()
        self.fst_vt['ServoDyn']['VSContrl'] = int(f.readline().split()[0])
        self.fst_vt['ServoDyn']['GenModel'] = int(f.readline().split()[0])
        self.fst_vt['ServoDyn']['GenEff']   = float_read(f.readline().split()[0])
        self.fst_vt['ServoDyn']['GenTiStr'] = bool_read(f.readline().split()[0])
        self.fst_vt['ServoDyn']['GenTiStp'] = bool_read(f.readline().split()[0])
        self.fst_vt['ServoDyn']['SpdGenOn'] = float_read(f.readline().split()[0])
        self.fst_vt['ServoDyn']['TimGenOn'] = float_read(f.readline().split()[0])
        self.fst_vt['ServoDyn']['TimGenOf'] = float_read(f.readline().split()[0])

        # Simple Variable-Speed Torque Control (var_speed_torq_ctrl)
        f.readline()
        self.fst_vt['ServoDyn']['VS_RtGnSp'] = float_read(f.readline().split()[0])
        self.fst_vt['ServoDyn']['VS_RtTq']   = float_read(f.readline().split()[0])
        self.fst_vt['ServoDyn']['VS_Rgn2K']  = float_read(f.readline().split()[0])
        self.fst_vt['ServoDyn']['VS_SlPc']   = float_read(f.readline().split()[0])

        # Simple Induction Generator (induct_gen)
        f.readline()
        self.fst_vt['ServoDyn']['SIG_SlPc'] = float_read(f.readline().split()[0])
        self.fst_vt['ServoDyn']['SIG_SySp'] = float_read(f.readline().split()[0])
        self.fst_vt['ServoDyn']['SIG_RtTq'] = float_read(f.readline().split()[0])
        self.fst_vt['ServoDyn']['SIG_PORt'] = float_read(f.readline().split()[0])

        # Thevenin-Equivalent Induction Generator (theveq_induct_gen)
        f.readline()
        self.fst_vt['ServoDyn']['TEC_Freq'] = float_read(f.readline().split()[0])
        self.fst_vt['ServoDyn']['TEC_NPol'] = int(f.readline().split()[0])
        self.fst_vt['ServoDyn']['TEC_SRes'] = float_read(f.readline().split()[0])
        self.fst_vt['ServoDyn']['TEC_RRes'] = float_read(f.readline().split()[0])
        self.fst_vt['ServoDyn']['TEC_VLL']  = float_read(f.readline().split()[0])
        self.fst_vt['ServoDyn']['TEC_SLR']  = float_read(f.readline().split()[0])
        self.fst_vt['ServoDyn']['TEC_RLR']  = float_read(f.readline().split()[0])
        self.fst_vt['ServoDyn']['TEC_MR']   = float_read(f.readline().split()[0])

        # High-Speed Shaft Brake (shaft_brake)
        f.readline()
        self.fst_vt['ServoDyn']['HSSBrMode'] = int(f.readline().split()[0])
        self.fst_vt['ServoDyn']['THSSBrDp']  = float_read(f.readline().split()[0])
        self.fst_vt['ServoDyn']['HSSBrDT']   = float_read(f.readline().split()[0])
        self.fst_vt['ServoDyn']['HSSBrTqF']  = float_read(f.readline().split()[0])

        # Nacelle-Yaw Control (nac_yaw_ctrl)
        f.readline()
        self.fst_vt['ServoDyn']['YCMode']    = int(f.readline().split()[0])
        self.fst_vt['ServoDyn']['TYCOn']     = float_read(f.readline().split()[0])
        self.fst_vt['ServoDyn']['YawNeut']   = float_read(f.readline().split()[0])
        self.fst_vt['ServoDyn']['YawSpr']    = float_read(f.readline().split()[0])
        self.fst_vt['ServoDyn']['YawDamp']   = float_read(f.readline().split()[0])
        self.fst_vt['ServoDyn']['TYawManS']  = float_read(f.readline().split()[0])
        self.fst_vt['ServoDyn']['YawManRat'] = float_read(f.readline().split()[0])
        self.fst_vt['ServoDyn']['NacYawF']   = float_read(f.readline().split()[0])

        # Tuned Mass Damper (tuned_mass_damper)
        f.readline()
        self.fst_vt['ServoDyn']['CompNTMD'] = bool_read(f.readline().split()[0])
        self.fst_vt['ServoDyn']['NTMDfile'] = f.readline().split()[0][1:-1]
        self.fst_vt['ServoDyn']['CompTTMD'] = bool_read(f.readline().split()[0])
        self.fst_vt['ServoDyn']['TTMDfile'] = f.readline().split()[0][1:-1]

        # Bladed Interface and Torque-Speed Look-Up Table (bladed_interface)
        f.readline()
        self.fst_vt['ServoDyn']['DLL_FileName'] = os.path.abspath(os.path.normpath(os.path.join(os.path.split(sd_file)[0], f.readline().split()[0][1:-1])))
        self.fst_vt['ServoDyn']['DLL_InFile']   = f.readline().split()[0][1:-1]
        self.fst_vt['ServoDyn']['DLL_ProcName'] = f.readline().split()[0][1:-1]
        dll_dt_line = f.readline().split()[0]
        try:
            self.fst_vt['ServoDyn']['DLL_DT'] = float_read(dll_dt_line)
        except:
            self.fst_vt['ServoDyn']['DLL_DT'] = dll_dt_line[1:-1]
        self.fst_vt['ServoDyn']['DLL_Ramp']     = bool_read(f.readline().split()[0])
        self.fst_vt['ServoDyn']['BPCutoff']     = float_read(f.readline().split()[0])
        self.fst_vt['ServoDyn']['NacYaw_North'] = float_read(f.readline().split()[0])
        self.fst_vt['ServoDyn']['Ptch_Cntrl']   = int(f.readline().split()[0])
        self.fst_vt['ServoDyn']['Ptch_SetPnt']  = float_read(f.readline().split()[0])
        self.fst_vt['ServoDyn']['Ptch_Min']     = float_read(f.readline().split()[0])
        self.fst_vt['ServoDyn']['Ptch_Max']     = float_read(f.readline().split()[0])
        self.fst_vt['ServoDyn']['PtchRate_Min'] = float_read(f.readline().split()[0])
        self.fst_vt['ServoDyn']['PtchRate_Max'] = float_read(f.readline().split()[0])
        self.fst_vt['ServoDyn']['Gain_OM']      = float_read(f.readline().split()[0])
        self.fst_vt['ServoDyn']['GenSpd_MinOM'] = float_read(f.readline().split()[0])
        self.fst_vt['ServoDyn']['GenSpd_MaxOM'] = float_read(f.readline().split()[0])
        self.fst_vt['ServoDyn']['GenSpd_Dem']   = float_read(f.readline().split()[0])
        self.fst_vt['ServoDyn']['GenTrq_Dem']   = float_read(f.readline().split()[0])
        self.fst_vt['ServoDyn']['GenPwr_Dem']   = float_read(f.readline().split()[0])

        f.readline()

        self.fst_vt['ServoDyn']['DLL_NumTrq'] = int(f.readline().split()[0])
        f.readline()
        f.readline()
        self.fst_vt['ServoDyn']['GenSpd_TLU'] = [None] * self.fst_vt['ServoDyn']['DLL_NumTrq']
        self.fst_vt['ServoDyn']['GenTrq_TLU'] = [None] * self.fst_vt['ServoDyn']['DLL_NumTrq']
        for i in range(self.fst_vt['ServoDyn']['DLL_NumTrq']):
            data = f.readline().split()
            self.fst_vt['ServoDyn']['GenSpd_TLU'][i]  = float_read(data[0])
            self.fst_vt['ServoDyn']['GenTrq_TLU'][i]  = float_read(data[0])

        # ServoDyn Output Params (sd_out_params)
        f.readline()
        self.fst_vt['ServoDyn']['SumPrint'] = bool_read(f.readline().split()[0])
        self.fst_vt['ServoDyn']['OutFile']  = int(f.readline().split()[0])
        self.fst_vt['ServoDyn']['TabDelim'] = bool_read(f.readline().split()[0])
        self.fst_vt['ServoDyn']['OutFmt']   = f.readline().split()[0][1:-1]
        self.fst_vt['ServoDyn']['TStart']   = float_read(f.readline().split()[0])

        # ServoDyn Outlist
        f.readline()
        data = f.readline()
        while data.split()[0] != 'END':
            channels = data.split('"')
            channel_list = channels[1].split(',')
            self.set_outlist(self.fst_vt['outlist']['ServoDyn'], channel_list)
            data = f.readline()

        f.close()

    def read_DISCON_in(self):
        # Read the Bladed style Interface controller input file, intended for ROSCO https://github.com/NREL/ROSCO_toolbox

        discon_in_file = os.path.normpath(os.path.join(self.FAST_directory, self.fst_vt['ServoDyn']['DLL_InFile']))

        if os.path.exists(discon_in_file):

            # Read DISCON infiles
            file_processing = ROSCO_utilities.FileProcessing()
            self.fst_vt['DISCON_in'] = file_processing.read_DISCON(discon_in_file)

<<<<<<< HEAD
            # Some additional filename parsing
            self.fst_vt['DISCON_in']['PerfFileName'] = os.path.abspath(os.path.join(self.FAST_directory, self.fst_vt['DISCON_in']['PerfFileName']))
=======
            f.readline()
            f.readline()
            f.readline()
            f.readline()
            # DEBUG
            self.fst_vt['DISCON_in']['LoggingLevel']      = int_read(f.readline().split()[0])
            f.readline()
            f.readline()

            # CONTROLLER FLAGS
            self.fst_vt['DISCON_in']['F_LPFType']         = int_read(f.readline().split()[0])
            self.fst_vt['DISCON_in']['F_NotchType']       = int_read(f.readline().split()[0])
            self.fst_vt['DISCON_in']['IPC_ControlMode']   = int_read(f.readline().split()[0])
            self.fst_vt['DISCON_in']['VS_ControlMode']    = int_read(f.readline().split()[0])
            self.fst_vt['DISCON_in']['PC_ControlMode']    = int_read(f.readline().split()[0])
            self.fst_vt['DISCON_in']['Y_ControlMode']     = int_read(f.readline().split()[0])
            self.fst_vt['DISCON_in']['SS_Mode']           = int_read(f.readline().split()[0])
            self.fst_vt['DISCON_in']['WE_Mode']           = int_read(f.readline().split()[0])
            self.fst_vt['DISCON_in']['PS_Mode']           = int_read(f.readline().split()[0])
            self.fst_vt['DISCON_in']['SD_Mode']           = int_read(f.readline().split()[0])
            self.fst_vt['DISCON_in']['Fl_Mode']           = int_read(f.readline().split()[0])
            self.fst_vt['DISCON_in']['Flp_Mode']           = int_read(f.readline().split()[0])
            f.readline()
            f.readline()

            # FILTERS
            self.fst_vt['DISCON_in']['F_LPFCornerFreq']   = float_read(f.readline().split()[0])
            self.fst_vt['DISCON_in']['F_LPFDamping']      = float_read(f.readline().split()[0])
            self.fst_vt['DISCON_in']['F_NotchCornerFreq'] = float_read(f.readline().split()[0])
            self.fst_vt['DISCON_in']['F_NotchBetaNumDen'] = [float(idx.strip()) for idx in f.readline().strip().split('F_NotchBetaNumDen')[0].split() if idx.strip() != '!']
            self.fst_vt['DISCON_in']['F_SSCornerFreq']    = float_read(f.readline().split()[0])
            self.fst_vt['DISCON_in']['F_FlCornerFreq']    = [float(idx.strip()) for idx in f.readline().strip().split('F_FlCornerFreq')[0].split() if idx.strip() != '!']
            self.fst_vt['DISCON_in']['F_FlpCornerFreq'] = [float(idx.strip()) for idx in f.readline().strip().split('F_FlpCornerFreq')[0].split() if idx.strip() != '!']
            f.readline()
            f.readline()

            # BLADE PITCH CONTROL
            self.fst_vt['DISCON_in']['PC_GS_n']           = int_read(f.readline().split()[0])
            self.fst_vt['DISCON_in']['PC_GS_angles']      = [float(idx.strip()) for idx in f.readline().split('PC_GS_angles')[0].split() if idx.strip() != '!']
            self.fst_vt['DISCON_in']['PC_GS_KP']          = [float(idx.strip()) for idx in f.readline().split('PC_GS_KP')[0].split() if idx.strip() != '!']
            self.fst_vt['DISCON_in']['PC_GS_KI']          = [float(idx.strip()) for idx in f.readline().split('PC_GS_KI')[0].split() if idx.strip() != '!']
            self.fst_vt['DISCON_in']['PC_GS_KD']          = [float(idx.strip()) for idx in f.readline().split('PC_GS_KD')[0].split() if idx.strip() != '!']
            self.fst_vt['DISCON_in']['PC_GS_TF']          = [float(idx.strip()) for idx in f.readline().split('PC_GS_TF')[0].split() if idx.strip() != '!']
            self.fst_vt['DISCON_in']['PC_MaxPit']         = float_read(f.readline().split()[0])
            self.fst_vt['DISCON_in']['PC_MinPit']         = float_read(f.readline().split()[0])
            self.fst_vt['DISCON_in']['PC_MaxRat']         = float_read(f.readline().split()[0])
            self.fst_vt['DISCON_in']['PC_MinRat']         = float_read(f.readline().split()[0])
            self.fst_vt['DISCON_in']['PC_RefSpd']         = float_read(f.readline().split()[0])
            self.fst_vt['DISCON_in']['PC_FinePit']        = float_read(f.readline().split()[0])
            self.fst_vt['DISCON_in']['PC_Switch']         = float_read(f.readline().split()[0])
            #self.fst_vt['DISCON_in']['Z_EnableSine']      = int_read(f.readline().split()[0])
            #self.fst_vt['DISCON_in']['Z_PitchAmplitude']  = float_read(f.readline().split()[0])
            #self.fst_vt['DISCON_in']['Z_PitchFrequency']  = float_read(f.readline().split()[0])
            f.readline()
            f.readline()

            # INDIVIDUAL PITCH CONTROL
            self.fst_vt['DISCON_in']['IPC_IntSat']        = float_read(f.readline().split()[0])
            self.fst_vt['DISCON_in']['IPC_KI']            = [float(idx.strip()) for idx in f.readline().split('IPC_KI')[0].split() if idx.strip() != '!']
            self.fst_vt['DISCON_in']['IPC_aziOffset']     = [float(idx.strip()) for idx in f.readline().split('IPC_aziOffset')[0].split() if idx.strip() != '!']
            self.fst_vt['DISCON_in']['IPC_CornerFreqAct'] = float_read(f.readline().split()[0])
            f.readline()
            f.readline()

            # VS TORQUE CONTROL
            self.fst_vt['DISCON_in']['VS_GenEff']         = float_read(f.readline().split()[0])
            self.fst_vt['DISCON_in']['VS_ArSatTq']        = float_read(f.readline().split()[0])
            self.fst_vt['DISCON_in']['VS_MaxRat']         = float_read(f.readline().split()[0])
            self.fst_vt['DISCON_in']['VS_MaxTq']          = float_read(f.readline().split()[0])
            self.fst_vt['DISCON_in']['VS_MinTq']          = float_read(f.readline().split()[0])
            self.fst_vt['DISCON_in']['VS_MinOMSpd']       = float_read(f.readline().split()[0])
            self.fst_vt['DISCON_in']['VS_Rgn2K']          = float_read(f.readline().split()[0])
            self.fst_vt['DISCON_in']['VS_RtPwr']          = float_read(f.readline().split()[0])
            self.fst_vt['DISCON_in']['VS_RtTq']           = float_read(f.readline().split()[0])
            self.fst_vt['DISCON_in']['VS_RefSpd']         = float_read(f.readline().split()[0])
            self.fst_vt['DISCON_in']['VS_n']              = int_read(f.readline().split()[0])
            self.fst_vt['DISCON_in']['VS_KP']             = float_read(f.readline().split()[0])
            self.fst_vt['DISCON_in']['VS_KI']             = float_read(f.readline().split()[0])
            self.fst_vt['DISCON_in']['VS_TSRopt']         = float_read(f.readline().split()[0])
            f.readline()
            f.readline()

            # SETPOINT SMOOTHER
            self.fst_vt['DISCON_in']['SS_VSGain']         = float_read(f.readline().split()[0])
            self.fst_vt['DISCON_in']['SS_PCGain']         = float_read(f.readline().split()[0])
            f.readline()
            f.readline()

            # WIND SPEED ESTIMATOR
            self.fst_vt['DISCON_in']['WE_BladeRadius']    = float_read(f.readline().split()[0])
            self.fst_vt['DISCON_in']['WE_CP_n']           = int_read(f.readline().split()[0])
            self.fst_vt['DISCON_in']['WE_CP']             = [float(idx.strip()) for idx in f.readline().split('WE_CP')[0].split() if idx.strip() != '!']
            self.fst_vt['DISCON_in']['WE_Gamma']          = float_read(f.readline().split()[0])
            self.fst_vt['DISCON_in']['WE_GearboxRatio']   = float_read(f.readline().split()[0])
            self.fst_vt['DISCON_in']['WE_Jtot']           = float_read(f.readline().split()[0])
            self.fst_vt['DISCON_in']['WE_RhoAir']         = float_read(f.readline().split()[0])
            self.fst_vt['DISCON_in']['PerfFileName']      = os.path.abspath(os.path.join(self.FAST_directory, f.readline().split()[0][1:-1]))
            self.fst_vt['DISCON_in']['PerfTableSize']     = [int(idx.strip()) for idx in f.readline().split('PerfTableSize')[0].split() if idx.strip() != '!']
            self.fst_vt['DISCON_in']['WE_FOPoles_N']      = int_read(f.readline().split()[0])
            self.fst_vt['DISCON_in']['WE_FOPoles_v']      = [float(idx.strip()) for idx in f.readline().split('WE_FOPoles_v')[0].split() if idx.strip() != '!']
            self.fst_vt['DISCON_in']['WE_FOPoles']        = [float(idx.strip()) for idx in f.readline().split('WE_FOPoles')[0].split() if idx.strip() != '!']
            f.readline()
            f.readline()

            # YAW CONTROL
            self.fst_vt['DISCON_in']['Y_ErrThresh']       = float_read(f.readline().split()[0])
            self.fst_vt['DISCON_in']['Y_IPC_IntSat']      = float_read(f.readline().split()[0])
            self.fst_vt['DISCON_in']['Y_IPC_n']           = int_read(f.readline().split()[0])
            self.fst_vt['DISCON_in']['Y_IPC_KP']          = float_read(f.readline().split()[0])
            self.fst_vt['DISCON_in']['Y_IPC_KI']          = float_read(f.readline().split()[0])
            self.fst_vt['DISCON_in']['Y_IPC_omegaLP']     = float_read(f.readline().split()[0])
            self.fst_vt['DISCON_in']['Y_IPC_zetaLP']      = float_read(f.readline().split()[0])
            self.fst_vt['DISCON_in']['Y_MErrSet']         = float_read(f.readline().split()[0])
            self.fst_vt['DISCON_in']['Y_omegaLPFast']     = float_read(f.readline().split()[0])
            self.fst_vt['DISCON_in']['Y_omegaLPSlow']     = float_read(f.readline().split()[0])
            self.fst_vt['DISCON_in']['Y_Rate']            = float_read(f.readline().split()[0])
            f.readline()
            f.readline()

            # TOWER FORE-AFT DAMPING
            self.fst_vt['DISCON_in']['FA_KI']             = float_read(f.readline().split()[0])
            self.fst_vt['DISCON_in']['FA_HPF_CornerFreq'] = float_read(f.readline().split()[0])
            self.fst_vt['DISCON_in']['FA_IntSat']         = float_read(f.readline().split()[0])
            f.readline()
            f.readline()

            # MINIMUM PITCH SATURATION
            self.fst_vt['DISCON_in']['PS_BldPitchMin_N']  = int_read(f.readline().split()[0])
            self.fst_vt['DISCON_in']['PS_WindSpeeds']     = [float(idx.strip()) for idx in f.readline().split('PS_WindSpeeds')[0].split() if idx.strip() != '!']
            self.fst_vt['DISCON_in']['PS_BldPitchMin']    = [float(idx.strip()) for idx in f.readline().split('PS_BldPitchMin')[0].split() if idx.strip() != '!']
            f.readline()
            f.readline()

            # SHUTDOWN
            self.fst_vt['DISCON_in']['SD_MaxPit']         = float_read(f.readline().split()[0])
            self.fst_vt['DISCON_in']['SD_CornerFreq']     = float_read(f.readline().split()[0])
            f.readline()
            f.readline()

            # Floating
            self.fst_vt['DISCON_in']['Fl_Kp']             = float_read(f.readline().split()[0])
            f.readline()
            f.readline()

            # Flaps
            self.fst_vt['DISCON_in']['Flp_Angle']     = float_read(f.readline().split()[0])
            self.fst_vt['DISCON_in']['Flp_Kp']        = float_read(f.readline().split()[0])
            self.fst_vt['DISCON_in']['Flp_Ki']        = float_read(f.readline().split()[0])
            self.fst_vt['DISCON_in']['Flp_MaxPit']    = float_read(f.readline().split()[0])
            f.close()
>>>>>>> 827150fc

            # Try to read rotor performance data if it is available
            try:
                pitch_vector, tsr_vector, Cp_table, Ct_table, Cq_table = file_processing.load_from_txt(self.fst_vt['DISCON_in']['PerfFileName'])

                RotorPerformance = ROSCO_turbine.RotorPerformance
                Cp = RotorPerformance(Cp_table, pitch_vector, tsr_vector)
                Ct = RotorPerformance(Ct_table, pitch_vector, tsr_vector)
                Cq = RotorPerformance(Cq_table, pitch_vector, tsr_vector)

                self.fst_vt['DISCON_in']['Cp'] = Cp
                self.fst_vt['DISCON_in']['Ct'] = Ct
                self.fst_vt['DISCON_in']['Cq'] = Cq
                self.fst_vt['DISCON_in']['Cp_pitch_initial_rad'] = pitch_vector
                self.fst_vt['DISCON_in']['Cp_TSR_initial'] = tsr_vector
                self.fst_vt['DISCON_in']['Cp_table'] = Cp_table
                self.fst_vt['DISCON_in']['Ct_table'] = Ct_table
                self.fst_vt['DISCON_in']['Cq_table'] = Cq_table
            except:
                pass
            
            # Add some DISCON entries that might be needed within WISDEM        
            self.fst_vt['DISCON_in']['v_rated'] = 1.
        
        else:
            del self.fst_vt['DISCON_in']

    def read_HydroDyn(self):
        # AeroDyn v2.03

        hd_file = os.path.normpath(os.path.join(self.FAST_directory, self.fst_vt['Fst']['HydroFile']))
        f = open(hd_file)

        f.readline()
        f.readline()

        self.fst_vt['HydroDyn']['Echo'] = bool_read(f.readline().split()[0])
        # ENVIRONMENTAL CONDITIONS
        f.readline()
        self.fst_vt['HydroDyn']['WtrDens'] = float_read(f.readline().split()[0])
        self.fst_vt['HydroDyn']['WtrDpth'] = float_read(f.readline().split()[0])
        self.fst_vt['HydroDyn']['MSL2SWL'] = float_read(f.readline().split()[0])

        # WAVES
        f.readline()
        self.fst_vt['HydroDyn']['WaveMod']       = int_read(f.readline().split()[0])
        self.fst_vt['HydroDyn']['WaveStMod']     = int_read(f.readline().split()[0])
        self.fst_vt['HydroDyn']['WaveTMax']      = float_read(f.readline().split()[0])
        self.fst_vt['HydroDyn']['WaveDT']        = float_read(f.readline().split()[0])
        self.fst_vt['HydroDyn']['WaveHs']        = float_read(f.readline().split()[0])
        self.fst_vt['HydroDyn']['WaveTp']        = float_read(f.readline().split()[0])
        self.fst_vt['HydroDyn']['WavePkShp']     = float_read(f.readline().split()[0]) # default
        self.fst_vt['HydroDyn']['WvLowCOff']     = float_read(f.readline().split()[0])
        self.fst_vt['HydroDyn']['WvHiCOff']      = float_read(f.readline().split()[0])
        self.fst_vt['HydroDyn']['WaveDir']       = float_read(f.readline().split()[0])
        self.fst_vt['HydroDyn']['WaveDirMod']    = int_read(f.readline().split()[0])
        self.fst_vt['HydroDyn']['WaveDirSpread'] = float_read(f.readline().split()[0])
        self.fst_vt['HydroDyn']['WaveNDir']      = int_read(f.readline().split()[0])
        self.fst_vt['HydroDyn']['WaveDirRange']  = float_read(f.readline().split()[0])
        self.fst_vt['HydroDyn']['WaveSeed1']     = int_read(f.readline().split()[0])
        self.fst_vt['HydroDyn']['WaveSeed2']     = int_read(f.readline().split()[0])
        self.fst_vt['HydroDyn']['WaveNDAmp']     = bool_read(f.readline().split()[0])
        self.fst_vt['HydroDyn']['WvKinFile']     = f.readline().split()[0][1:-1]
        self.fst_vt['HydroDyn']['NWaveElev']     = int_read(f.readline().split()[0])
        self.fst_vt['HydroDyn']['WaveElevxi']    = [idx.strip() for idx in f.readline().split('WaveElevxi')[0].split(',')]
        self.fst_vt['HydroDyn']['WaveElevyi']    = [idx.strip() for idx in f.readline().split('WaveElevyi')[0].split(',')]

        # 2ND-ORDER WAVES
        f.readline()
        self.fst_vt['HydroDyn']['WvDiffQTF']     = bool_read(f.readline().split()[0])
        self.fst_vt['HydroDyn']['WvSumQTF']      = bool_read(f.readline().split()[0])
        self.fst_vt['HydroDyn']['WvLowCOffD']    = float_read(f.readline().split()[0])
        self.fst_vt['HydroDyn']['WvHiCOffD']     = float_read(f.readline().split()[0])
        self.fst_vt['HydroDyn']['WvLowCOffS']    = float_read(f.readline().split()[0])
        self.fst_vt['HydroDyn']['WvHiCOffS']     = float_read(f.readline().split()[0])

        # CURRENT
        f.readline()
        self.fst_vt['HydroDyn']['CurrMod']       = int_read(f.readline().split()[0])
        self.fst_vt['HydroDyn']['CurrSSV0']      = float_read(f.readline().split()[0])
        self.fst_vt['HydroDyn']['CurrSSDir']     = float_read(f.readline().split()[0])
        self.fst_vt['HydroDyn']['CurrNSRef']     = float_read(f.readline().split()[0])
        self.fst_vt['HydroDyn']['CurrNSV0']      = float_read(f.readline().split()[0])
        self.fst_vt['HydroDyn']['CurrNSDir']     = float_read(f.readline().split()[0])
        self.fst_vt['HydroDyn']['CurrDIV']       = float_read(f.readline().split()[0])
        self.fst_vt['HydroDyn']['CurrDIDir']     = float_read(f.readline().split()[0])

        # FLOATING PLATFORM
        f.readline()
        self.fst_vt['HydroDyn']['PotMod']        = int_read(f.readline().split()[0])
        self.fst_vt['HydroDyn']['PotFile']       = os.path.normpath(os.path.join(os.path.split(hd_file)[0], f.readline().split()[0][1:-1]))
        self.fst_vt['HydroDyn']['WAMITULEN']     = float_read(f.readline().split()[0])
        self.fst_vt['HydroDyn']['PtfmVol0']      = float_read(f.readline().split()[0])
        self.fst_vt['HydroDyn']['PtfmCOBxt']     = float_read(f.readline().split()[0])
        self.fst_vt['HydroDyn']['PtfmCOByt']     = float_read(f.readline().split()[0])
        self.fst_vt['HydroDyn']['RdtnMod']       = int_read(f.readline().split()[0])
        self.fst_vt['HydroDyn']['RdtnTMax']      = float_read(f.readline().split()[0])
        self.fst_vt['HydroDyn']['RdtnDT']        = float_read(f.readline().split()[0])

        # 2ND-ORDER FLOATING PLATFORM FORCES
        f.readline()
        self.fst_vt['HydroDyn']['MnDrift']       = int_read(f.readline().split()[0]) # ?
        self.fst_vt['HydroDyn']['NewmanApp']     = int_read(f.readline().split()[0]) # ?
        self.fst_vt['HydroDyn']['DiffQTF']       = int_read(f.readline().split()[0]) # ?
        self.fst_vt['HydroDyn']['SumQTF']        = int_read(f.readline().split()[0]) # ?

        # FLOATING PLATFORM FORCE FLAGS
        f.readline()
        self.fst_vt['HydroDyn']['PtfmSgF']       = bool_read(f.readline().split()[0])
        self.fst_vt['HydroDyn']['PtfmSwF']       = bool_read(f.readline().split()[0])
        self.fst_vt['HydroDyn']['PtfmHvF']       = bool_read(f.readline().split()[0])
        self.fst_vt['HydroDyn']['PtfmRF']        = bool_read(f.readline().split()[0])
        self.fst_vt['HydroDyn']['PtfmPF']        = bool_read(f.readline().split()[0])
        self.fst_vt['HydroDyn']['PtfmYF']        = bool_read(f.readline().split()[0])

        # PLATFORM ADDITIONAL STIFFNESS AND DAMPING
        f.readline()
        self.fst_vt['HydroDyn']['AddF0']         = [float(idx) for idx in f.readline().strip().split()[:6]]
        self.fst_vt['HydroDyn']['AddCLin']       = np.array([[float(idx) for idx in f.readline().strip().split()[:6]] for i in range(6)])
        self.fst_vt['HydroDyn']['AddBLin']       = np.array([[float(idx) for idx in f.readline().strip().split()[:6]] for i in range(6)])
        self.fst_vt['HydroDyn']['AddBQuad']      = np.array([[float(idx) for idx in f.readline().strip().split()[:6]] for i in range(6)])

        #AXIAL COEFFICIENTS
        f.readline()
        self.fst_vt['HydroDyn']['NAxCoef']       = int_read(f.readline().split()[0])
        self.fst_vt['HydroDyn']['AxCoefID']      = [None]*self.fst_vt['HydroDyn']['NAxCoef']
        self.fst_vt['HydroDyn']['AxCd']          = [None]*self.fst_vt['HydroDyn']['NAxCoef']
        self.fst_vt['HydroDyn']['AxCa']          = [None]*self.fst_vt['HydroDyn']['NAxCoef']
        self.fst_vt['HydroDyn']['AxCp']          = [None]*self.fst_vt['HydroDyn']['NAxCoef']
        ln = f.readline().split()
        ln = f.readline().split()
        for i in range(self.fst_vt['HydroDyn']['NAxCoef']):
            ln = f.readline().split()
            self.fst_vt['HydroDyn']['AxCoefID'][i] = int(ln[0])
            self.fst_vt['HydroDyn']['AxCd'][i]     = float(ln[1])
            self.fst_vt['HydroDyn']['AxCa'][i]     = float(ln[2])
            self.fst_vt['HydroDyn']['AxCp'][i]     = float(ln[3])

        #MEMBER JOINTS
        f.readline()
        self.fst_vt['HydroDyn']['NJoints']    = int_read(f.readline().split()[0])
        self.fst_vt['HydroDyn']['JointID']    = [None]*self.fst_vt['HydroDyn']['NJoints']
        self.fst_vt['HydroDyn']['Jointxi']    = [None]*self.fst_vt['HydroDyn']['NJoints']
        self.fst_vt['HydroDyn']['Jointyi']    = [None]*self.fst_vt['HydroDyn']['NJoints']
        self.fst_vt['HydroDyn']['Jointzi']    = [None]*self.fst_vt['HydroDyn']['NJoints']
        self.fst_vt['HydroDyn']['JointAxID']  = [None]*self.fst_vt['HydroDyn']['NJoints']
        self.fst_vt['HydroDyn']['JointOvrlp'] = [None]*self.fst_vt['HydroDyn']['NJoints']
        ln = f.readline().split()
        ln = f.readline().split()
        for i in range(self.fst_vt['HydroDyn']['NJoints']):
            ln = f.readline().split()
            self.fst_vt['HydroDyn']['JointID'][i]    = int(ln[0])
            self.fst_vt['HydroDyn']['Jointxi'][i]    = float(ln[1])
            self.fst_vt['HydroDyn']['Jointyi'][i]    = float(ln[2])
            self.fst_vt['HydroDyn']['Jointzi'][i]    = float(ln[3])
            self.fst_vt['HydroDyn']['JointAxID'][i]  = int(ln[4])
            self.fst_vt['HydroDyn']['JointOvrlp'][i] = int(ln[5])

        #MEMBER CROSS-SECTION PROPERTIES
        f.readline()
        self.fst_vt['HydroDyn']['NPropSets'] = int_read(f.readline().split()[0])
        self.fst_vt['HydroDyn']['PropSetID'] = [None]*self.fst_vt['HydroDyn']['NPropSets']
        self.fst_vt['HydroDyn']['PropD']     = [None]*self.fst_vt['HydroDyn']['NPropSets']
        self.fst_vt['HydroDyn']['PropThck']  = [None]*self.fst_vt['HydroDyn']['NPropSets']
        ln = f.readline().split()
        ln = f.readline().split()
        for i in range(self.fst_vt['HydroDyn']['NPropSets']):
            ln = f.readline().split()
            self.fst_vt['HydroDyn']['PropSetID'][i] = int(ln[0])
            self.fst_vt['HydroDyn']['PropD'][i]     = float(ln[1])
            self.fst_vt['HydroDyn']['PropThck'][i]  = float(ln[2])

        #SIMPLE HYDRODYNAMIC COEFFICIENTS
        f.readline()
        f.readline()
        f.readline()
        ln = f.readline().split()
        self.fst_vt['HydroDyn']['SimplCd']     = float(ln[0])
        self.fst_vt['HydroDyn']['SimplCdMG']   = float(ln[1])
        self.fst_vt['HydroDyn']['SimplCa']     = float(ln[2])
        self.fst_vt['HydroDyn']['SimplCaMG']   = float(ln[3])
        self.fst_vt['HydroDyn']['SimplCp']     = float(ln[4])
        self.fst_vt['HydroDyn']['SimplCpMG']   = float(ln[5])
        self.fst_vt['HydroDyn']['SimplAxCa']   = float(ln[6])
        self.fst_vt['HydroDyn']['SimplAxCaMG'] = float(ln[7])
        self.fst_vt['HydroDyn']['SimplAxCp']   = float(ln[8])
        self.fst_vt['HydroDyn']['SimplAxCpMG'] = float(ln[9])

        #DEPTH-BASED HYDRODYNAMIC COEFFICIENTS
        f.readline()
        self.fst_vt['HydroDyn']['NCoefDpth']  = int_read(f.readline().split()[0])
        self.fst_vt['HydroDyn']['Dpth']       = [None]*self.fst_vt['HydroDyn']['NCoefDpth']
        self.fst_vt['HydroDyn']['DpthCd']     = [None]*self.fst_vt['HydroDyn']['NCoefDpth']
        self.fst_vt['HydroDyn']['DpthCdMG']   = [None]*self.fst_vt['HydroDyn']['NCoefDpth']
        self.fst_vt['HydroDyn']['DpthCa']     = [None]*self.fst_vt['HydroDyn']['NCoefDpth']
        self.fst_vt['HydroDyn']['DpthCaMG']   = [None]*self.fst_vt['HydroDyn']['NCoefDpth']
        self.fst_vt['HydroDyn']['DpthCp']     = [None]*self.fst_vt['HydroDyn']['NCoefDpth']
        self.fst_vt['HydroDyn']['DpthCpMG']   = [None]*self.fst_vt['HydroDyn']['NCoefDpth']
        self.fst_vt['HydroDyn']['DpthAxCa']   = [None]*self.fst_vt['HydroDyn']['NCoefDpth']
        self.fst_vt['HydroDyn']['DpthAxCaMG'] = [None]*self.fst_vt['HydroDyn']['NCoefDpth']
        self.fst_vt['HydroDyn']['DpthAxCp']   = [None]*self.fst_vt['HydroDyn']['NCoefDpth']
        self.fst_vt['HydroDyn']['DpthAxCpMG'] = [None]*self.fst_vt['HydroDyn']['NCoefDpth']
        ln = f.readline().split()
        ln = f.readline().split()
        for i in range(self.fst_vt['HydroDyn']['NCoefDpth']):
            ln = f.readline().split()
            self.fst_vt['HydroDyn']['Dpth'][i]       = float(ln[0])
            self.fst_vt['HydroDyn']['DpthCd'][i]     = float(ln[1])
            self.fst_vt['HydroDyn']['DpthCdMG'][i]   = float(ln[2])
            self.fst_vt['HydroDyn']['DpthCa'][i]     = float(ln[3])
            self.fst_vt['HydroDyn']['DpthCaMG'][i]   = float(ln[4])
            self.fst_vt['HydroDyn']['DpthCp'][i]     = float(ln[5])
            self.fst_vt['HydroDyn']['DpthCpMG'][i]   = float(ln[6])
            self.fst_vt['HydroDyn']['DpthAxCa'][i]   = float(ln[7])
            self.fst_vt['HydroDyn']['DpthAxCaMG'][i] = float(ln[8])
            self.fst_vt['HydroDyn']['DpthAxCp'][i]   = float(ln[9])
            self.fst_vt['HydroDyn']['DpthAxCpMG'][i] = float(ln[10])

        #MEMBER-BASED HYDRODYNAMIC COEFFICIENTS
        f.readline()
        self.fst_vt['HydroDyn']['NCoefMembers']  = int_read(f.readline().split()[0])
        self.fst_vt['HydroDyn']['MemberID_HydC']      = [None]*self.fst_vt['HydroDyn']['NCoefMembers']
        self.fst_vt['HydroDyn']['MemberCd1']     = [None]*self.fst_vt['HydroDyn']['NCoefMembers']
        self.fst_vt['HydroDyn']['MemberCd2']     = [None]*self.fst_vt['HydroDyn']['NCoefMembers']
        self.fst_vt['HydroDyn']['MemberCdMG1']   = [None]*self.fst_vt['HydroDyn']['NCoefMembers']
        self.fst_vt['HydroDyn']['MemberCdMG2']   = [None]*self.fst_vt['HydroDyn']['NCoefMembers']
        self.fst_vt['HydroDyn']['MemberCa1']     = [None]*self.fst_vt['HydroDyn']['NCoefMembers']
        self.fst_vt['HydroDyn']['MemberCa2']     = [None]*self.fst_vt['HydroDyn']['NCoefMembers']
        self.fst_vt['HydroDyn']['MemberCaMG1']   = [None]*self.fst_vt['HydroDyn']['NCoefMembers']
        self.fst_vt['HydroDyn']['MemberCaMG2']   = [None]*self.fst_vt['HydroDyn']['NCoefMembers']
        self.fst_vt['HydroDyn']['MemberCp1']     = [None]*self.fst_vt['HydroDyn']['NCoefMembers']
        self.fst_vt['HydroDyn']['MemberCp2']     = [None]*self.fst_vt['HydroDyn']['NCoefMembers']
        self.fst_vt['HydroDyn']['MemberCpMG1']   = [None]*self.fst_vt['HydroDyn']['NCoefMembers']
        self.fst_vt['HydroDyn']['MemberCpMG2']   = [None]*self.fst_vt['HydroDyn']['NCoefMembers']
        self.fst_vt['HydroDyn']['MemberAxCa1']   = [None]*self.fst_vt['HydroDyn']['NCoefMembers']
        self.fst_vt['HydroDyn']['MemberAxCa2']   = [None]*self.fst_vt['HydroDyn']['NCoefMembers']
        self.fst_vt['HydroDyn']['MemberAxCaMG1'] = [None]*self.fst_vt['HydroDyn']['NCoefMembers']
        self.fst_vt['HydroDyn']['MemberAxCaMG2'] = [None]*self.fst_vt['HydroDyn']['NCoefMembers']
        self.fst_vt['HydroDyn']['MemberAxCp1']   = [None]*self.fst_vt['HydroDyn']['NCoefMembers']
        self.fst_vt['HydroDyn']['MemberAxCp2']   = [None]*self.fst_vt['HydroDyn']['NCoefMembers']
        self.fst_vt['HydroDyn']['MemberAxCpMG1'] = [None]*self.fst_vt['HydroDyn']['NCoefMembers']
        self.fst_vt['HydroDyn']['MemberAxCpMG2'] = [None]*self.fst_vt['HydroDyn']['NCoefMembers']

        f.readline()
        f.readline()
        for i in range(self.fst_vt['HydroDyn']['NCoefMembers']):
            ln = f.readline().split()
            self.fst_vt['HydroDyn']['MemberID_HydC'][i]      = int(ln[0])
            self.fst_vt['HydroDyn']['MemberCd1'][i]     = float(ln[1])
            self.fst_vt['HydroDyn']['MemberCd2'][i]     = float(ln[2])
            self.fst_vt['HydroDyn']['MemberCdMG1'][i]   = float(ln[3])
            self.fst_vt['HydroDyn']['MemberCdMG2'][i]   = float(ln[4])
            self.fst_vt['HydroDyn']['MemberCa1'][i]     = float(ln[5])
            self.fst_vt['HydroDyn']['MemberCa2'][i]     = float(ln[6])
            self.fst_vt['HydroDyn']['MemberCaMG1'][i]   = float(ln[7])
            self.fst_vt['HydroDyn']['MemberCaMG2'][i]   = float(ln[8])
            self.fst_vt['HydroDyn']['MemberCp1'][i]     = float(ln[9])
            self.fst_vt['HydroDyn']['MemberCp2'][i]     = float(ln[10])
            self.fst_vt['HydroDyn']['MemberCpMG1'][i]   = float(ln[11])
            self.fst_vt['HydroDyn']['MemberCpMG2'][i]   = float(ln[12])
            self.fst_vt['HydroDyn']['MemberAxCa1'][i]   = float(ln[13])
            self.fst_vt['HydroDyn']['MemberAxCa2'][i]   = float(ln[14])
            self.fst_vt['HydroDyn']['MemberAxCaMG1'][i] = float(ln[15])
            self.fst_vt['HydroDyn']['MemberAxCaMG2'][i] = float(ln[16])
            self.fst_vt['HydroDyn']['MemberAxCp1'][i]   = float(ln[17])
            self.fst_vt['HydroDyn']['MemberAxCp2'][i]   = float(ln[18])
            self.fst_vt['HydroDyn']['MemberAxCpMG1'][i] = float(ln[19])
            self.fst_vt['HydroDyn']['MemberAxCpMG2'][i] = float(ln[20])

        #MEMBERS
        f.readline()
        self.fst_vt['HydroDyn']['NMembers']    = int_read(f.readline().split()[0])
        self.fst_vt['HydroDyn']['MemberID']    = [None]*self.fst_vt['HydroDyn']['NMembers']
        self.fst_vt['HydroDyn']['MJointID1']   = [None]*self.fst_vt['HydroDyn']['NMembers']
        self.fst_vt['HydroDyn']['MJointID2']   = [None]*self.fst_vt['HydroDyn']['NMembers']
        self.fst_vt['HydroDyn']['MPropSetID1'] = [None]*self.fst_vt['HydroDyn']['NMembers']
        self.fst_vt['HydroDyn']['MPropSetID2'] = [None]*self.fst_vt['HydroDyn']['NMembers']
        self.fst_vt['HydroDyn']['MDivSize']    = [None]*self.fst_vt['HydroDyn']['NMembers']
        self.fst_vt['HydroDyn']['MCoefMod']    = [None]*self.fst_vt['HydroDyn']['NMembers']
        self.fst_vt['HydroDyn']['PropPot']     = [None]*self.fst_vt['HydroDyn']['NMembers']
        ln = f.readline().split()
        ln = f.readline().split()
        for i in range(self.fst_vt['HydroDyn']['NMembers']):
            ln = f.readline().split()
            self.fst_vt['HydroDyn']['MemberID'][i]    = int(ln[0])
            self.fst_vt['HydroDyn']['MJointID1'][i]   = int(ln[1])
            self.fst_vt['HydroDyn']['MJointID2'][i]   = int(ln[2])
            self.fst_vt['HydroDyn']['MPropSetID1'][i] = int(ln[3])
            self.fst_vt['HydroDyn']['MPropSetID2'][i] = int(ln[4])
            self.fst_vt['HydroDyn']['MDivSize'][i]    = float(ln[5])
            self.fst_vt['HydroDyn']['MCoefMod'][i]    = int(ln[6])
            self.fst_vt['HydroDyn']['PropPot'][i]     = bool_read(ln[7])

        #FILLED MEMBERS
        f.readline()
        self.fst_vt['HydroDyn']['NFillGroups'] = int_read(f.readline().split()[0])
        self.fst_vt['HydroDyn']['FillNumM']    = [None]*self.fst_vt['HydroDyn']['NFillGroups']
        self.fst_vt['HydroDyn']['FillMList']   = [None]*self.fst_vt['HydroDyn']['NFillGroups']
        self.fst_vt['HydroDyn']['FillFSLoc']   = [None]*self.fst_vt['HydroDyn']['NFillGroups']
        self.fst_vt['HydroDyn']['FillDens']    = [None]*self.fst_vt['HydroDyn']['NFillGroups']
        ln = f.readline().split()
        ln = f.readline().split()
        for i in range(self.fst_vt['HydroDyn']['NFillGroups']):
            ln = f.readline().split()
            self.fst_vt['HydroDyn']['FillNumM'][i]  = int(ln[0])
            self.fst_vt['HydroDyn']['FillMList'][i] = [int(j) for j in ln[1:-2]]
            self.fst_vt['HydroDyn']['FillFSLoc'][i] = float(ln[-2])
            self.fst_vt['HydroDyn']['FillDens'][i]  = float(ln[-1])

        #MARINE GROWTH
        f.readline()
        self.fst_vt['HydroDyn']['NMGDepths'] = int_read(f.readline().split()[0])
        self.fst_vt['HydroDyn']['MGDpth']    = [None]*self.fst_vt['HydroDyn']['NMGDepths']
        self.fst_vt['HydroDyn']['MGThck']    = [None]*self.fst_vt['HydroDyn']['NMGDepths']
        self.fst_vt['HydroDyn']['MGDens']    = [None]*self.fst_vt['HydroDyn']['NMGDepths']
        ln = f.readline().split()
        ln = f.readline().split()
        for i in range(self.fst_vt['HydroDyn']['NMGDepths']):
            ln = f.readline().split()
            self.fst_vt['HydroDyn']['MGDpth'][i] = float(ln[0])
            self.fst_vt['HydroDyn']['MGThck'][i] = float(ln[1])
            self.fst_vt['HydroDyn']['MGDens'][i] = float(ln[2])

        #MEMBER OUTPUT LIST
        f.readline()
        self.fst_vt['HydroDyn']['NMOutputs'] = int_read(f.readline().split()[0])
        self.fst_vt['HydroDyn']['MemberID_out']  = [None]*self.fst_vt['HydroDyn']['NMOutputs']
        self.fst_vt['HydroDyn']['NOutLoc']   = [None]*self.fst_vt['HydroDyn']['NMOutputs']
        self.fst_vt['HydroDyn']['NodeLocs']  = [None]*self.fst_vt['HydroDyn']['NMOutputs']
        ln = f.readline().split()
        ln = f.readline().split()
        for i in range(self.fst_vt['HydroDyn']['NMOutputs']):
            ln = f.readline().split()
            self.fst_vt['HydroDyn']['MemberID_out'][i] = int(ln[0])
            self.fst_vt['HydroDyn']['NOutLoc'][i]  = int(ln[1])
            self.fst_vt['HydroDyn']['NodeLocs'][i] = float(ln[2])

        #JOINT OUTPUT LIST
        f.readline()
        self.fst_vt['HydroDyn']['NJOutputs'] = int_read(f.readline().split()[0])
        self.fst_vt['HydroDyn']['JOutLst']   = [int(idx.strip()) for idx in f.readline().split('JOutLst')[0].split(',')]

        #OUTPUT
        f.readline()
        self.fst_vt['HydroDyn']['HDSum']     = bool_read(f.readline().split()[0])
        self.fst_vt['HydroDyn']['OutAll']    = bool_read(f.readline().split()[0])
        self.fst_vt['HydroDyn']['OutSwtch']  = int_read(f.readline().split()[0])
        self.fst_vt['HydroDyn']['OutFmt']    = str(f.readline().split()[0])
        self.fst_vt['HydroDyn']['OutSFmt']   = str(f.readline().split()[0])

        self.fst_vt['HydroDyn']['HDSum']   
        self.fst_vt['HydroDyn']['OutAll']  
        self.fst_vt['HydroDyn']['OutSwtch']
        self.fst_vt['HydroDyn']['OutFmt']  
        self.fst_vt['HydroDyn']['OutSFmt'] 

        # HydroDyn Outlist
        f.readline()
        data = f.readline()
        while data.split()[0] != 'END':
            channels = data.split('"')
            channel_list = channels[1].split(',')
            self.set_outlist(self.fst_vt['outlist']['HydroDyn'], channel_list)
            data = f.readline()

        f.close()

    def read_SubDyn(self):
        # SubDyn v1.01

        sd_file = os.path.normpath(os.path.join(self.FAST_directory, self.fst_vt['Fst']['SubFile']))
        f = open(sd_file)
        f.readline()
        f.readline()
        f.readline()
        # SIMULATION CONTROL
        self.fst_vt['SubDyn']['Echo']      = bool_read(f.readline().split()[0])
        self.fst_vt['SubDyn']['SDdeltaT']  = float_read(f.readline().split()[0])
        self.fst_vt['SubDyn']['IntMethod'] = int_read(f.readline().split()[0])
        self.fst_vt['SubDyn']['SttcSolve'] = bool_read(f.readline().split()[0])
        f.readline()
        # FEA and CRAIG-BAMPTON PARAMETERS
        self.fst_vt['SubDyn']['FEMMod']    = int_read(f.readline().split()[0])
        self.fst_vt['SubDyn']['NDiv']      = int_read(f.readline().split()[0])
        self.fst_vt['SubDyn']['CBMod']     = bool_read(f.readline().split()[0])
        self.fst_vt['SubDyn']['Nmodes']    = int_read(f.readline().split()[0])
        self.fst_vt['SubDyn']['JDampings'] = int_read(f.readline().split()[0])
        f.readline()
        # STRUCTURE JOINTS
        self.fst_vt['SubDyn']['NJoints']   = int_read(f.readline().split()[0])
        self.fst_vt['SubDyn']['JointID']   = [None]*self.fst_vt['SubDyn']['NJoints']
        self.fst_vt['SubDyn']['JointXss']  = [None]*self.fst_vt['SubDyn']['NJoints']
        self.fst_vt['SubDyn']['JointYss']  = [None]*self.fst_vt['SubDyn']['NJoints']
        self.fst_vt['SubDyn']['JointZss']  = [None]*self.fst_vt['SubDyn']['NJoints']
        ln = f.readline().split()
        ln = f.readline().split()
        for i in range(self.fst_vt['SubDyn']['NJoints']):
            ln = f.readline().split()
            self.fst_vt['SubDyn']['JointID'][i]    = int(ln[0])
            self.fst_vt['SubDyn']['JointXss'][i]   = float(ln[1])
            self.fst_vt['SubDyn']['JointYss'][i]   = float(ln[2])
            self.fst_vt['SubDyn']['JointZss'][i]   = float(ln[3])
        f.readline()
        # BASE REACTION JOINTS
        self.fst_vt['SubDyn']['NReact']   = int_read(f.readline().split()[0])
        self.fst_vt['SubDyn']['RJointID'] = [None]*self.fst_vt['SubDyn']['NReact']
        self.fst_vt['SubDyn']['RctTDXss'] = [None]*self.fst_vt['SubDyn']['NReact']
        self.fst_vt['SubDyn']['RctTDYss'] = [None]*self.fst_vt['SubDyn']['NReact']
        self.fst_vt['SubDyn']['RctTDZss'] = [None]*self.fst_vt['SubDyn']['NReact']
        self.fst_vt['SubDyn']['RctRDXss'] = [None]*self.fst_vt['SubDyn']['NReact']
        self.fst_vt['SubDyn']['RctRDYss'] = [None]*self.fst_vt['SubDyn']['NReact']
        self.fst_vt['SubDyn']['RctRDZss'] = [None]*self.fst_vt['SubDyn']['NReact']
        self.fst_vt['SubDyn']['Rct_SoilFile'] = [None]*self.fst_vt['SubDyn']['NReact']
        ln = f.readline().split()
        ln = f.readline().split()
        for i in range(self.fst_vt['SubDyn']['NReact']):
            ln = f.readline().split()
            self.fst_vt['SubDyn']['RJointID'][i] = int(ln[0])
            self.fst_vt['SubDyn']['RctTDXss'][i] = int(ln[1])
            self.fst_vt['SubDyn']['RctTDYss'][i] = int(ln[2])
            self.fst_vt['SubDyn']['RctTDZss'][i] = int(ln[3])
            self.fst_vt['SubDyn']['RctRDXss'][i] = int(ln[4])
            self.fst_vt['SubDyn']['RctRDYss'][i] = int(ln[5])
            self.fst_vt['SubDyn']['RctRDZss'][i] = int(ln[6])
            self.fst_vt['SubDyn']['Rct_SoilFile'][i] = ln[7]
        f.readline()
        # INTERFACE JOINTS
        self.fst_vt['SubDyn']['NInterf']   = int_read(f.readline().split()[0])
        self.fst_vt['SubDyn']['IJointID'] = [None]*self.fst_vt['SubDyn']['NInterf']
        self.fst_vt['SubDyn']['ItfTDXss'] = [None]*self.fst_vt['SubDyn']['NInterf']
        self.fst_vt['SubDyn']['ItfTDYss'] = [None]*self.fst_vt['SubDyn']['NInterf']
        self.fst_vt['SubDyn']['ItfTDZss'] = [None]*self.fst_vt['SubDyn']['NInterf']
        self.fst_vt['SubDyn']['ItfRDXss'] = [None]*self.fst_vt['SubDyn']['NInterf']
        self.fst_vt['SubDyn']['ItfRDYss'] = [None]*self.fst_vt['SubDyn']['NInterf']
        self.fst_vt['SubDyn']['ItfRDZss'] = [None]*self.fst_vt['SubDyn']['NInterf']
        ln = f.readline().split()
        ln = f.readline().split()
        for i in range(self.fst_vt['SubDyn']['NInterf']):
            ln = f.readline().split()
            self.fst_vt['SubDyn']['IJointID'][i] = int(ln[0])
            self.fst_vt['SubDyn']['ItfTDXss'][i] = int(ln[1])
            self.fst_vt['SubDyn']['ItfTDYss'][i] = int(ln[2])
            self.fst_vt['SubDyn']['ItfTDZss'][i] = int(ln[3])
            self.fst_vt['SubDyn']['ItfRDXss'][i] = int(ln[4])
            self.fst_vt['SubDyn']['ItfRDYss'][i] = int(ln[5])
            self.fst_vt['SubDyn']['ItfRDZss'][i] = int(ln[6])
        f.readline()
        # MEMBERS
        self.fst_vt['SubDyn']['NMembers']    = int_read(f.readline().split()[0])
        self.fst_vt['SubDyn']['MemberID']    = [None]*self.fst_vt['SubDyn']['NMembers']
        self.fst_vt['SubDyn']['MJointID1']   = [None]*self.fst_vt['SubDyn']['NMembers']
        self.fst_vt['SubDyn']['MJointID2']   = [None]*self.fst_vt['SubDyn']['NMembers']
        self.fst_vt['SubDyn']['MPropSetID1'] = [None]*self.fst_vt['SubDyn']['NMembers']
        self.fst_vt['SubDyn']['MPropSetID2'] = [None]*self.fst_vt['SubDyn']['NMembers']
        self.fst_vt['SubDyn']['COSMID']      = [None]*self.fst_vt['SubDyn']['NMembers']
        ln = f.readline().split()
        ln = f.readline().split()
        for i in range(self.fst_vt['SubDyn']['NMembers']):
            ln = f.readline().split()
            self.fst_vt['SubDyn']['MemberID'][i]    = int(ln[0])
            self.fst_vt['SubDyn']['MJointID1'][i]   = int(ln[1])
            self.fst_vt['SubDyn']['MJointID2'][i]   = int(ln[2])
            self.fst_vt['SubDyn']['MPropSetID1'][i] = int(ln[3])
            self.fst_vt['SubDyn']['MPropSetID2'][i] = int(ln[4])
            if len(ln) > 5:
                self.fst_vt['SubDyn']['COSMID'][i]  = int(ln[5])
        f.readline()
        # MEMBER X-SECTION PROPERTY data 1/2
        self.fst_vt['SubDyn']['NPropSets'] = int_read(f.readline().split()[0])
        self.fst_vt['SubDyn']['PropSetID1'] = [None]*self.fst_vt['SubDyn']['NPropSets']
        self.fst_vt['SubDyn']['YoungE1']    = [None]*self.fst_vt['SubDyn']['NPropSets']
        self.fst_vt['SubDyn']['ShearG1']    = [None]*self.fst_vt['SubDyn']['NPropSets']
        self.fst_vt['SubDyn']['MatDens1']   = [None]*self.fst_vt['SubDyn']['NPropSets']
        self.fst_vt['SubDyn']['XsecD']     = [None]*self.fst_vt['SubDyn']['NPropSets']
        self.fst_vt['SubDyn']['XsecT']     = [None]*self.fst_vt['SubDyn']['NPropSets']
        ln = f.readline().split()
        ln = f.readline().split()
        for i in range(self.fst_vt['SubDyn']['NPropSets']):
            ln = f.readline().split()
            self.fst_vt['SubDyn']['PropSetID1'][i] = int(ln[0])
            self.fst_vt['SubDyn']['YoungE1'][i]    = float(ln[1])
            self.fst_vt['SubDyn']['ShearG1'][i]    = float(ln[2])
            self.fst_vt['SubDyn']['MatDens1'][i]   = float(ln[3])
            self.fst_vt['SubDyn']['XsecD'][i]     = float(ln[4])
            self.fst_vt['SubDyn']['XsecT'][i]     = float(ln[5])
        f.readline()
        # MEMBER X-SECTION PROPERTY data 2/2
        self.fst_vt['SubDyn']['NXPropSets'] = int_read(f.readline().split()[0])
        self.fst_vt['SubDyn']['PropSetID2']  = [None]*self.fst_vt['SubDyn']['NXPropSets']
        self.fst_vt['SubDyn']['YoungE2']     = [None]*self.fst_vt['SubDyn']['NXPropSets']
        self.fst_vt['SubDyn']['ShearG2']     = [None]*self.fst_vt['SubDyn']['NXPropSets']
        self.fst_vt['SubDyn']['MatDens2']    = [None]*self.fst_vt['SubDyn']['NXPropSets']
        self.fst_vt['SubDyn']['XsecA']      = [None]*self.fst_vt['SubDyn']['NXPropSets']
        self.fst_vt['SubDyn']['XsecAsx']    = [None]*self.fst_vt['SubDyn']['NXPropSets']
        self.fst_vt['SubDyn']['XsecAsy']    = [None]*self.fst_vt['SubDyn']['NXPropSets']
        self.fst_vt['SubDyn']['XsecJxx']    = [None]*self.fst_vt['SubDyn']['NXPropSets']
        self.fst_vt['SubDyn']['XsecJyy']    = [None]*self.fst_vt['SubDyn']['NXPropSets']
        self.fst_vt['SubDyn']['XsecJ0']     = [None]*self.fst_vt['SubDyn']['NXPropSets']
        ln = f.readline().split()
        ln = f.readline().split()
        for i in range(self.fst_vt['SubDyn']['NXPropSets']):
            ln = f.readline().split()
            self.fst_vt['SubDyn']['PropSetID2'][i] = int(ln[0])
            self.fst_vt['SubDyn']['YoungE2'][i]    = float(ln[1])
            self.fst_vt['SubDyn']['ShearG2'][i]    = float(ln[2])
            self.fst_vt['SubDyn']['MatDens2'][i]   = float(ln[3])
            self.fst_vt['SubDyn']['XsecA'][i]     = float(ln[4])
            self.fst_vt['SubDyn']['XsecAsx'][i]   = float(ln[5])
            self.fst_vt['SubDyn']['XsecAsy'][i]   = float(ln[6])
            self.fst_vt['SubDyn']['XsecJxx'][i]   = float(ln[7])
            self.fst_vt['SubDyn']['XsecJyy'][i]   = float(ln[8])
            self.fst_vt['SubDyn']['XsecJ0'][i]    = float(ln[9])
        f.readline()
        # MEMBER COSINE MATRICES
        self.fst_vt['SubDyn']['NCOSMs'] = int_read(f.readline().split()[0])
        self.fst_vt['SubDyn']['COSMID'] = [None]*self.fst_vt['SubDyn']['NCOSMs']
        self.fst_vt['SubDyn']['COSM11'] = [None]*self.fst_vt['SubDyn']['NCOSMs']
        self.fst_vt['SubDyn']['COSM12'] = [None]*self.fst_vt['SubDyn']['NCOSMs']
        self.fst_vt['SubDyn']['COSM13'] = [None]*self.fst_vt['SubDyn']['NCOSMs']
        self.fst_vt['SubDyn']['COSM21'] = [None]*self.fst_vt['SubDyn']['NCOSMs']
        self.fst_vt['SubDyn']['COSM22'] = [None]*self.fst_vt['SubDyn']['NCOSMs']
        self.fst_vt['SubDyn']['COSM23'] = [None]*self.fst_vt['SubDyn']['NCOSMs']
        self.fst_vt['SubDyn']['COSM31'] = [None]*self.fst_vt['SubDyn']['NCOSMs']
        self.fst_vt['SubDyn']['COSM32'] = [None]*self.fst_vt['SubDyn']['NCOSMs']
        self.fst_vt['SubDyn']['COSM33'] = [None]*self.fst_vt['SubDyn']['NCOSMs']
        ln = f.readline().split()
        ln = f.readline().split()
        for i in range(self.fst_vt['SubDyn']['NCOSMs']):
            ln = f.readline().split()
            self.fst_vt['SubDyn']['COSMID'][i] = int(ln[0])
            self.fst_vt['SubDyn']['COSM11'][i] = float(ln[1])
            self.fst_vt['SubDyn']['COSM12'][i] = float(ln[2])
            self.fst_vt['SubDyn']['COSM13'][i] = float(ln[3])
            self.fst_vt['SubDyn']['COSM21'][i] = float(ln[4])
            self.fst_vt['SubDyn']['COSM22'][i] = float(ln[5])
            self.fst_vt['SubDyn']['COSM23'][i] = float(ln[6])
            self.fst_vt['SubDyn']['COSM31'][i] = float(ln[7])
            self.fst_vt['SubDyn']['COSM32'][i] = float(ln[8])
            self.fst_vt['SubDyn']['COSM33'][i] = float(ln[9])
        f.readline()
        # JOINT ADDITIONAL CONCENTRATED MASSES
        self.fst_vt['SubDyn']['NCmass']    = int_read(f.readline().split()[0])
        self.fst_vt['SubDyn']['CMJointID'] = [None]*self.fst_vt['SubDyn']['NCmass']
        self.fst_vt['SubDyn']['JMass']     = [None]*self.fst_vt['SubDyn']['NCmass']
        self.fst_vt['SubDyn']['JMXX']      = [None]*self.fst_vt['SubDyn']['NCmass']
        self.fst_vt['SubDyn']['JMYY']      = [None]*self.fst_vt['SubDyn']['NCmass']
        self.fst_vt['SubDyn']['JMZZ']      = [None]*self.fst_vt['SubDyn']['NCmass']
        ln = f.readline().split()
        ln = f.readline().split()
        for i in range(self.fst_vt['SubDyn']['NCmass']):
            ln = f.readline().split()
            self.fst_vt['SubDyn']['CMJointID'][i] = int(ln[0])
            self.fst_vt['SubDyn']['JMass'][i]     = float(ln[1])
            self.fst_vt['SubDyn']['JMXX'][i]      = float(ln[2])
            self.fst_vt['SubDyn']['JMYY'][i]      = float(ln[3])
            self.fst_vt['SubDyn']['JMZZ'][i]      = float(ln[4])
        f.readline()
        # OUTPUT
        self.fst_vt['SubDyn']['SSSum']    = bool_read(f.readline().split()[0])
        self.fst_vt['SubDyn']['OutCOSM']  = bool_read(f.readline().split()[0])
        self.fst_vt['SubDyn']['OutAll']   = bool_read(f.readline().split()[0])
        self.fst_vt['SubDyn']['OutSwtch'] = int_read(f.readline().split()[0])
        self.fst_vt['SubDyn']['TabDelim'] = bool_read(f.readline().split()[0])
        self.fst_vt['SubDyn']['OutDec']   = int_read(f.readline().split()[0])
        self.fst_vt['SubDyn']['OutFmt']   = f.readline().split()[0]
        self.fst_vt['SubDyn']['OutSFmt']  = f.readline().split()[0]
        f.readline()
        # MEMBER OUTPUT LIST
        self.fst_vt['SubDyn']['NMOutputs']     = int_read(f.readline().split()[0])
        self.fst_vt['SubDyn']['MemberID_out']  = [None]*self.fst_vt['SubDyn']['NMOutputs']
        self.fst_vt['SubDyn']['NOutCnt']       = [None]*self.fst_vt['SubDyn']['NMOutputs']
        self.fst_vt['SubDyn']['NodeCnt']       = [None]*self.fst_vt['SubDyn']['NMOutputs']
        ln = f.readline().split()
        ln = f.readline().split()
        for i in range(self.fst_vt['SubDyn']['NMOutputs']):
            ln = f.readline().split()
            self.fst_vt['SubDyn']['MemberID_out'][i] = int(ln[0])
            self.fst_vt['SubDyn']['NOutCnt'][i]      = int(ln[1])
            self.fst_vt['SubDyn']['NodeCnt'][i]      = int(ln[2])
        f.readline()
        # SSOutList
        data = f.readline()
        while data.split()[0] != 'END':
            channels = data.split('"')
            channel_list = channels[1].split(',')
            self.set_outlist(self.fst_vt['outlist']['SubDyn'], channel_list)
            data = f.readline()


    def read_MAP(self):
        # MAP++

        # TODO: this is likely not robust enough, only tested on the Hywind Spar
        # additional lines in these tables are likely

        map_file = os.path.normpath(os.path.join(self.FAST_directory, self.fst_vt['Fst']['MooringFile']))

        f = open(map_file)
        f.readline()
        f.readline()
        f.readline()
        data_line = f.readline().strip().split()
        self.fst_vt['MAP']['LineType']     = str(data_line[0])
        self.fst_vt['MAP']['Diam']         = float(data_line[1])
        self.fst_vt['MAP']['MassDenInAir'] = float(data_line[2])
        self.fst_vt['MAP']['EA']           = float(data_line[3])
        self.fst_vt['MAP']['CB']           = float(data_line[4])
        self.fst_vt['MAP']['CIntDamp']     = float(data_line[5])
        self.fst_vt['MAP']['Ca']           = float(data_line[6])
        self.fst_vt['MAP']['Cdn']          = float(data_line[7])
        self.fst_vt['MAP']['Cdt']          = float(data_line[8])
        f.readline()
        f.readline()
        f.readline()
        for i in range(2):
            data_node = f.readline().strip().split()
            self.fst_vt['MAP']['Node'].append(int(data_node[0]))
            self.fst_vt['MAP']['Type'].append(str(data_node[1]))
            self.fst_vt['MAP']['X'].append(float_read(data_node[2]))
            self.fst_vt['MAP']['Y'].append(float_read(data_node[3]))
            self.fst_vt['MAP']['Z'].append(float_read(data_node[4]))
            self.fst_vt['MAP']['M'].append(float_read(data_node[5]))
            self.fst_vt['MAP']['B'].append(float_read(data_node[6]))
            self.fst_vt['MAP']['FX'].append(float_read(data_node[7]))
            self.fst_vt['MAP']['FY'].append(float_read(data_node[8]))
            self.fst_vt['MAP']['FZ'].append(float_read(data_node[9]))
        f.readline()
        f.readline()
        f.readline()
        data_line_prop = f.readline().strip().split()
        self.fst_vt['MAP']['Line']     = int(data_line_prop[0])
        self.fst_vt['MAP']['LineType'] = str(data_line_prop[1])
        self.fst_vt['MAP']['UnstrLen'] = float(data_line_prop[2])
        self.fst_vt['MAP']['NodeAnch'] = int(data_line_prop[3])
        self.fst_vt['MAP']['NodeFair'] = int(data_line_prop[4])
        self.fst_vt['MAP']['Flags']    = [str(val) for val in data_line_prop[5:]]
        f.readline()
        f.readline()
        f.readline()
        self.fst_vt['MAP']['Option']   = [str(val) for val in f.readline().strip().split()]

    def read_MoorDyn(self):

        moordyn_file = os.path.normpath(os.path.join(self.FAST_directory, self.fst_vt['Fst']['MooringFile']))

        f = open(moordyn_file)

        # MoorDyn
        f.readline()
        f.readline()
        self.fst_vt['MoorDyn']['Echo']     = bool_read(f.readline().split()[0])
        f.readline()
        self.fst_vt['MoorDyn']['NTypes']   = int_read(f.readline().split()[0])
        f.readline()
        f.readline()
        self.fst_vt['MoorDyn']['Name'] = []
        self.fst_vt['MoorDyn']['Diam']     = []
        self.fst_vt['MoorDyn']['MassDen']  = []
        self.fst_vt['MoorDyn']['EA']       = []
        self.fst_vt['MoorDyn']['BA_zeta']  = []
        self.fst_vt['MoorDyn']['Can']      = []
        self.fst_vt['MoorDyn']['Cat']      = []
        self.fst_vt['MoorDyn']['Cdn']      = []
        self.fst_vt['MoorDyn']['Cdt']      = []
        for i in range(self.fst_vt['MoorDyn']['NTypes']):
            data_line = f.readline().strip().split()
            self.fst_vt['MoorDyn']['Name'].append(str(data_line[0]))
            self.fst_vt['MoorDyn']['Diam'].append(float(data_line[1]))
            self.fst_vt['MoorDyn']['MassDen'].append(float(data_line[2]))
            self.fst_vt['MoorDyn']['EA'].append(float(data_line[3]))
            self.fst_vt['MoorDyn']['BA_zeta'].append(float(data_line[4]))
            self.fst_vt['MoorDyn']['Can'].append(float(data_line[5]))
            self.fst_vt['MoorDyn']['Cat'].append(float(data_line[6]))
            self.fst_vt['MoorDyn']['Cdn'].append(float(data_line[7]))
            self.fst_vt['MoorDyn']['Cdt'].append(float(data_line[8]))
        f.readline()
        self.fst_vt['MoorDyn']['NConnects'] = int_read(f.readline().split()[0])
        f.readline()
        f.readline()
        self.fst_vt['MoorDyn']['Node'] = []
        self.fst_vt['MoorDyn']['Type'] = []
        self.fst_vt['MoorDyn']['X']    = []
        self.fst_vt['MoorDyn']['Y']    = []
        self.fst_vt['MoorDyn']['Z']    = []
        self.fst_vt['MoorDyn']['M']    = []
        self.fst_vt['MoorDyn']['V']    = []
        self.fst_vt['MoorDyn']['FX']   = []
        self.fst_vt['MoorDyn']['FY']   = []
        self.fst_vt['MoorDyn']['FZ']   = []
        self.fst_vt['MoorDyn']['CdA']  = []
        self.fst_vt['MoorDyn']['CA']   = []
        for i in range(self.fst_vt['MoorDyn']['NConnects']):
            data_line = f.readline().strip().split()
            self.fst_vt['MoorDyn']['Node'].append(int(data_line[0]))
            self.fst_vt['MoorDyn']['Type'].append(str(data_line[1]))
            self.fst_vt['MoorDyn']['X'].append(float(data_line[2]))
            self.fst_vt['MoorDyn']['Y'].append(float(data_line[3]))
            self.fst_vt['MoorDyn']['Z'].append(float(data_line[4]))
            self.fst_vt['MoorDyn']['M'].append(float(data_line[5]))
            self.fst_vt['MoorDyn']['V'].append(float(data_line[6]))
            self.fst_vt['MoorDyn']['FX'].append(float(data_line[7]))
            self.fst_vt['MoorDyn']['FY'].append(float(data_line[8]))
            self.fst_vt['MoorDyn']['FZ'].append(float(data_line[9]))
            self.fst_vt['MoorDyn']['CdA'].append(float(data_line[10]))
            self.fst_vt['MoorDyn']['CA'].append(float(data_line[11]))
        f.readline()
        self.fst_vt['MoorDyn']['NLines'] = int_read(f.readline().split()[0])
        f.readline()
        f.readline()
        self.fst_vt['MoorDyn']['Line']          = []
        self.fst_vt['MoorDyn']['LineType']      = []
        self.fst_vt['MoorDyn']['UnstrLen']      = []
        self.fst_vt['MoorDyn']['NumSegs']       = []
        self.fst_vt['MoorDyn']['NodeAnch']      = []
        self.fst_vt['MoorDyn']['NodeFair']      = []
        self.fst_vt['MoorDyn']['Flags_Outputs'] = []
        for i in range(self.fst_vt['MoorDyn']['NLines']):
            data_line = f.readline().strip().split()
            self.fst_vt['MoorDyn']['Line'].append(int(data_line[0]))
            self.fst_vt['MoorDyn']['LineType'].append(str(data_line[1]))
            self.fst_vt['MoorDyn']['UnstrLen'].append(float(data_line[2]))
            self.fst_vt['MoorDyn']['NumSegs'].append(int(data_line[3]))
            self.fst_vt['MoorDyn']['NodeAnch'].append(int(data_line[4]))
            self.fst_vt['MoorDyn']['NodeFair'].append(int(data_line[5]))
            self.fst_vt['MoorDyn']['Flags_Outputs'].append(str(data_line[6]))
        f.readline()
        self.fst_vt['MoorDyn']['dtM']       = float_read(f.readline().split()[0])
        self.fst_vt['MoorDyn']['kbot']      = float_read(f.readline().split()[0])
        self.fst_vt['MoorDyn']['cbot']      = float_read(f.readline().split()[0])
        self.fst_vt['MoorDyn']['dtIC']      = float_read(f.readline().split()[0])
        self.fst_vt['MoorDyn']['TmaxIC']    = float_read(f.readline().split()[0])
        self.fst_vt['MoorDyn']['CdScaleIC'] = float_read(f.readline().split()[0])
        self.fst_vt['MoorDyn']['threshIC']  = float_read(f.readline().split()[0])
        f.readline()

        data = f.readline()
        while data.split()[0] != 'END':
            channels = data.strip().strip('"').strip("'")
            channel_list = channels.split(',')
            self.set_outlist(self.fst_vt['outlist']['MoorDyn'], channel_list)
            data = f.readline()


class InputReader_FAST7(InputReader_Common):
    """ FASTv7.02 input file reader """
    
    def execute(self):
        self.read_MainInput()
        self.read_AeroDyn_FAST7()
        # if self.fst_vt['aerodyn']['wind_file_type'][1]  == 'wnd':
        #     self.WndWindReader(self.fst_vt['aerodyn']['WindFile'])
        # else:
        #     print 'Wind reader for file type .%s not implemented yet.' % self.fst_vt['aerodyn']['wind_file_type'][1]
        self.read_ElastoDynBlade()
        self.read_ElastoDynTower()

    def read_MainInput(self):

        fst_file = os.path.join(self.FAST_directory, self.FAST_InputFile)
        f = open(fst_file)

        # FAST Inputs
        f.readline()
        f.readline()
        self.fst_vt['description'] = f.readline().rstrip()
        f.readline()
        f.readline()
        self.fst_vt['Fst7']['Echo'] = bool_read(f.readline().split()[0])
        self.fst_vt['Fst7']['ADAMSPrep'] = int(f.readline().split()[0])
        self.fst_vt['Fst7']['AnalMode'] = int(f.readline().split()[0])
        self.fst_vt['Fst7']['NumBl'] = int(f.readline().split()[0])
        self.fst_vt['Fst7']['TMax'] = float_read(f.readline().split()[0])
        self.fst_vt['Fst7']['DT']  = float_read(f.readline().split()[0])
        f.readline()
        self.fst_vt['Fst7']['YCMode'] = int(f.readline().split()[0])
        self.fst_vt['Fst7']['TYCOn'] = float_read(f.readline().split()[0])
        self.fst_vt['Fst7']['PCMode'] = int(f.readline().split()[0])
        self.fst_vt['Fst7']['TPCOn'] = float_read(f.readline().split()[0])
        self.fst_vt['Fst7']['VSContrl'] = int(f.readline().split()[0])
        self.fst_vt['Fst7']['VS_RtGnSp']  = float_read(f.readline().split()[0])
        self.fst_vt['Fst7']['VS_RtTq']  = float_read(f.readline().split()[0])
        self.fst_vt['Fst7']['VS_Rgn2K']  = float_read(f.readline().split()[0])
        self.fst_vt['Fst7']['VS_SlPc']  = float_read(f.readline().split()[0])
        self.fst_vt['Fst7']['GenModel'] = int(f.readline().split()[0])
        self.fst_vt['Fst7']['GenTiStr'] = bool(f.readline().split()[0])
        self.fst_vt['Fst7']['GenTiStp'] = bool(f.readline().split()[0])
        self.fst_vt['Fst7']['SpdGenOn'] = float_read(f.readline().split()[0])
        self.fst_vt['Fst7']['TimGenOn'] = float_read(f.readline().split()[0])
        self.fst_vt['Fst7']['TimGenOf'] = float_read(f.readline().split()[0])
        self.fst_vt['Fst7']['HSSBrMode'] = int(f.readline().split()[0])
        self.fst_vt['Fst7']['THSSBrDp'] = float_read(f.readline().split()[0])
        self.fst_vt['Fst7']['TiDynBrk'] = float_read(f.readline().split()[0])
        self.fst_vt['Fst7']['TTpBrDp1'] = float_read(f.readline().split()[0])
        self.fst_vt['Fst7']['TTpBrDp2'] = float_read(f.readline().split()[0])
        self.fst_vt['Fst7']['TTpBrDp3'] = float_read(f.readline().split()[0])
        self.fst_vt['Fst7']['TBDepISp1'] = float_read(f.readline().split()[0])
        self.fst_vt['Fst7']['TBDepISp2'] = float_read(f.readline().split()[0])
        self.fst_vt['Fst7']['TBDepISp3'] = float_read(f.readline().split()[0])
        self.fst_vt['Fst7']['TYawManS'] = float_read(f.readline().split()[0])
        self.fst_vt['Fst7']['TYawManE'] = float_read(f.readline().split()[0])
        self.fst_vt['Fst7']['NacYawF'] = float_read(f.readline().split()[0])
        self.fst_vt['Fst7']['TPitManS1'] = float_read(f.readline().split()[0])
        self.fst_vt['Fst7']['TPitManS2'] = float_read(f.readline().split()[0])
        self.fst_vt['Fst7']['TPitManS3'] = float_read(f.readline().split()[0])
        self.fst_vt['Fst7']['TPitManE1'] = float_read(f.readline().split()[0])
        self.fst_vt['Fst7']['TPitManE2'] = float_read(f.readline().split()[0])
        self.fst_vt['Fst7']['TPitManE3'] = float_read(f.readline().split()[0])
        self.fst_vt['Fst7']['BlPitch1']  = float_read(f.readline().split()[0])
        self.fst_vt['Fst7']['BlPitch2']  = float_read(f.readline().split()[0])
        self.fst_vt['Fst7']['BlPitch3']  = float_read(f.readline().split()[0])
        self.fst_vt['Fst7']['B1PitchF1'] = float_read(f.readline().split()[0])
        self.fst_vt['Fst7']['B1PitchF2'] = float_read(f.readline().split()[0])
        self.fst_vt['Fst7']['B1PitchF3'] = float_read(f.readline().split()[0])
        f.readline()
        self.fst_vt['Fst7']['Gravity'] = float_read(f.readline().split()[0])
        f.readline()
        self.fst_vt['Fst7']['FlapDOF1'] = bool_read(f.readline().split()[0])
        self.fst_vt['Fst7']['FlapDOF2'] = bool_read(f.readline().split()[0])
        self.fst_vt['Fst7']['EdgeDOF'] = bool_read(f.readline().split()[0])
        self.fst_vt['Fst7']['TeetDOF'] = bool_read(f.readline().split()[0])
        self.fst_vt['Fst7']['DrTrDOF'] = bool_read(f.readline().split()[0])
        self.fst_vt['Fst7']['GenDOF'] = bool_read(f.readline().split()[0])
        self.fst_vt['Fst7']['YawDOF'] = bool_read(f.readline().split()[0])
        self.fst_vt['Fst7']['TwFADOF1'] = bool_read(f.readline().split()[0])
        self.fst_vt['Fst7']['TwFADOF2'] = bool_read(f.readline().split()[0])
        self.fst_vt['Fst7']['TwSSDOF1'] = bool_read(f.readline().split()[0])
        self.fst_vt['Fst7']['TwSSDOF2'] = bool_read(f.readline().split()[0])
        self.fst_vt['Fst7']['CompAero'] = bool_read(f.readline().split()[0])
        self.fst_vt['Fst7']['CompNoise'] = bool_read(f.readline().split()[0])
        f.readline()
        self.fst_vt['Fst7']['OoPDefl'] = float_read(f.readline().split()[0])
        self.fst_vt['Fst7']['IPDefl'] = float_read(f.readline().split()[0])
        self.fst_vt['Fst7']['TeetDefl'] = float_read(f.readline().split()[0])
        self.fst_vt['Fst7']['Azimuth'] = float_read(f.readline().split()[0])
        self.fst_vt['Fst7']['RotSpeed'] = float_read(f.readline().split()[0])
        self.fst_vt['Fst7']['NacYaw'] = float_read(f.readline().split()[0])
        self.fst_vt['Fst7']['TTDspFA'] = float_read(f.readline().split()[0])
        self.fst_vt['Fst7']['TTDspSS'] = float_read(f.readline().split()[0])
        f.readline()
        self.fst_vt['Fst7']['TipRad'] = float_read(f.readline().split()[0])
        self.fst_vt['Fst7']['HubRad'] = float_read(f.readline().split()[0])
        self.fst_vt['Fst7']['PSpnElN'] = int(f.readline().split()[0])
        self.fst_vt['Fst7']['UndSling'] = float_read(f.readline().split()[0])
        self.fst_vt['Fst7']['HubCM'] = float_read(f.readline().split()[0])
        self.fst_vt['Fst7']['OverHang'] = float_read(f.readline().split()[0])
        self.fst_vt['Fst7']['NacCMxn'] = float_read(f.readline().split()[0])
        self.fst_vt['Fst7']['NacCMyn'] = float_read(f.readline().split()[0])
        self.fst_vt['Fst7']['NacCMzn'] = float_read(f.readline().split()[0])
        self.fst_vt['Fst7']['TowerHt'] = float_read(f.readline().split()[0])
        self.fst_vt['Fst7']['Twr2Shft'] = float_read(f.readline().split()[0])
        self.fst_vt['Fst7']['TwrRBHt'] = float_read(f.readline().split()[0])
        self.fst_vt['Fst7']['ShftTilt'] = float_read(f.readline().split()[0])
        self.fst_vt['Fst7']['Delta3'] = float_read(f.readline().split()[0])
        self.fst_vt['Fst7']['PreCone(1)'] = float_read(f.readline().split()[0])
        self.fst_vt['Fst7']['PreCone(2)'] = float_read(f.readline().split()[0])
        self.fst_vt['Fst7']['PreCone(3)'] = float_read(f.readline().split()[0])
        self.fst_vt['Fst7']['AzimB1Up'] = float_read(f.readline().split()[0])
        f.readline()
        self.fst_vt['Fst7']['YawBrMass'] = float_read(f.readline().split()[0])
        self.fst_vt['Fst7']['NacMass'] = float_read(f.readline().split()[0])
        self.fst_vt['Fst7']['HubMass'] = float_read(f.readline().split()[0])
        self.fst_vt['Fst7']['TipMass(1)'] = float_read(f.readline().split()[0])
        self.fst_vt['Fst7']['TipMass(2)'] = float_read(f.readline().split()[0])
        self.fst_vt['Fst7']['TipMass(3)'] = float_read(f.readline().split()[0])
        self.fst_vt['Fst7']['NacYIner'] = float_read(f.readline().split()[0])
        self.fst_vt['Fst7']['GenIner'] = float_read(f.readline().split()[0])
        self.fst_vt['Fst7']['HubIner'] = float_read(f.readline().split()[0])
        f.readline()
        self.fst_vt['Fst7']['GBoxEff'] = float_read(f.readline().split()[0])
        self.fst_vt['Fst7']['GenEff'] = float_read(f.readline().split()[0])
        self.fst_vt['Fst7']['GBRatio'] = float_read(f.readline().split()[0])
        self.fst_vt['Fst7']['GBRevers'] = bool_read(f.readline().split()[0])
        self.fst_vt['Fst7']['HSSBrTqF'] = float_read(f.readline().split()[0])
        self.fst_vt['Fst7']['HSSBrDT'] = float_read(f.readline().split()[0])
        self.fst_vt['Fst7']['DynBrkFi'] = f.readline().split()[0]
        self.fst_vt['Fst7']['DTTorSpr'] = float_read(f.readline().split()[0])
        self.fst_vt['Fst7']['DTTorDmp'] = float_read(f.readline().split()[0])
        f.readline()
        self.fst_vt['Fst7']['SIG_SlPc'] = float_read(f.readline().split()[0])
        self.fst_vt['Fst7']['SIG_SySp'] = float_read(f.readline().split()[0])
        self.fst_vt['Fst7']['SIG_RtTq'] = float_read(f.readline().split()[0])
        self.fst_vt['Fst7']['SIG_PORt'] = float_read(f.readline().split()[0])
        f.readline()
        self.fst_vt['Fst7']['TEC_Freq'] = float_read(f.readline().split()[0])
        self.fst_vt['Fst7']['TEC_NPol'] = int(f.readline().split()[0])
        self.fst_vt['Fst7']['TEC_SRes'] = float_read(f.readline().split()[0])
        self.fst_vt['Fst7']['TEC_RRes'] = float_read(f.readline().split()[0])
        self.fst_vt['Fst7']['TEC_VLL'] = float_read(f.readline().split()[0])
        self.fst_vt['Fst7']['TEC_SLR'] = float_read(f.readline().split()[0])
        self.fst_vt['Fst7']['TEC_RLR'] = float_read(f.readline().split()[0])
        self.fst_vt['Fst7']['TEC_MR'] = float_read(f.readline().split()[0])
        f.readline()
        self.fst_vt['Fst7']['PtfmModel'] = int(f.readline().split()[0])
        self.fst_vt['Fst7']['PtfmFile'] = f.readline().split()[0][1:-1]
        f.readline()
        self.fst_vt['Fst7']['TwrNodes'] = int(f.readline().split()[0])
        self.fst_vt['Fst7']['TwrFile'] = f.readline().split()[0][1:-1]
        f.readline()
        self.fst_vt['Fst7']['YawSpr'] = float_read(f.readline().split()[0])
        self.fst_vt['Fst7']['YawDamp'] = float_read(f.readline().split()[0])
        self.fst_vt['Fst7']['YawNeut'] = float_read(f.readline().split()[0])
        f.readline()
        self.fst_vt['Fst7']['Furling'] = bool_read(f.readline().split()[0])
        self.fst_vt['Fst7']['FurlFile'] = f.readline().split()[0]
        f.readline() 
        self.fst_vt['Fst7']['TeetMod'] = int(f.readline().split()[0])
        self.fst_vt['Fst7']['TeetDmpP'] = float_read(f.readline().split()[0])
        self.fst_vt['Fst7']['TeetDmp'] = float_read(f.readline().split()[0])
        self.fst_vt['Fst7']['TeetCDmp'] = float_read(f.readline().split()[0])
        self.fst_vt['Fst7']['TeetSStP'] = float_read(f.readline().split()[0])
        self.fst_vt['Fst7']['TeetHStP'] = float_read(f.readline().split()[0])
        self.fst_vt['Fst7']['TeetSSSp'] = float_read(f.readline().split()[0])
        self.fst_vt['Fst7']['TeetHSSp'] = float_read(f.readline().split()[0])
        f.readline()
        self.fst_vt['Fst7']['TBDrConN'] = float_read(f.readline().split()[0])
        self.fst_vt['Fst7']['TBDrConD'] = float_read(f.readline().split()[0])
        self.fst_vt['Fst7']['TpBrDT'] = float_read(f.readline().split()[0])
        f.readline()
        self.fst_vt['Fst7']['BldFile1'] = f.readline().split()[0][1:-1] # TODO - different blade files
        self.fst_vt['Fst7']['BldFile2'] = f.readline().split()[0][1:-1]
        self.fst_vt['Fst7']['BldFile3'] = f.readline().split()[0][1:-1]
        f.readline() 
        self.fst_vt['Fst7']['ADFile'] = f.readline().split()[0][1:-1]
        f.readline()
        self.fst_vt['Fst7']['NoiseFile'] = f.readline().split()[0]
        f.readline()
        self.fst_vt['Fst7']['ADAMSFile'] = f.readline().split()[0]
        f.readline()
        self.fst_vt['Fst7']['LinFile'] = f.readline().split()[0]
        f.readline()
        self.fst_vt['Fst7']['SumPrint'] = bool_read(f.readline().split()[0])
        self.fst_vt['Fst7']['OutFileFmt'] = int(f.readline().split()[0])
        self.fst_vt['Fst7']['TabDelim'] = bool_read(f.readline().split()[0])

        self.fst_vt['Fst7']['OutFmt'] = f.readline().split()[0]
        self.fst_vt['Fst7']['TStart'] = float_read(f.readline().split()[0])
        self.fst_vt['Fst7']['DecFact'] = int(f.readline().split()[0])
        self.fst_vt['Fst7']['SttsTime'] = float_read(f.readline().split()[0])
        self.fst_vt['Fst7']['NcIMUxn'] = float_read(f.readline().split()[0])
        self.fst_vt['Fst7']['NcIMUyn'] = float_read(f.readline().split()[0])
        self.fst_vt['Fst7']['NcIMUzn'] = float_read(f.readline().split()[0])
        self.fst_vt['Fst7']['ShftGagL'] = float_read(f.readline().split()[0])
        self.fst_vt['Fst7']['NTwGages'] = int(f.readline().split()[0])
        twrg = f.readline().split(',')
        if self.fst_vt['Fst7']['NTwGages'] != 0: #loop over elements if there are gauges to be added, otherwise assign directly
            for i in range(self.fst_vt['Fst7']['NTwGages']):
                self.fst_vt['Fst7']['TwrGagNd'].append(twrg[i])
            self.fst_vt['Fst7']['TwrGagNd'][-1]  = self.fst_vt['Fst7']['TwrGagNd'][-1][0:2]
        else:
            self.fst_vt['Fst7']['TwrGagNd'] = twrg
            self.fst_vt['Fst7']['TwrGagNd'][-1]  = self.fst_vt['Fst7']['TwrGagNd'][-1][0:4]
        self.fst_vt['Fst7']['NBlGages'] = int(f.readline().split()[0])
        blg = f.readline().split(',')
        if self.fst_vt['Fst7']['NBlGages'] != 0:
            for i in range(self.fst_vt['Fst7']['NBlGages']):
                self.fst_vt['Fst7']['BldGagNd'].append(blg[i])
            self.fst_vt['Fst7']['BldGagNd'][-1]  = self.fst_vt['Fst7']['BldGagNd'][-1][0:2]
        else:
            self.fst_vt['Fst7']['BldGagNd'] = blg
            self.fst_vt['Fst7']['BldGagNd'][-1]  = self.fst_vt['Fst7']['BldGagNd'][-1][0:4]
    
        # Outlist (TODO - detailed categorization)
        f.readline()
        data = f.readline()
        while data.split()[0] != 'END':
            channels = data.split('"')
            channel_list = channels[1].split(',')
            self.set_outlist(self.fst_vt['outlist7'], channel_list)
            data = f.readline()

    def read_AeroDyn_FAST7(self):

        ad_file = os.path.join(self.FAST_directory, self.fst_vt['Fst7']['ADFile'])
        f = open(ad_file)

        # skip lines and check if nondimensional
        f.readline()
        self.fst_vt['AeroDyn14']['SysUnits'] = f.readline().split()[0]
        self.fst_vt['AeroDyn14']['StallMod'] = f.readline().split()[0]
        self.fst_vt['AeroDyn14']['UseCm'] = f.readline().split()[0]
        self.fst_vt['AeroDyn14']['InfModel'] = f.readline().split()[0]
        self.fst_vt['AeroDyn14']['IndModel'] = f.readline().split()[0]
        self.fst_vt['AeroDyn14']['AToler'] = float_read(f.readline().split()[0])
        self.fst_vt['AeroDyn14']['TLModel'] = f.readline().split()[0]
        self.fst_vt['AeroDyn14']['HLModel'] = f.readline().split()[0]
        self.fst_vt['AeroDyn14']['WindFile'] = os.path.normpath(os.path.join(os.path.split(ad_file)[0], f.readline().split()[0][1:-1]))
        self.fst_vt['AeroDyn14']['wind_file_type'] = self.fst_vt['AeroDyn14']['WindFile'].split('.')
        self.fst_vt['AeroDyn14']['HH'] = float_read(f.readline().split()[0])
        self.fst_vt['AeroDyn14']['TwrShad'] = float_read(f.readline().split()[0])
        self.fst_vt['AeroDyn14']['ShadHWid'] = float_read(f.readline().split()[0])
        self.fst_vt['AeroDyn14']['T_Shad_Refpt'] = float_read(f.readline().split()[0])
        self.fst_vt['AeroDyn14']['AirDens'] = float_read(f.readline().split()[0])
        self.fst_vt['AeroDyn14']['KinVisc'] = float_read(f.readline().split()[0])
        self.fst_vt['AeroDyn14']['DTAero'] = float_read(f.readline().split()[0])

        self.fst_vt['AeroDyn14']['NumFoil'] = int(f.readline().split()[0])
        self.fst_vt['AeroDyn14']['FoilNm'] = [None] * self.fst_vt['AeroDyn14']['NumFoil']
        for i in range(self.fst_vt['AeroDyn14']['NumFoil']):
            af_filename = f.readline().split()[0]
            af_filename = fix_path(af_filename)
            self.fst_vt['AeroDyn14']['FoilNm'][i]  = af_filename[1:-1]
        
        self.fst_vt['AeroDynBlade']['BldNodes'] = int(f.readline().split()[0])
        f.readline()
        self.fst_vt['AeroDynBlade']['RNodes'] = [None] * self.fst_vt['AeroDynBlade']['BldNodes']
        self.fst_vt['AeroDynBlade']['AeroTwst'] = [None] * self.fst_vt['AeroDynBlade']['BldNodes']
        self.fst_vt['AeroDynBlade']['DRNodes'] = [None] * self.fst_vt['AeroDynBlade']['BldNodes']
        self.fst_vt['AeroDynBlade']['Chord'] = [None] * self.fst_vt['AeroDynBlade']['BldNodes']
        self.fst_vt['AeroDynBlade']['NFoil'] = [None] * self.fst_vt['AeroDynBlade']['BldNodes']
        self.fst_vt['AeroDynBlade']['PrnElm'] = [None] * self.fst_vt['AeroDynBlade']['BldNodes']       
        for i in range(self.fst_vt['AeroDynBlade']['BldNodes']):
            data = f.readline().split()
            self.fst_vt['AeroDynBlade']['RNodes'][i]  = float_read(data[0])
            self.fst_vt['AeroDynBlade']['AeroTwst'][i]  = float_read(data[1])
            self.fst_vt['AeroDynBlade']['DRNodes'][i]  = float_read(data[2])
            self.fst_vt['AeroDynBlade']['Chord'][i]  = float_read(data[3])
            self.fst_vt['AeroDynBlade']['NFoil'][i]  = int(data[4])
            self.fst_vt['AeroDynBlade']['PrnElm'][i]  = data[5]

        f.close()

        # create airfoil objects
        self.fst_vt['AeroDynBlade']['af_data'] = []
        for i in range(self.fst_vt['AeroDyn14']['NumFoil']):
             self.fst_vt['AeroDynBlade']['af_data'].append(self.read_AeroDyn14Polar(os.path.join(self.FAST_directory,self.fst_vt['AeroDyn14']['FoilNm'][i])))


if __name__=="__main__":
    
    FAST_ver = 'OpenFAST'
    read_yaml = False
    dev_branch = True

    if read_yaml:
        fast = InputReader_Common(FAST_ver=FAST_ver)
        fast.FAST_yamlfile = 'temp/OpenFAST/test.yaml'
        fast.read_yaml()

    else:
        if FAST_ver.lower() == 'fast7':
            fast = InputReader_FAST7(FAST_ver=FAST_ver)
            fast.FAST_InputFile = 'Test16.fst'   # FAST input file (ext=.fst)
            fast.FAST_directory = 'C:/Users/egaertne/WT_Codes/models/FAST_v7.02.00d-bjj/CertTest/'   # Path to fst directory files

        elif FAST_ver.lower() == 'fast8':
            fast = InputReader_OpenFAST(FAST_ver=FAST_ver)
            fast.FAST_InputFile = 'NREL5MW_onshore.fst'   # FAST input file (ext=.fst)
            fast.FAST_directory = 'C:/Users/egaertne/WT_Codes/models/FAST_v8.16.00a-bjj/ref/5mw_onshore/'   # Path to fst directory files

        elif FAST_ver.lower() == 'openfast':
            fast = InputReader_OpenFAST(FAST_ver=FAST_ver, dev_branch=dev_branch)
            fast.FAST_InputFile = '5MW_OC3Spar_DLL_WTurb_WavesIrr.fst'   # FAST input file (ext=.fst)
            fast.FAST_directory = 'C:/Users/egaertne/WT_Codes/models/openfast-dev/r-test/glue-codes/openfast/5MW_OC3Spar_DLL_WTurb_WavesIrr'   # Path to fst directory files

        fast.execute()

<|MERGE_RESOLUTION|>--- conflicted
+++ resolved
@@ -1,2578 +1,2426 @@
-import os, re, sys, copy
-import yaml
-import numpy as np
-from functools import reduce
-import operator
-
-from wisdem.aeroelasticse.FAST_vars import FstModel
-
-from ROSCO_toolbox import turbine as ROSCO_turbine
-from ROSCO_toolbox import utilities as ROSCO_utilities
-
-def fix_path(name):
-    """ split a path, then reconstruct it using os.path.join """
-    name = re.split("\\\|/", name)
-    new = name[0]
-    for i in range(1,len(name)):
-        new = os.path.join(new, name[i])
-    return new
-
-def bool_read(text):
-    # convert true/false strings to boolean
-    if 'default' in text.lower():
-        return str(text)
-    else:
-        if text.lower() == 'true':
-            return True
-        else:
-            return False
-
-def float_read(text):
-    # return float with error handing for "default" values
-    if 'default' in text.lower():
-        return str(text)
-    else:
-        try:
-            return float(text)
-        except:
-            return str(text)
-
-
-def int_read(text):
-    # return int with error handing for "default" values
-    if 'default' in text.lower():
-        return str(text)
-    else:
-        try:
-            return int(text)
-        except:
-            return str(text)
-
-
-class InputReader_Common(object):
-    """ Methods for reading input files that are (relatively) unchanged across FAST versions."""
-
-    def __init__(self, **kwargs):
-
-        self.FAST_ver = 'OPENFAST'
-        self.dev_branch = False      # branch: pullrequest/ganesh : 5b78391
-        self.FAST_InputFile = None   # FAST input file (ext=.fst)
-        self.FAST_directory = None   # Path to fst directory files
-        self.fst_vt = FstModel
-
-        # Optional population class attributes from key word arguments
-        for (k, w) in kwargs.items():
-            try:
-                setattr(self, k, w)
-            except:
-                pass
-
-        super(InputReader_Common, self).__init__()
-
-    def read_yaml(self):
-        f = open(self.FAST_yamlfile, 'r')
-        self.fst_vt = yaml.load(f)
-
-    def set_outlist(self, vartree_head, channel_list):
-        """ Loop through a list of output channel names, recursively set them to True in the nested outlist dict """
-
-        # given a list of nested dictionary keys, return the dict at that point
-        def get_dict(vartree, branch):
-            return reduce(operator.getitem, branch, vartree_head)
-        # given a list of nested dictionary keys, set the value of the dict at that point
-        def set_dict(vartree, branch, val):
-            get_dict(vartree, branch[:-1])[branch[-1]] = val
-        # recursively loop through outlist dictionaries to set output channels
-        def loop_dict(vartree, search_var, branch):
-            for var in vartree.keys():
-                branch_i = copy.copy(branch)
-                branch_i.append(var)
-                if type(vartree[var]) is dict:
-                    loop_dict(vartree[var], search_var, branch_i)
-                else:
-                    if var == search_var:
-                        set_dict(vartree_head, branch_i, True)
-
-        # loop through outchannels on this line, loop through outlist dicts to set to True
-        for var in channel_list:
-            var = var.replace(' ', '')
-            loop_dict(vartree_head, var, [])
-
-    def read_ElastoDynBlade(self):
-        # ElastoDyn v1.00 Blade Input File
-        # Currently no differences between FASTv8.16 and OpenFAST.
-        if self.FAST_ver.lower() == 'fast7':
-            blade_file = os.path.join(self.FAST_directory, self.fst_vt['Fst7']['BldFile1'])
-        else:
-            blade_file = os.path.join(self.FAST_directory, self.fst_vt['ElastoDyn']['BldFile1'])
-
-        f = open(blade_file)
-        # print blade_file
-        f.readline()
-        f.readline()
-        f.readline()
-        if self.FAST_ver.lower() == 'fast7':
-            f.readline()
-        
-        # Blade Parameters
-        self.fst_vt['ElastoDynBlade']['NBlInpSt'] = int(f.readline().split()[0])
-        if self.FAST_ver.lower() == 'fast7':
-            self.fst_vt['ElastoDynBlade']['CalcBMode'] = bool_read(f.readline().split()[0])
-        self.fst_vt['ElastoDynBlade']['BldFlDmp1'] = float_read(f.readline().split()[0])
-        self.fst_vt['ElastoDynBlade']['BldFlDmp2'] = float_read(f.readline().split()[0])
-        self.fst_vt['ElastoDynBlade']['BldEdDmp1'] = float_read(f.readline().split()[0])
-        
-        # Blade Adjustment Factors
-        f.readline()
-        self.fst_vt['ElastoDynBlade']['FlStTunr1'] = float_read(f.readline().split()[0])
-        self.fst_vt['ElastoDynBlade']['FlStTunr2'] = float_read(f.readline().split()[0])
-        self.fst_vt['ElastoDynBlade']['AdjBlMs'] = float_read(f.readline().split()[0])
-        self.fst_vt['ElastoDynBlade']['AdjFlSt'] = float_read(f.readline().split()[0])
-        self.fst_vt['ElastoDynBlade']['AdjEdSt'] = float_read(f.readline().split()[0])
-        
-        # Distrilbuted Blade Properties
-        f.readline()
-        f.readline()
-        f.readline()
-        self.fst_vt['ElastoDynBlade']['BlFract'] = [None] * self.fst_vt['ElastoDynBlade']['NBlInpSt']
-        self.fst_vt['ElastoDynBlade']['PitchAxis'] = [None] * self.fst_vt['ElastoDynBlade']['NBlInpSt']
-        self.fst_vt['ElastoDynBlade']['StrcTwst'] = [None] * self.fst_vt['ElastoDynBlade']['NBlInpSt']
-        self.fst_vt['ElastoDynBlade']['BMassDen'] = [None] * self.fst_vt['ElastoDynBlade']['NBlInpSt']
-        self.fst_vt['ElastoDynBlade']['FlpStff'] = [None] * self.fst_vt['ElastoDynBlade']['NBlInpSt']
-        self.fst_vt['ElastoDynBlade']['EdgStff'] = [None] * self.fst_vt['ElastoDynBlade']['NBlInpSt']
-        if self.FAST_ver.lower() == 'fast7':
-            self.fst_vt['ElastoDynBlade']['GJStff'] = [None] * self.fst_vt['ElastoDynBlade']['NBlInpSt']
-            self.fst_vt['ElastoDynBlade']['EAStff'] = [None] * self.fst_vt['ElastoDynBlade']['NBlInpSt']
-            self.fst_vt['ElastoDynBlade']['Alpha'] = [None] * self.fst_vt['ElastoDynBlade']['NBlInpSt']
-            self.fst_vt['ElastoDynBlade']['FlpIner'] = [None] * self.fst_vt['ElastoDynBlade']['NBlInpSt']
-            self.fst_vt['ElastoDynBlade']['EdgIner'] = [None] * self.fst_vt['ElastoDynBlade']['NBlInpSt']
-            self.fst_vt['ElastoDynBlade']['PrecrvRef'] = [None] * self.fst_vt['ElastoDynBlade']['NBlInpSt']
-            self.fst_vt['ElastoDynBlade']['PreswpRef'] = [None] * self.fst_vt['ElastoDynBlade']['NBlInpSt']
-            self.fst_vt['ElastoDynBlade']['FlpcgOf'] = [None] * self.fst_vt['ElastoDynBlade']['NBlInpSt']
-            self.fst_vt['ElastoDynBlade']['Edgcgof'] = [None] * self.fst_vt['ElastoDynBlade']['NBlInpSt']
-            self.fst_vt['ElastoDynBlade']['FlpEAOf'] = [None] * self.fst_vt['ElastoDynBlade']['NBlInpSt']
-            self.fst_vt['ElastoDynBlade']['EdgEAOf'] = [None] * self.fst_vt['ElastoDynBlade']['NBlInpSt']
-        for i in range(self.fst_vt['ElastoDynBlade']['NBlInpSt']):
-            data = f.readline().split()          
-            self.fst_vt['ElastoDynBlade']['BlFract'][i]  = float_read(data[0])
-            self.fst_vt['ElastoDynBlade']['PitchAxis'][i]  = float_read(data[1])
-            self.fst_vt['ElastoDynBlade']['StrcTwst'][i]  = float_read(data[2])
-            self.fst_vt['ElastoDynBlade']['BMassDen'][i]  = float_read(data[3])
-            self.fst_vt['ElastoDynBlade']['FlpStff'][i]  = float_read(data[4])
-            self.fst_vt['ElastoDynBlade']['EdgStff'][i]  = float_read(data[5])
-            if self.FAST_ver.lower() == 'fast7':
-                self.fst_vt['ElastoDynBlade']['GJStff'][i]  = float_read(data[6])
-                self.fst_vt['ElastoDynBlade']['EAStff'][i]  = float_read(data[7])
-                self.fst_vt['ElastoDynBlade']['Alpha'][i]  = float_read(data[8])
-                self.fst_vt['ElastoDynBlade']['FlpIner'][i]  = float_read(data[9])
-                self.fst_vt['ElastoDynBlade']['EdgIner'][i]  = float_read(data[10])
-                self.fst_vt['ElastoDynBlade']['PrecrvRef'][i]  = float_read(data[11])
-                self.fst_vt['ElastoDynBlade']['PreswpRef'][i]  = float_read(data[12])
-                self.fst_vt['ElastoDynBlade']['FlpcgOf'][i]  = float_read(data[13])
-                self.fst_vt['ElastoDynBlade']['Edgcgof'][i]  = float_read(data[14])
-                self.fst_vt['ElastoDynBlade']['FlpEAOf'][i]  = float_read(data[15])
-                self.fst_vt['ElastoDynBlade']['EdgEAOf'][i]  = float_read(data[16])
-
-        f.readline()
-        self.fst_vt['ElastoDynBlade']['BldFl1Sh'] = [None] * 5
-        self.fst_vt['ElastoDynBlade']['BldFl2Sh'] = [None] * 5        
-        self.fst_vt['ElastoDynBlade']['BldEdgSh'] = [None] * 5
-        for i in range(5):
-            self.fst_vt['ElastoDynBlade']['BldFl1Sh'][i]  = float_read(f.readline().split()[0])
-        for i in range(5):
-            self.fst_vt['ElastoDynBlade']['BldFl2Sh'][i]  = float_read(f.readline().split()[0])            
-        for i in range(5):
-            self.fst_vt['ElastoDynBlade']['BldEdgSh'][i]  = float_read(f.readline().split()[0])        
-
-        f.close()
-
-    def read_ElastoDynTower(self):
-        # ElastoDyn v1.00 Tower Input Files
-        # Currently no differences between FASTv8.16 and OpenFAST.
-
-        if self.FAST_ver.lower() == 'fast7':
-            tower_file = os.path.join(self.FAST_directory, self.fst_vt['Fst7']['TwrFile'])
-        else:
-            tower_file = os.path.join(self.FAST_directory, self.fst_vt['ElastoDyn']['TwrFile'])  
-        
-        f = open(tower_file)
-
-        f.readline()
-        f.readline()
-        if self.FAST_ver.lower() == 'fast7':
-            f.readline()
-
-        # General Tower Paramters
-        f.readline()
-        self.fst_vt['ElastoDynTower']['NTwInpSt'] = int(f.readline().split()[0])
-        if self.FAST_ver.lower() == 'fast7':
-            self.fst_vt['ElastoDynTower']['CalcTMode'] = bool_read(f.readline().split()[0])
-        self.fst_vt['ElastoDynTower']['TwrFADmp1'] = float_read(f.readline().split()[0])
-        self.fst_vt['ElastoDynTower']['TwrFADmp2'] = float_read(f.readline().split()[0])
-        self.fst_vt['ElastoDynTower']['TwrSSDmp1'] = float_read(f.readline().split()[0])
-        self.fst_vt['ElastoDynTower']['TwrSSDmp2'] = float_read(f.readline().split()[0])
-    
-        # Tower Adjustment Factors
-        f.readline()
-        self.fst_vt['ElastoDynTower']['FAStTunr1'] = float_read(f.readline().split()[0])
-        self.fst_vt['ElastoDynTower']['FAStTunr2'] = float_read(f.readline().split()[0])
-        self.fst_vt['ElastoDynTower']['SSStTunr1'] = float_read(f.readline().split()[0])
-        self.fst_vt['ElastoDynTower']['SSStTunr2'] = float_read(f.readline().split()[0])
-        self.fst_vt['ElastoDynTower']['AdjTwMa'] = float_read(f.readline().split()[0])
-        self.fst_vt['ElastoDynTower']['AdjFASt'] = float_read(f.readline().split()[0])
-        self.fst_vt['ElastoDynTower']['AdjSSSt'] = float_read(f.readline().split()[0])
-     
-        # Distributed Tower Properties   
-        f.readline()
-        f.readline()
-        f.readline()
-        self.fst_vt['ElastoDynTower']['HtFract'] = [None] * self.fst_vt['ElastoDynTower']['NTwInpSt']
-        self.fst_vt['ElastoDynTower']['TMassDen'] = [None] * self.fst_vt['ElastoDynTower']['NTwInpSt']
-        self.fst_vt['ElastoDynTower']['TwFAStif'] = [None] * self.fst_vt['ElastoDynTower']['NTwInpSt']
-        self.fst_vt['ElastoDynTower']['TwSSStif'] = [None] * self.fst_vt['ElastoDynTower']['NTwInpSt']
-        if self.FAST_ver.lower() == 'fast7':
-            self.fst_vt['ElastoDynTower']['TwGJStif'] = [None] * self.fst_vt['ElastoDynTower']['NTwInpSt']
-            self.fst_vt['ElastoDynTower']['TwEAStif'] = [None] * self.fst_vt['ElastoDynTower']['NTwInpSt']
-            self.fst_vt['ElastoDynTower']['TwFAIner'] = [None] * self.fst_vt['ElastoDynTower']['NTwInpSt']
-            self.fst_vt['ElastoDynTower']['TwSSIner'] = [None] * self.fst_vt['ElastoDynTower']['NTwInpSt']
-            self.fst_vt['ElastoDynTower']['TwFAcgOf'] = [None] * self.fst_vt['ElastoDynTower']['NTwInpSt']
-            self.fst_vt['ElastoDynTower']['TwSScgOf'] = [None] * self.fst_vt['ElastoDynTower']['NTwInpSt']
-
-        for i in range(self.fst_vt['ElastoDynTower']['NTwInpSt']):
-            data = f.readline().split()
-            self.fst_vt['ElastoDynTower']['HtFract'][i]  = float_read(data[0])
-            self.fst_vt['ElastoDynTower']['TMassDen'][i]  = float_read(data[1])
-            self.fst_vt['ElastoDynTower']['TwFAStif'][i]  = float_read(data[2])
-            self.fst_vt['ElastoDynTower']['TwSSStif'][i]  = float_read(data[3])
-            if self.FAST_ver.lower() == 'fast7':
-                self.fst_vt['ElastoDynTower']['TwGJStif'][i]  = float_read(data[4])
-                self.fst_vt['ElastoDynTower']['TwEAStif'][i]  = float_read(data[5])
-                self.fst_vt['ElastoDynTower']['TwFAIner'][i]  = float_read(data[6])
-                self.fst_vt['ElastoDynTower']['TwSSIner'][i]  = float_read(data[7])
-                self.fst_vt['ElastoDynTower']['TwFAcgOf'][i]  = float_read(data[8])
-                self.fst_vt['ElastoDynTower']['TwSScgOf'][i]  = float_read(data[9])           
-        
-        # Tower Mode Shapes
-        f.readline()
-        self.fst_vt['ElastoDynTower']['TwFAM1Sh'] = [None] * 5
-        self.fst_vt['ElastoDynTower']['TwFAM2Sh'] = [None] * 5
-        for i in range(5):
-            self.fst_vt['ElastoDynTower']['TwFAM1Sh'][i]  = float_read(f.readline().split()[0])
-        for i in range(5):
-            self.fst_vt['ElastoDynTower']['TwFAM2Sh'][i]  = float_read(f.readline().split()[0])        
-        f.readline()
-        self.fst_vt['ElastoDynTower']['TwSSM1Sh'] = [None] * 5
-        self.fst_vt['ElastoDynTower']['TwSSM2Sh'] = [None] * 5          
-        for i in range(5):
-            self.fst_vt['ElastoDynTower']['TwSSM1Sh'][i]  = float_read(f.readline().split()[0])
-        for i in range(5):
-            self.fst_vt['ElastoDynTower']['TwSSM2Sh'][i]  = float_read(f.readline().split()[0]) 
-
-        f.close()
-
-    def read_AeroDyn14Polar(self, aerodynFile):
-        # AeroDyn v14 Airfoil Polar Input File
-
-        # open aerodyn file
-        f = open(aerodynFile, 'r')
-                
-        airfoil = copy.copy(self.fst_vt['AeroDynPolar'])
-
-        # skip through header
-        airfoil['description'] = f.readline().rstrip()  # remove newline
-        f.readline()
-        airfoil['number_tables'] = int(f.readline().split()[0])
-
-        IDParam = [float_read(val) for val in f.readline().split()[0:airfoil['number_tables']]]
-        StallAngle = [float_read(val) for val in f.readline().split()[0:airfoil['number_tables']]]
-        f.readline()
-        f.readline()
-        f.readline()
-        ZeroCn = [float_read(val) for val in f.readline().split()[0:airfoil['number_tables']]]
-        CnSlope = [float_read(val) for val in f.readline().split()[0:airfoil['number_tables']]]
-        CnPosStall = [float_read(val) for val in f.readline().split()[0:airfoil['number_tables']]]
-        CnNegStall = [float_read(val) for val in f.readline().split()[0:airfoil['number_tables']]]
-        alphaCdMin = [float_read(val) for val in f.readline().split()[0:airfoil['number_tables']]]
-        CdMin = [float_read(val) for val in f.readline().split()[0:airfoil['number_tables']]]
-
-        data = []
-        airfoil['af_tables'] = []
-        while True:
-            line = f.readline()
-            if 'EOT' in line:
-                break
-            line = [float_read(s) for s in line.split()]
-            if len(line) < 1:
-                break
-            data.append(line)
-
-        # loop through tables
-        for i in range(airfoil['number_tables']):
-            polar = {}
-            polar['IDParam'] = IDParam[i]
-            polar['StallAngle'] = StallAngle[i]
-            polar['ZeroCn'] = ZeroCn[i]
-            polar['CnSlope'] = CnSlope[i]
-            polar['CnPosStall'] = CnPosStall[i]
-            polar['CnNegStall'] = CnNegStall[i]
-            polar['alphaCdMin'] = alphaCdMin[i]
-            polar['CdMin'] = CdMin[i]
-
-            alpha = []
-            cl = []
-            cd = []
-            cm = []
-            # read polar information line by line
-            for datai in data:
-                if len(datai) == airfoil['number_tables']*3+1:
-                    alpha.append(datai[0])
-                    cl.append(datai[1 + 3*i])
-                    cd.append(datai[2 + 3*i])
-                    cm.append(datai[3 + 3*i])
-                elif len(datai) == airfoil['number_tables']*2+1:
-                    alpha.append(datai[0])
-                    cl.append(datai[1 + 2*i])
-                    cd.append(datai[2 + 2*i])
-
-            polar['alpha'] = alpha
-            polar['cl'] = cl
-            polar['cd'] = cd
-            polar['cm'] = cm
-            airfoil['af_tables'].append(polar)
-
-        f.close()
-
-        return airfoil
-
-    # def WndWindReader(self, wndfile):
-    #     # .Wnd Wind Input File for Inflow
-    #     wind_file = os.path.join(self.FAST_directory, wndfile)
-    #     f = open(wind_file)
-
-    #     data = []
-    #     while 1:
-    #         line = f.readline()
-    #         if not line:
-    #             break
-    #         if line.strip().split()[0] != '!' and line[0] != '!':
-    #             data.append(line.split())
-
-    #     self.fst_vt['wnd_wind']['TimeSteps'] = len(data)
-    #     self.fst_vt['wnd_wind']['Time'] = [None] * len(data)
-    #     self.fst_vt['wnd_wind']['HorSpd'] = [None] * len(data)
-    #     self.fst_vt['wnd_wind']['WindDir'] = [None] * len(data)
-    #     self.fst_vt['wnd_wind']['VerSpd'] = [None] * len(data)
-    #     self.fst_vt['wnd_wind']['HorShr'] = [None] * len(data)
-    #     self.fst_vt['wnd_wind']['VerShr'] = [None] * len(data)
-    #     self.fst_vt['wnd_wind']['LnVShr'] = [None] * len(data)
-    #     self.fst_vt['wnd_wind']['GstSpd'] = [None] * len(data)        
-    #     for i in range(len(data)):
-    #         self.fst_vt['wnd_wind']['Time'][i]  = float_read(data[i][0])
-    #         self.fst_vt['wnd_wind']['HorSpd'][i]  = float_read(data[i][1])
-    #         self.fst_vt['wnd_wind']['WindDir'][i]  = float_read(data[i][2])
-    #         self.fst_vt['wnd_wind']['VerSpd'][i]  = float_read(data[i][3])
-    #         self.fst_vt['wnd_wind']['HorShr'][i]  = float_read(data[i][4])
-    #         self.fst_vt['wnd_wind']['VerShr'][i]  = float_read(data[i][5])
-    #         self.fst_vt['wnd_wind']['LnVShr'][i]  = float_read(data[i][6])
-    #         self.fst_vt['wnd_wind']['GstSpd'][i]  = float_read(data[i][7])
-
-    #     f.close()
-
-
-class InputReader_OpenFAST(InputReader_Common):
-    """ OpenFAST / FAST 8.16 input file reader """
-    
-    def execute(self):
-          
-        self.read_MainInput()
-        self.read_ElastoDyn()
-        self.read_ElastoDynBlade()
-        self.read_ElastoDynTower()
-        self.read_InflowWind()
-        
-        # if file_wind.split('.')[1] == 'wnd':
-        #     self.WndWindReader(file_wind)
-        # else:
-        #     print 'Wind reader for file type .%s not implemented yet.' % file_wind.split('.')[1]
-        # AeroDyn version selection
-        if self.fst_vt['Fst']['CompAero'] == 1:
-            self.read_AeroDyn14()
-        elif self.fst_vt['Fst']['CompAero'] == 2:
-            self.read_AeroDyn15()
-
-        self.read_ServoDyn()
-        self.read_DISCON_in()
-
-        if self.fst_vt['Fst']['CompHydro'] == 1: # SubDyn not yet implimented
-            self.read_HydroDyn()
-        if self.fst_vt['Fst']['CompSub'] == 1: # SubDyn not yet implimented
-            self.read_SubDyn()
-
-        if self.fst_vt['Fst']['CompMooring'] == 1: # MAP++ implimented
-            self.read_MAP()
-        if self.fst_vt['Fst']['CompMooring'] == 3: # MoorDyn implimented
-            self.read_MoorDyn()
-
-        if self.fst_vt['Fst']['CompElast'] == 2: # BeamDyn read assumes all 3 blades are the same
-            self.read_BeamDyn()
-
-    def read_MainInput(self):
-        # Main FAST v8.16-v8.17 Input File
-        # Currently no differences between FASTv8.16 and OpenFAST.
-        fst_file = os.path.join(self.FAST_directory, self.FAST_InputFile)
-        f = open(fst_file)
-
-        # Header of .fst file
-        f.readline()
-        self.fst_vt['description'] = f.readline().rstrip()
-
-        # Simulation Control (fst_sim_ctrl)
-        f.readline()
-        self.fst_vt['Fst']['Echo'] = bool_read(f.readline().split()[0])
-        self.fst_vt['Fst']['AbortLevel'] = f.readline().split()[0][1:-1]
-        self.fst_vt['Fst']['TMax'] = float_read(f.readline().split()[0])
-        self.fst_vt['Fst']['DT']  = float_read(f.readline().split()[0])
-        self.fst_vt['Fst']['InterpOrder']  = int(f.readline().split()[0])
-        self.fst_vt['Fst']['NumCrctn']  = int(f.readline().split()[0])
-        self.fst_vt['Fst']['DT_UJac']  = float_read(f.readline().split()[0])
-        self.fst_vt['Fst']['UJacSclFact']  = float_read(f.readline().split()[0])
-
-        # Feature Switches and Flags (ftr_swtchs_flgs)
-        f.readline()
-        self.fst_vt['Fst']['CompElast'] = int(f.readline().split()[0])
-        self.fst_vt['Fst']['CompInflow'] = int(f.readline().split()[0])
-        self.fst_vt['Fst']['CompAero'] = int(f.readline().split()[0])
-        self.fst_vt['Fst']['CompServo'] = int(f.readline().split()[0])
-        self.fst_vt['Fst']['CompHydro'] = int(f.readline().split()[0])
-        self.fst_vt['Fst']['CompSub'] = int(f.readline().split()[0])
-        self.fst_vt['Fst']['CompMooring'] = int(f.readline().split()[0])
-        self.fst_vt['Fst']['CompIce'] = int(f.readline().split()[0])
-
-        # Input Files (input_files)
-        f.readline()
-        self.fst_vt['Fst']['EDFile'] = f.readline().split()[0][1:-1]
-        self.fst_vt['Fst']['BDBldFile(1)'] = f.readline().split()[0][1:-1]
-        self.fst_vt['Fst']['BDBldFile(2)'] = f.readline().split()[0][1:-1]
-        self.fst_vt['Fst']['BDBldFile(3)'] = f.readline().split()[0][1:-1]
-        self.fst_vt['Fst']['InflowFile'] = f.readline().split()[0][1:-1]
-        self.fst_vt['Fst']['AeroFile'] = f.readline().split()[0][1:-1]
-        self.fst_vt['Fst']['ServoFile'] = f.readline().split()[0][1:-1]
-        self.fst_vt['Fst']['HydroFile'] = f.readline().split()[0][1:-1]
-        self.fst_vt['Fst']['SubFile'] = f.readline().split()[0][1:-1]
-        self.fst_vt['Fst']['MooringFile'] = f.readline().split()[0][1:-1]
-        self.fst_vt['Fst']['IceFile'] = f.readline().split()[0][1:-1]
-
-        # FAST Output Parameters (fst_output_params)
-        f.readline()
-        self.fst_vt['Fst']['SumPrint'] = bool_read(f.readline().split()[0])
-        self.fst_vt['Fst']['SttsTime'] = float_read(f.readline().split()[0])
-        self.fst_vt['Fst']['ChkptTime'] = float_read(f.readline().split()[0])
-        self.fst_vt['Fst']['DT_Out'] = float_read(f.readline().split()[0])
-        self.fst_vt['Fst']['TStart'] = float_read(f.readline().split()[0])
-        self.fst_vt['Fst']['OutFileFmt'] = int(f.readline().split()[0])
-        self.fst_vt['Fst']['TabDelim'] = bool_read(f.readline().split()[0])
-        self.fst_vt['Fst']['OutFmt'] = f.readline().split()[0][1:-1]
-
-        # Fst
-        f.readline()
-        self.fst_vt['Fst']['linearize'] = f.readline().split()[0]
-        self.fst_vt['Fst']['NLinTimes'] = f.readline().split()[0]
-        self.fst_vt['Fst']['LinTimes'] = re.findall(r'[^,\s]+', f.readline())[0:2]
-        self.fst_vt['Fst']['LinInputs'] = f.readline().split()[0]
-        self.fst_vt['Fst']['LinOutputs'] = f.readline().split()[0]
-        self.fst_vt['Fst']['LinOutJac'] = f.readline().split()[0]
-        self.fst_vt['Fst']['LinOutMod'] = f.readline().split()[0]
-
-        # Visualization ()
-        f.readline()
-        self.fst_vt['Fst']['WrVTK'] = int(f.readline().split()[0])
-        self.fst_vt['Fst']['VTK_type'] = int(f.readline().split()[0])
-        self.fst_vt['Fst']['VTK_fields'] = bool_read(f.readline().split()[0])
-        self.fst_vt['Fst']['VTK_fps'] = float_read(f.readline().split()[0])
-        
-        f.close()
-        
-    def read_ElastoDyn(self):
-        # ElastoDyn v1.03 Input File
-        # Currently no differences between FASTv8.16 and OpenFAST.
-
-        ed_file = os.path.join(self.FAST_directory, self.fst_vt['Fst']['EDFile'])
-        f = open(ed_file)
-
-        f.readline()
-        f.readline()
-
-        # Simulation Control (ed_sim_ctrl)
-        f.readline()
-        self.fst_vt['ElastoDyn']['Echo'] = bool_read(f.readline().split()[0])
-        self.fst_vt['ElastoDyn']['Method']  = int(f.readline().split()[0])
-        self.fst_vt['ElastoDyn']['DT'] = float_read(f.readline().split()[0])
-
-        # Environmental Condition (envir_cond)
-        f.readline()
-        self.fst_vt['ElastoDyn']['Gravity'] = float_read(f.readline().split()[0])
-
-        # Degrees of Freedom (dof)
-        f.readline()
-        self.fst_vt['ElastoDyn']['FlapDOF1'] = bool_read(f.readline().split()[0])
-        self.fst_vt['ElastoDyn']['FlapDOF2'] = bool_read(f.readline().split()[0])
-        self.fst_vt['ElastoDyn']['EdgeDOF'] = bool_read(f.readline().split()[0])
-        self.fst_vt['ElastoDyn']['TeetDOF'] = bool_read(f.readline().split()[0])
-        self.fst_vt['ElastoDyn']['DrTrDOF'] = bool_read(f.readline().split()[0])
-        self.fst_vt['ElastoDyn']['GenDOF'] = bool_read(f.readline().split()[0])
-        self.fst_vt['ElastoDyn']['YawDOF'] = bool_read(f.readline().split()[0])
-        self.fst_vt['ElastoDyn']['TwFADOF1'] = bool_read(f.readline().split()[0])
-        self.fst_vt['ElastoDyn']['TwFADOF2'] = bool_read(f.readline().split()[0])
-        self.fst_vt['ElastoDyn']['TwSSDOF1'] = bool_read(f.readline().split()[0])
-        self.fst_vt['ElastoDyn']['TwSSDOF2'] = bool_read(f.readline().split()[0])
-        self.fst_vt['ElastoDyn']['PtfmSgDOF'] = bool_read(f.readline().split()[0])
-        self.fst_vt['ElastoDyn']['PtfmSwDOF'] = bool_read(f.readline().split()[0])
-        self.fst_vt['ElastoDyn']['PtfmHvDOF'] = bool_read(f.readline().split()[0])
-        self.fst_vt['ElastoDyn']['PtfmRDOF'] = bool_read(f.readline().split()[0])
-        self.fst_vt['ElastoDyn']['PtfmPDOF'] = bool_read(f.readline().split()[0])
-        self.fst_vt['ElastoDyn']['PtfmYDOF'] = bool_read(f.readline().split()[0])
-
-        # Initial Conditions (init_conds)
-        f.readline()
-        self.fst_vt['ElastoDyn']['OoPDefl']    = float_read(f.readline().split()[0])
-        self.fst_vt['ElastoDyn']['IPDefl']     = float_read(f.readline().split()[0])
-        self.fst_vt['ElastoDyn']['BlPitch1']   = float_read(f.readline().split()[0])
-        self.fst_vt['ElastoDyn']['BlPitch2']   = float_read(f.readline().split()[0])
-        self.fst_vt['ElastoDyn']['BlPitch3']   = float_read(f.readline().split()[0])
-        self.fst_vt['ElastoDyn']['TeetDefl']   = float_read(f.readline().split()[0])
-        self.fst_vt['ElastoDyn']['Azimuth']    = float_read(f.readline().split()[0])
-        self.fst_vt['ElastoDyn']['RotSpeed']   = float_read(f.readline().split()[0])
-        self.fst_vt['ElastoDyn']['NacYaw']     = float_read(f.readline().split()[0])
-        self.fst_vt['ElastoDyn']['TTDspFA']    = float_read(f.readline().split()[0])
-        self.fst_vt['ElastoDyn']['TTDspSS']    = float_read(f.readline().split()[0])
-        self.fst_vt['ElastoDyn']['PtfmSurge']  = float_read(f.readline().split()[0])
-        self.fst_vt['ElastoDyn']['PtfmSway']   = float_read(f.readline().split()[0])
-        self.fst_vt['ElastoDyn']['PtfmHeave']  = float_read(f.readline().split()[0])
-        self.fst_vt['ElastoDyn']['PtfmRoll']   = float_read(f.readline().split()[0])
-        self.fst_vt['ElastoDyn']['PtfmPitch']  = float_read(f.readline().split()[0])
-        self.fst_vt['ElastoDyn']['PtfmYaw']    = float_read(f.readline().split()[0])
-
-
-        # Turbine Configuration (turb_config)
-        f.readline()
-        self.fst_vt['ElastoDyn']['NumBl']      = int(f.readline().split()[0])
-        self.fst_vt['ElastoDyn']['TipRad']     = float_read(f.readline().split()[0])
-        self.fst_vt['ElastoDyn']['HubRad']     = float_read(f.readline().split()[0])
-        self.fst_vt['ElastoDyn']['PreCone(1)']   = float_read(f.readline().split()[0])
-        self.fst_vt['ElastoDyn']['PreCone(2)']   = float_read(f.readline().split()[0])
-        self.fst_vt['ElastoDyn']['PreCone(3)']   = float_read(f.readline().split()[0])
-        self.fst_vt['ElastoDyn']['HubCM']      = float_read(f.readline().split()[0])
-        self.fst_vt['ElastoDyn']['UndSling']   = float_read(f.readline().split()[0])
-        self.fst_vt['ElastoDyn']['Delta3']     = float_read(f.readline().split()[0])
-        self.fst_vt['ElastoDyn']['AzimB1Up']   = float_read(f.readline().split()[0])
-        self.fst_vt['ElastoDyn']['OverHang']   = float_read(f.readline().split()[0])
-        self.fst_vt['ElastoDyn']['ShftGagL']   = float_read(f.readline().split()[0])
-        self.fst_vt['ElastoDyn']['ShftTilt']   = float_read(f.readline().split()[0])
-        self.fst_vt['ElastoDyn']['NacCMxn']    = float_read(f.readline().split()[0])
-        self.fst_vt['ElastoDyn']['NacCMyn']    = float_read(f.readline().split()[0])
-        self.fst_vt['ElastoDyn']['NacCMzn']    = float_read(f.readline().split()[0])
-        self.fst_vt['ElastoDyn']['NcIMUxn']    = float_read(f.readline().split()[0])
-        self.fst_vt['ElastoDyn']['NcIMUyn']    = float_read(f.readline().split()[0])
-        self.fst_vt['ElastoDyn']['NcIMUzn']    = float_read(f.readline().split()[0])
-        self.fst_vt['ElastoDyn']['Twr2Shft']   = float_read(f.readline().split()[0])
-        self.fst_vt['ElastoDyn']['TowerHt']    = float_read(f.readline().split()[0])
-        self.fst_vt['ElastoDyn']['TowerBsHt']  = float_read(f.readline().split()[0])
-        self.fst_vt['ElastoDyn']['PtfmCMxt']   = float_read(f.readline().split()[0])
-        self.fst_vt['ElastoDyn']['PtfmCMyt']   = float_read(f.readline().split()[0])
-        self.fst_vt['ElastoDyn']['PtfmCMzt']   = float_read(f.readline().split()[0])
-        self.fst_vt['ElastoDyn']['PtfmRefzt']  = float_read(f.readline().split()[0])
-
-        # Mass and Inertia (mass_inertia)
-        f.readline()
-        self.fst_vt['ElastoDyn']['TipMass(1)']   = float_read(f.readline().split()[0])
-        self.fst_vt['ElastoDyn']['TipMass(2)']   = float_read(f.readline().split()[0])
-        self.fst_vt['ElastoDyn']['TipMass(3)']   = float_read(f.readline().split()[0])
-        self.fst_vt['ElastoDyn']['HubMass']    = float_read(f.readline().split()[0])
-        self.fst_vt['ElastoDyn']['HubIner']    = float_read(f.readline().split()[0])
-        self.fst_vt['ElastoDyn']['GenIner']    = float_read(f.readline().split()[0])
-        self.fst_vt['ElastoDyn']['NacMass']    = float_read(f.readline().split()[0])
-        self.fst_vt['ElastoDyn']['NacYIner']   = float_read(f.readline().split()[0])
-        self.fst_vt['ElastoDyn']['YawBrMass']  = float_read(f.readline().split()[0])
-        self.fst_vt['ElastoDyn']['PtfmMass']   = float_read(f.readline().split()[0])
-        self.fst_vt['ElastoDyn']['PtfmRIner']  = float_read(f.readline().split()[0])
-        self.fst_vt['ElastoDyn']['PtfmPIner']  = float_read(f.readline().split()[0])
-        self.fst_vt['ElastoDyn']['PtfmYIner']  = float_read(f.readline().split()[0])
-
-        # ElastoDyn Blade (blade_struc)
-        f.readline()
-        self.fst_vt['ElastoDyn']['BldNodes'] = int(f.readline().split()[0])
-        self.fst_vt['ElastoDyn']['BldFile1'] = f.readline().split()[0][1:-1]
-        self.fst_vt['ElastoDyn']['BldFile2'] = f.readline().split()[0][1:-1]
-        self.fst_vt['ElastoDyn']['BldFile3'] = f.readline().split()[0][1:-1]
-
-        # Rotor-Teeter (rotor_teeter)
-        f.readline()
-        self.fst_vt['ElastoDyn']['TeetMod']  = int(f.readline().split()[0])
-        self.fst_vt['ElastoDyn']['TeetDmpP'] = float_read(f.readline().split()[0])
-        self.fst_vt['ElastoDyn']['TeetDmp']  = float_read(f.readline().split()[0])
-        self.fst_vt['ElastoDyn']['TeetCDmp'] = float_read(f.readline().split()[0])
-        self.fst_vt['ElastoDyn']['TeetSStP'] = float_read(f.readline().split()[0])
-        self.fst_vt['ElastoDyn']['TeetHStP'] = float_read(f.readline().split()[0])
-        self.fst_vt['ElastoDyn']['TeetSSSp'] = float_read(f.readline().split()[0])
-        self.fst_vt['ElastoDyn']['TeetHSSp'] = float_read(f.readline().split()[0])
-
-        # Drivetrain (drivetrain)
-        f.readline()
-        self.fst_vt['ElastoDyn']['GBoxEff']  = float_read(f.readline().split()[0])
-        self.fst_vt['ElastoDyn']['GBRatio']  = float_read(f.readline().split()[0])
-        self.fst_vt['ElastoDyn']['DTTorSpr'] = float_read(f.readline().split()[0])
-        self.fst_vt['ElastoDyn']['DTTorDmp'] = float_read(f.readline().split()[0])
-
-        # Furling (furling)
-        f.readline()
-        self.fst_vt['ElastoDyn']['Furling'] = bool_read(f.readline().split()[0])
-        self.fst_vt['ElastoDyn']['FurlFile'] = f.readline().split()[0][1:-1]
-
-        # Tower (tower)
-        f.readline()
-        self.fst_vt['ElastoDyn']['TwrNodes'] = int(f.readline().split()[0])
-        self.fst_vt['ElastoDyn']['TwrFile'] = f.readline().split()[0][1:-1]
-
-        # ED Output Parameters (ed_out_params)
-        f.readline()
-        self.fst_vt['ElastoDyn']['SumPrint'] = bool_read(f.readline().split()[0])
-        self.fst_vt['ElastoDyn']['OutFile']  = int(f.readline().split()[0])
-        self.fst_vt['ElastoDyn']['TabDelim'] = bool_read(f.readline().split()[0])
-        self.fst_vt['ElastoDyn']['OutFmt']   = f.readline().split()[0][1:-1]
-        self.fst_vt['ElastoDyn']['TStart']   = float_read(f.readline().split()[0])
-        self.fst_vt['ElastoDyn']['DecFact']  = int(f.readline().split()[0])
-        self.fst_vt['ElastoDyn']['NTwGages'] = int(f.readline().split()[0])
-        twrg = f.readline().split(',')
-        if self.fst_vt['ElastoDyn']['NTwGages'] != 0: #loop over elements if there are gauges to be added, otherwise assign directly
-            for i in range(self.fst_vt['ElastoDyn']['NTwGages']):
-                self.fst_vt['ElastoDyn']['TwrGagNd'].append(twrg[i])
-            self.fst_vt['ElastoDyn']['TwrGagNd'][-1]  = self.fst_vt['ElastoDyn']['TwrGagNd'][-1][:-1]   #remove last (newline) character
-        else:
-            self.fst_vt['ElastoDyn']['TwrGagNd'] = twrg
-            self.fst_vt['ElastoDyn']['TwrGagNd'][-1]  = self.fst_vt['ElastoDyn']['TwrGagNd'][-1][:-1]
-        self.fst_vt['ElastoDyn']['NBlGages'] = int(f.readline().split()[0])
-        blg = f.readline().split(',')
-        if self.fst_vt['ElastoDyn']['NBlGages'] != 0:
-            for i in range(self.fst_vt['ElastoDyn']['NBlGages']):
-                self.fst_vt['ElastoDyn']['BldGagNd'].append(blg[i])
-            self.fst_vt['ElastoDyn']['BldGagNd'][-1]  = self.fst_vt['ElastoDyn']['BldGagNd'][-1][:-1]
-        else:
-            self.fst_vt['ElastoDyn']['BldGagNd'] = blg
-            self.fst_vt['ElastoDyn']['BldGagNd'][-1]  = self.fst_vt['ElastoDyn']['BldGagNd'][-1][:-1]
-
-        # Loop through output channel lines
-        f.readline()
-        data = f.readline()
-        while data.split()[0] != 'END':
-            channels = data.split('"')
-            channel_list = channels[1].split(',')
-            self.set_outlist(self.fst_vt['outlist']['ElastoDyn'], channel_list)
-
-            data = f.readline()
-
-        f.close()
-
-    def read_BeamDyn(self):
-        # BeamDyn Input File
-
-        bd_file = os.path.join(self.FAST_directory, self.fst_vt['Fst']['BDBldFile(1)'])
-        f = open(bd_file)
-
-        f.readline()
-        f.readline()
-        f.readline()
-        # ---------------------- SIMULATION CONTROL --------------------------------------
-        self.fst_vt['BeamDyn']['Echo']             = bool_read(f.readline().split()[0])
-        self.fst_vt['BeamDyn']['QuasiStaticInit']  = bool_read(f.readline().split()[0])
-        self.fst_vt['BeamDyn']['rhoinf']           = int_read(f.readline().split()[0])
-        self.fst_vt['BeamDyn']['quadrature']       = int_read(f.readline().split()[0])
-        self.fst_vt['BeamDyn']['refine']           = int_read(f.readline().split()[0])
-        self.fst_vt['BeamDyn']['n_fact']           = int_read(f.readline().split()[0])
-        self.fst_vt['BeamDyn']['DTBeam']            = float_read(f.readline().split()[0])
-        self.fst_vt['BeamDyn']['load_retries']     = int_read(f.readline().split()[0])
-        self.fst_vt['BeamDyn']['NRMax']            = int_read(f.readline().split()[0])
-        self.fst_vt['BeamDyn']['stop_tol']         = float_read(f.readline().split()[0])
-        self.fst_vt['BeamDyn']['tngt_stf_fd']      = bool_read(f.readline().split()[0])
-        self.fst_vt['BeamDyn']['tngt_stf_comp']    = bool_read(f.readline().split()[0])
-        self.fst_vt['BeamDyn']['tngt_stf_pert']    = float_read(f.readline().split()[0])
-        self.fst_vt['BeamDyn']['tngt_stf_difftol'] = float_read(f.readline().split()[0])
-        self.fst_vt['BeamDyn']['RotStates']        = bool_read(f.readline().split()[0])
-        f.readline()
-        #---------------------- GEOMETRY PARAMETER --------------------------------------
-        self.fst_vt['BeamDyn']['member_total']     = int_read(f.readline().split()[0])
-        self.fst_vt['BeamDyn']['kp_total']         = int_read(f.readline().split()[0])
-        self.fst_vt['BeamDyn']['members']          = []
-        for i in range(self.fst_vt['BeamDyn']['member_total']):
-            ln = f.readline().split()
-            n_pts_i                   = int(ln[1])
-            member_i                  = {}
-            member_i['kp_xr']         = [None]*n_pts_i
-            member_i['kp_yr']         = [None]*n_pts_i
-            member_i['kp_zr']         = [None]*n_pts_i
-            member_i['initial_twist'] = [None]*n_pts_i
-            f.readline()
-            f.readline()
-            for j in range(n_pts_i):
-                ln = f.readline().split()
-                member_i['kp_xr'][j]          = float(ln[0])
-                member_i['kp_yr'][j]          = float(ln[1])
-                member_i['kp_zr'][j]          = float(ln[2])
-                member_i['initial_twist'][j]  = float(ln[3])
-
-            self.fst_vt['BeamDyn']['members'].append(member_i)
-        #---------------------- MESH PARAMETER ------------------------------------------
-        f.readline()
-        self.fst_vt['BeamDyn']['order_elem']  = int_read(f.readline().split()[0])
-        #---------------------- MATERIAL PARAMETER --------------------------------------
-        f.readline()
-        self.fst_vt['BeamDyn']['BldFile']     = f.readline().split()[0].replace('"','').replace("'",'')
-        #---------------------- PITCH ACTUATOR PARAMETERS -------------------------------
-        f.readline()
-        self.fst_vt['BeamDyn']['UsePitchAct'] = bool_read(f.readline().split()[0])
-        self.fst_vt['BeamDyn']['PitchJ']      = float_read(f.readline().split()[0])
-        self.fst_vt['BeamDyn']['PitchK']      = float_read(f.readline().split()[0])
-        self.fst_vt['BeamDyn']['PitchC']      = float_read(f.readline().split()[0])
-        #---------------------- OUTPUTS -------------------------------------------------
-        f.readline()
-        self.fst_vt['BeamDyn']['SumPrint']    = bool_read(f.readline().split()[0])
-        self.fst_vt['BeamDyn']['OutFmt']      = f.readline().split()[0]
-        self.fst_vt['BeamDyn']['NNodeOuts']   = int_read(f.readline().split()[0])
-        self.fst_vt['BeamDyn']['OutNd']       = [idx.strip() for idx in f.readline().split('NNodeOuts')[0].split(',')]
-        # BeamDyn Outlist
-        f.readline()
-        data = f.readline()
-        while data.split()[0] != 'END':
-            channels = data.split('"')
-            channel_list = channels[1].split(',')
-            self.set_outlist(self.fst_vt['outlist']['BeamDyn'], channel_list)
-            data = f.readline()
-
-        f.close()
-
-        self.read_BeamDynBlade()
-
-
-    def read_BeamDynBlade(self):
-        # BeamDyn Blade
-
-        beamdyn_blade_file = os.path.join(self.FAST_directory, self.fst_vt['BeamDyn']['BldFile'])
-        f = open(beamdyn_blade_file)
-        
-        f.readline()
-        f.readline()
-        f.readline()
-        #---------------------- BLADE PARAMETERS --------------------------------------
-        self.fst_vt['BeamDynBlade']['station_total'] = int_read(f.readline().split()[0])
-        self.fst_vt['BeamDynBlade']['damp_type']     = int_read(f.readline().split()[0])
-        f.readline()
-        f.readline()
-        f.readline()
-        #---------------------- DAMPING COEFFICIENT------------------------------------
-        ln = f.readline().split()
-        self.fst_vt['BeamDynBlade']['mu1']           = float(ln[0])
-        self.fst_vt['BeamDynBlade']['mu2']           = float(ln[1])
-        self.fst_vt['BeamDynBlade']['mu3']           = float(ln[2])
-        self.fst_vt['BeamDynBlade']['mu4']           = float(ln[3])
-        self.fst_vt['BeamDynBlade']['mu5']           = float(ln[4])
-        self.fst_vt['BeamDynBlade']['mu6']           = float(ln[5])
-        f.readline()
-        #---------------------- DISTRIBUTED PROPERTIES---------------------------------
-        
-        self.fst_vt['BeamDynBlade']['radial_stations'] = np.zeros((self.fst_vt['BeamDynBlade']['station_total']))
-        self.fst_vt['BeamDynBlade']['beam_stiff']      = np.zeros((self.fst_vt['BeamDynBlade']['station_total'], 6, 6))
-        self.fst_vt['BeamDynBlade']['beam_inertia']    = np.zeros((self.fst_vt['BeamDynBlade']['station_total'], 6, 6))
-        for i in range(self.fst_vt['BeamDynBlade']['station_total']):
-            self.fst_vt['BeamDynBlade']['radial_stations'][i]  = float_read(f.readline().split()[0])
-            for j in range(6):
-                self.fst_vt['BeamDynBlade']['beam_stiff'][i,j,:] = np.array([float(val) for val in f.readline().strip().split()])
-            f.readline()
-            for j in range(6):
-                self.fst_vt['BeamDynBlade']['beam_inertia'][i,j,:] = np.array([float(val) for val in f.readline().strip().split()])
-            f.readline()
-
-        f.close()
-
-    def read_InflowWind(self):
-        # InflowWind v3.01
-        # Currently no differences between FASTv8.16 and OpenFAST.
-        inflow_file = os.path.normpath(os.path.join(self.FAST_directory, self.fst_vt['Fst']['InflowFile']))
-        f = open(inflow_file)
-        
-        f.readline()
-        f.readline()
-        f.readline()
-
-        # Inflow wind header parameters (inflow_wind)
-        self.fst_vt['InflowWind']['Echo']           = bool_read(f.readline().split()[0])
-        self.fst_vt['InflowWind']['WindType']       = int(f.readline().split()[0])
-        self.fst_vt['InflowWind']['PropogationDir'] = float_read(f.readline().split()[0])
-        self.fst_vt['InflowWind']['NWindVel']       = int(f.readline().split()[0])
-        self.fst_vt['InflowWind']['WindVxiList']    = float_read(f.readline().split()[0])
-        self.fst_vt['InflowWind']['WindVyiList']    = float_read(f.readline().split()[0])
-        self.fst_vt['InflowWind']['WindVziList']    = float_read(f.readline().split()[0])
-
-        # Parameters for Steady Wind Conditions [used only for WindType = 1] (steady_wind_params)
-        f.readline()
-        self.fst_vt['InflowWind']['HWindSpeed'] = float_read(f.readline().split()[0])
-        self.fst_vt['InflowWind']['RefHt'] = float_read(f.readline().split()[0])
-        self.fst_vt['InflowWind']['PLexp'] = float_read(f.readline().split()[0])
-
-        # Parameters for Uniform wind file   [used only for WindType = 2] (uniform_wind_params)
-        f.readline()
-        self.fst_vt['InflowWind']['Filename'] = os.path.join(os.path.split(inflow_file)[0], f.readline().split()[0][1:-1])
-        self.fst_vt['InflowWind']['RefHt'] = float_read(f.readline().split()[0])
-        self.fst_vt['InflowWind']['RefLength'] = float_read(f.readline().split()[0])
-
-        # Parameters for Binary TurbSim Full-Field files   [used only for WindType = 3] (turbsim_wind_params)
-        f.readline()
-        self.fst_vt['InflowWind']['Filename'] = os.path.join(os.path.split(inflow_file)[0], f.readline().split()[0][1:-1])
-
-        # Parameters for Binary Bladed-style Full-Field files   [used only for WindType = 4] (bladed_wind_params)
-        f.readline()
-        self.fst_vt['InflowWind']['FilenameRoot'] = f.readline().split()[0][1:-1]       
-        self.fst_vt['InflowWind']['TowerFile'] = bool_read(f.readline().split()[0])
-
-        # Parameters for HAWC-format binary files  [Only used with WindType = 5] (hawc_wind_params)
-        f.readline()
-        self.fst_vt['InflowWind']['FileName_u'] = os.path.normpath(os.path.join(os.path.split(inflow_file)[0], f.readline().split()[0][1:-1]))
-        self.fst_vt['InflowWind']['FileName_v'] = os.path.normpath(os.path.join(os.path.split(inflow_file)[0], f.readline().split()[0][1:-1]))
-        self.fst_vt['InflowWind']['FileName_w'] = os.path.normpath(os.path.join(os.path.split(inflow_file)[0], f.readline().split()[0][1:-1]))
-        self.fst_vt['InflowWind']['nx']    = int(f.readline().split()[0])
-        self.fst_vt['InflowWind']['ny']    = int(f.readline().split()[0])
-        self.fst_vt['InflowWind']['nz']    = int(f.readline().split()[0])
-        self.fst_vt['InflowWind']['dx']    = float_read(f.readline().split()[0])
-        self.fst_vt['InflowWind']['dy']    = float_read(f.readline().split()[0])
-        self.fst_vt['InflowWind']['dz']    = float_read(f.readline().split()[0])
-        self.fst_vt['InflowWind']['RefHt'] = float_read(f.readline().split()[0])
-
-        # Scaling parameters for turbulence (still hawc_wind_params)
-        f.readline()
-        self.fst_vt['InflowWind']['ScaleMethod'] = int(f.readline().split()[0])
-        self.fst_vt['InflowWind']['SFx']         = float_read(f.readline().split()[0])
-        self.fst_vt['InflowWind']['SFy']         = float_read(f.readline().split()[0])
-        self.fst_vt['InflowWind']['SFz']         = float_read(f.readline().split()[0])
-        self.fst_vt['InflowWind']['SigmaFx']     = float_read(f.readline().split()[0])
-        self.fst_vt['InflowWind']['SigmaFy']     = float_read(f.readline().split()[0])
-        self.fst_vt['InflowWind']['SigmaFz']     = float_read(f.readline().split()[0])
-
-        # Mean wind profile parameters (added to HAWC-format files) (still hawc_wind_params)
-        f.readline()
-        self.fst_vt['InflowWind']['URef']        = float_read(f.readline().split()[0])
-        self.fst_vt['InflowWind']['WindProfile'] = int(f.readline().split()[0])
-        self.fst_vt['InflowWind']['PLExp']       = float_read(f.readline().split()[0])
-        self.fst_vt['InflowWind']['Z0']          = float_read(f.readline().split()[0])
-
-        # Inflow Wind Output Parameters (inflow_out_params)
-        f.readline()
-        self.fst_vt['InflowWind']['SumPrint'] = bool_read(f.readline().split()[0])
-        
-        # NO INFLOW WIND OUTPUT PARAMETERS YET DEFINED IN FAST
-        # f.readline()
-        # data = f.readline()
-        # while data.split()[0] != 'END':
-        #     channels = data.split('"')
-        #     channel_list = channels[1].split(',')
-        #     for i in range(len(channel_list)):
-        #         channel_list[i] = channel_list[i].replace(' ','')
-        #         if channel_list[i] in self.fst_vt.outlist.inflow_wind_vt.__dict__.keys():
-        #             self.fst_vt.outlist.inflow_wind_vt.__dict__[channel_list[i]] = True
-        #     data = f.readline()
-
-        f.close()
-
-    def read_AeroDyn14(self):
-        # AeroDyn v14.04
-
-        ad_file = os.path.join(self.FAST_directory, self.fst_vt['Fst']['AeroFile'])
-        f = open(ad_file)
-        # AeroDyn file header (aerodyn)
-        f.readline()
-        f.readline()
-        self.fst_vt['AeroDyn14']['StallMod'] = f.readline().split()[0]
-        self.fst_vt['AeroDyn14']['UseCm'] = f.readline().split()[0]
-        self.fst_vt['AeroDyn14']['InfModel'] = f.readline().split()[0]
-        self.fst_vt['AeroDyn14']['IndModel'] = f.readline().split()[0]
-        self.fst_vt['AeroDyn14']['AToler'] = float_read(f.readline().split()[0])
-        self.fst_vt['AeroDyn14']['TLModel'] = f.readline().split()[0]
-        self.fst_vt['AeroDyn14']['HLModel'] = f.readline().split()[0]
-        self.fst_vt['AeroDyn14']['TwrShad'] = f.readline().split()[0]
-        self.fst_vt['AeroDyn14']['TwrPotent'] = bool_read(f.readline().split()[0])
-        self.fst_vt['AeroDyn14']['TwrShadow'] = bool_read(f.readline().split()[0])
-        self.fst_vt['AeroDyn14']['TwrFile'] = f.readline().split()[0].replace('"','').replace("'",'')
-        self.fst_vt['AeroDyn14']['CalcTwrAero'] = bool_read(f.readline().split()[0])
-        self.fst_vt['AeroDyn14']['AirDens'] = float_read(f.readline().split()[0])
-        self.fst_vt['AeroDyn14']['KinVisc'] = float_read(f.readline().split()[0])
-        self.fst_vt['AeroDyn14']['DTAero'] = float_read(f.readline().split()[0])
-
-        # AeroDyn Blade Properties (blade_aero)
-        self.fst_vt['AeroDyn14']['NumFoil'] = int(f.readline().split()[0])
-        self.fst_vt['AeroDyn14']['FoilNm'] = [None] * self.fst_vt['AeroDyn14']['NumFoil']
-        for i in range(self.fst_vt['AeroDyn14']['NumFoil']):
-            af_filename = f.readline().split()[0]
-            af_filename = fix_path(af_filename)
-            self.fst_vt['AeroDyn14']['FoilNm'][i]  = af_filename[1:-1]
-        
-        self.fst_vt['AeroDynBlade']['BldNodes'] = int(f.readline().split()[0])
-        f.readline()
-        self.fst_vt['AeroDynBlade']['RNodes'] = [None] * self.fst_vt['AeroDynBlade']['BldNodes']
-        self.fst_vt['AeroDynBlade']['AeroTwst'] = [None] * self.fst_vt['AeroDynBlade']['BldNodes']
-        self.fst_vt['AeroDynBlade']['DRNodes'] = [None] * self.fst_vt['AeroDynBlade']['BldNodes']
-        self.fst_vt['AeroDynBlade']['Chord'] = [None] * self.fst_vt['AeroDynBlade']['BldNodes']
-        self.fst_vt['AeroDynBlade']['NFoil'] = [None] * self.fst_vt['AeroDynBlade']['BldNodes']
-        self.fst_vt['AeroDynBlade']['PrnElm'] = [None] * self.fst_vt['AeroDynBlade']['BldNodes']       
-        for i in range(self.fst_vt['AeroDynBlade']['BldNodes']):
-            data = f.readline().split()
-            self.fst_vt['AeroDynBlade']['RNodes'][i]  = float_read(data[0])
-            self.fst_vt['AeroDynBlade']['AeroTwst'][i]  = float_read(data[1])
-            self.fst_vt['AeroDynBlade']['DRNodes'][i]  = float_read(data[2])
-            self.fst_vt['AeroDynBlade']['Chord'][i]  = float_read(data[3])
-            self.fst_vt['AeroDynBlade']['NFoil'][i]  = int(data[4])
-            self.fst_vt['AeroDynBlade']['PrnElm'][i]  = data[5]
-
-        f.close()
-
-        # create airfoil objects
-        self.fst_vt['AeroDynBlade']['af_data'] = []
-        for i in range(self.fst_vt['AeroDynBlade']['NumFoil']):
-             self.fst_vt['AeroDynBlade']['af_data'].append(self.read_AeroDyn14Polar(os.path.join(self.FAST_directory,self.fst_vt['AeroDyn14']['FoilNm'][i])))
-
-        # tower
-        self.read_AeroDyn14Tower()
-
-    def read_AeroDyn14Tower(self):
-        # AeroDyn v14.04 Tower
-
-        ad_tower_file = os.path.join(self.FAST_directory, self.fst_vt['aerodyn']['TwrFile'])
-        f = open(ad_tower_file)
-
-        f.readline()
-        f.readline()
-        self.fst_vt['AeroDynTower']['NTwrHt'] = int(f.readline().split()[0])
-        self.fst_vt['AeroDynTower']['NTwrRe'] = int(f.readline().split()[0])
-        self.fst_vt['AeroDynTower']['NTwrCD'] = int(f.readline().split()[0])
-        self.fst_vt['AeroDynTower']['Tower_Wake_Constant'] = float_read(f.readline().split()[0])
-        
-        f.readline()
-        f.readline()
-        self.fst_vt['AeroDynTower']['TwrHtFr'] = [None]*self.fst_vt['AeroDynTower']['NTwrHt']
-        self.fst_vt['AeroDynTower']['TwrWid'] = [None]*self.fst_vt['AeroDynTower']['NTwrHt']
-        self.fst_vt['AeroDynTower']['NTwrCDCol'] = [None]*self.fst_vt['AeroDynTower']['NTwrHt']
-        for i in range(self.fst_vt['AeroDynTower']['NTwrHt']):
-            data = [float(val) for val in f.readline().split()]
-            self.fst_vt['AeroDynTower']['TwrHtFr'][i]  = data[0] 
-            self.fst_vt['AeroDynTower']['TwrWid'][i]  = data[1]
-            self.fst_vt['AeroDynTower']['NTwrCDCol'][i]  = data[2]
-
-        f.readline()
-        f.readline()
-        self.fst_vt['AeroDynTower']['TwrRe'] = [None]*self.fst_vt['AeroDynTower']['NTwrRe']
-        self.fst_vt['AeroDynTower']['TwrCD'] = np.zeros((self.fst_vt['AeroDynTower']['NTwrRe'], self.fst_vt['AeroDynTower']['NTwrCD']))
-        for i in range(self.fst_vt['AeroDynTower']['NTwrRe']):
-            data = [float(val) for val in f.readline().split()]
-            self.fst_vt['AeroDynTower']['TwrRe'][i]  = data[0]
-            self.fst_vt['AeroDynTower']['TwrCD'][i,:]  = data[1:]
-
-
-    def read_AeroDyn15(self):
-        # AeroDyn v15.03
-
-        ad_file = os.path.join(self.FAST_directory, self.fst_vt['Fst']['AeroFile'])
-        f = open(ad_file)
-
-        # General Option
-        f.readline()
-        f.readline()
-        f.readline()
-        self.fst_vt['AeroDyn15']['Echo']          = bool_read(f.readline().split()[0])
-        self.fst_vt['AeroDyn15']['DTAero']        = float_read(f.readline().split()[0])
-        self.fst_vt['AeroDyn15']['WakeMod']       = int(f.readline().split()[0])
-        self.fst_vt['AeroDyn15']['AFAeroMod']     = int(f.readline().split()[0])
-        self.fst_vt['AeroDyn15']['TwrPotent']     = int(f.readline().split()[0])
-        self.fst_vt['AeroDyn15']['TwrShadow']     = bool_read(f.readline().split()[0])
-        self.fst_vt['AeroDyn15']['TwrAero']       = bool_read(f.readline().split()[0])
-        self.fst_vt['AeroDyn15']['FrozenWake']    = bool_read(f.readline().split()[0])
-        if self.FAST_ver.lower() != 'fast8':
-                self.fst_vt['AeroDyn15']['CavitCheck']    = bool_read(f.readline().split()[0])
-
-        # Environmental Conditions
-        f.readline()
-        self.fst_vt['AeroDyn15']['AirDens']        = float_read(f.readline().split()[0])
-        self.fst_vt['AeroDyn15']['KinVisc']        = float_read(f.readline().split()[0])
-        self.fst_vt['AeroDyn15']['SpdSound']       = float_read(f.readline().split()[0])
-        if self.FAST_ver.lower() != 'fast8':
-            self.fst_vt['AeroDyn15']['Patm']           = float_read(f.readline().split()[0])
-            self.fst_vt['AeroDyn15']['Pvap']           = float_read(f.readline().split()[0])
-            self.fst_vt['AeroDyn15']['FluidDepth']     = float_read(f.readline().split()[0])
-
-        # Blade-Element/Momentum Theory Options
-        f.readline()
-        self.fst_vt['AeroDyn15']['SkewMod']               = int(f.readline().split()[0])
-        if self.dev_branch:
-            self.fst_vt['AeroDyn15']['SkewModFactor']     = float_read(f.readline().split()[0])
-        self.fst_vt['AeroDyn15']['TipLoss']               = bool_read(f.readline().split()[0])
-        self.fst_vt['AeroDyn15']['HubLoss']               = bool_read(f.readline().split()[0])
-        self.fst_vt['AeroDyn15']['TanInd']                = bool_read(f.readline().split()[0])
-        self.fst_vt['AeroDyn15']['AIDrag']                = bool_read(f.readline().split()[0])
-        self.fst_vt['AeroDyn15']['TIDrag']                = bool_read(f.readline().split()[0])
-        self.fst_vt['AeroDyn15']['IndToler']              = float_read(f.readline().split()[0])
-        self.fst_vt['AeroDyn15']['MaxIter']               = int(f.readline().split()[0])
-
-        # Dynamic Blade-Element/Momentum Theory Options 
-        if self.dev_branch:
-            f.readline()
-            self.fst_vt['AeroDyn15']['DBEMT_Mod']          = int(f.readline().split()[0])
-            self.fst_vt['AeroDyn15']['tau1_const']         = int(f.readline().split()[0])
-
-        # Beddoes-Leishman Unsteady Airfoil Aerodynamics Options
-        f.readline()
-        self.fst_vt['AeroDyn15']['UAMod']                  = int(f.readline().split()[0])
-        self.fst_vt['AeroDyn15']['FLookup']                = bool_read(f.readline().split()[0])
-
-        # Airfoil Information
-        f.readline()
-        if (self.dev_branch):
-            self.fst_vt['AeroDyn15']['AFTabMod']         = int(f.readline().split()[0])
-        self.fst_vt['AeroDyn15']['InCol_Alfa']       = int(f.readline().split()[0])
-        self.fst_vt['AeroDyn15']['InCol_Cl']         = int(f.readline().split()[0])
-        self.fst_vt['AeroDyn15']['InCol_Cd']         = int(f.readline().split()[0])
-        self.fst_vt['AeroDyn15']['InCol_Cm']         = int(f.readline().split()[0])
-        self.fst_vt['AeroDyn15']['InCol_Cpmin']      = int(f.readline().split()[0])
-        self.fst_vt['AeroDyn15']['NumAFfiles']       = int(f.readline().split()[0])
-        self.fst_vt['AeroDyn15']['AFNames']          = [None] * self.fst_vt['AeroDyn15']['NumAFfiles']
-        for i in range(self.fst_vt['AeroDyn15']['NumAFfiles']):
-            af_filename = fix_path(f.readline().split()[0])[1:-1]
-            self.fst_vt['AeroDyn15']['AFNames'][i]   = os.path.abspath(os.path.join(self.FAST_directory, af_filename))
-
-        # Rotor/Blade Properties
-        f.readline()
-        self.fst_vt['AeroDyn15']['UseBlCm']        = bool_read(f.readline().split()[0])
-        self.fst_vt['AeroDyn15']['ADBlFile1']      = f.readline().split()[0][1:-1]
-        self.fst_vt['AeroDyn15']['ADBlFile2']      = f.readline().split()[0][1:-1]
-        self.fst_vt['AeroDyn15']['ADBlFile3']      = f.readline().split()[0][1:-1]
-
-        # Tower Influence and Aerodynamics
-        f.readline()
-        self.fst_vt['AeroDyn15']['NumTwrNds']      = int(f.readline().split()[0])
-        f.readline()
-        f.readline()
-        self.fst_vt['AeroDyn15']['TwrElev']        = [None]*self.fst_vt['AeroDyn15']['NumTwrNds']
-        self.fst_vt['AeroDyn15']['TwrDiam']        = [None]*self.fst_vt['AeroDyn15']['NumTwrNds']
-        self.fst_vt['AeroDyn15']['TwrCd']          = [None]*self.fst_vt['AeroDyn15']['NumTwrNds']
-        for i in range(self.fst_vt['AeroDyn15']['NumTwrNds']):
-            data = [float(val) for val in f.readline().split()]
-            self.fst_vt['AeroDyn15']['TwrElev'][i] = data[0] 
-            self.fst_vt['AeroDyn15']['TwrDiam'][i] = data[1] 
-            self.fst_vt['AeroDyn15']['TwrCd'][i]   = data[2]
-
-        # Outputs
-        f.readline()
-        self.fst_vt['AeroDyn15']['SumPrint']    = bool_read(f.readline().split()[0])
-        self.fst_vt['AeroDyn15']['NBlOuts']     = int(f.readline().split()[0])
-        self.fst_vt['AeroDyn15']['BlOutNd']     = [idx.strip() for idx in f.readline().split('BlOutNd')[0].split(',')]
-        self.fst_vt['AeroDyn15']['NTwOuts']     = int(f.readline().split()[0])
-        self.fst_vt['AeroDyn15']['TwOutNd']     = [idx.strip() for idx in f.readline().split('TwOutNd')[0].split(',')]
-
-        # AeroDyn15 Outlist
-        f.readline()
-        data = f.readline()
-        while data.split()[0] != 'END':
-            channels = data.split('"')
-            channel_list = channels[1].split(',')
-            self.set_outlist(self.fst_vt['outlist']['AeroDyn'], channel_list)
-            data = f.readline()
-
-        f.close()
-
-        self.read_AeroDyn15Blade()
-        self.read_AeroDyn15Polar()
-
-    def read_AeroDyn15Blade(self):
-        # AeroDyn v5.00 Blade Definition File
-
-        ad_blade_file = os.path.join(self.FAST_directory, self.fst_vt['AeroDyn15']['ADBlFile1'])
-        f = open(ad_blade_file)
-
-        f.readline()
-        f.readline()
-        f.readline()
-        # Blade Properties
-        self.fst_vt['AeroDynBlade']['NumBlNds']       = int(f.readline().split()[0])
-        f.readline()
-        f.readline()
-        self.fst_vt['AeroDynBlade']['BlSpn']          = [None]*self.fst_vt['AeroDynBlade']['NumBlNds']
-        self.fst_vt['AeroDynBlade']['BlCrvAC']        = [None]*self.fst_vt['AeroDynBlade']['NumBlNds']
-        self.fst_vt['AeroDynBlade']['BlSwpAC']        = [None]*self.fst_vt['AeroDynBlade']['NumBlNds']
-        self.fst_vt['AeroDynBlade']['BlCrvAng']       = [None]*self.fst_vt['AeroDynBlade']['NumBlNds']
-        self.fst_vt['AeroDynBlade']['BlTwist']        = [None]*self.fst_vt['AeroDynBlade']['NumBlNds']
-        self.fst_vt['AeroDynBlade']['BlChord']        = [None]*self.fst_vt['AeroDynBlade']['NumBlNds']
-        self.fst_vt['AeroDynBlade']['BlAFID']         = [None]*self.fst_vt['AeroDynBlade']['NumBlNds']
-        for i in range(self.fst_vt['AeroDynBlade']['NumBlNds']):
-            data = [float(val) for val in f.readline().split()]
-            self.fst_vt['AeroDynBlade']['BlSpn'][i]   = data[0] 
-            self.fst_vt['AeroDynBlade']['BlCrvAC'][i] = data[1] 
-            self.fst_vt['AeroDynBlade']['BlSwpAC'][i] = data[2]
-            self.fst_vt['AeroDynBlade']['BlCrvAng'][i]= data[3]
-            self.fst_vt['AeroDynBlade']['BlTwist'][i] = data[4]
-            self.fst_vt['AeroDynBlade']['BlChord'][i] = data[5]
-            self.fst_vt['AeroDynBlade']['BlAFID'][i]  = data[6]
-        
-        f.close()
-
-    def read_AeroDyn15Polar(self):
-        # AirfoilInfo v1.01
-
-        def readline_filterComments(f):
-            read = True
-            while read:
-                line = f.readline().strip()
-                if len(line)>0:
-                    if line[0] != '!':
-                        read = False
-            return line
-
-
-        self.fst_vt['AeroDyn15']['af_data'] = [None]*self.fst_vt['AeroDyn15']['NumAFfiles']
-
-        for afi, af_filename in enumerate(self.fst_vt['AeroDyn15']['AFNames']):
-            f = open(af_filename)
-            # print af_filename
-
-            polar = {}
-
-            polar['InterpOrd']      = int_read(readline_filterComments(f).split()[0])
-            polar['NonDimArea']     = int_read(readline_filterComments(f).split()[0])
-            polar['NumCoords']      = readline_filterComments(f).split()[0]
-            polar['NumTabs']        = int_read(readline_filterComments(f).split()[0])
-            polar['Re']             = float_read(readline_filterComments(f).split()[0])
-            polar['Ctrl']           = int_read(readline_filterComments(f).split()[0])
-            polar['InclUAdata']     = bool_read(readline_filterComments(f).split()[0])
-
-            # Unsteady Aero Data
-            if polar['InclUAdata']:
-                polar['alpha0']     = float_read(readline_filterComments(f).split()[0])
-                polar['alpha1']     = float_read(readline_filterComments(f).split()[0])
-                polar['alpha2']     = float_read(readline_filterComments(f).split()[0])
-                polar['eta_e']      = float_read(readline_filterComments(f).split()[0])
-                polar['C_nalpha']   = float_read(readline_filterComments(f).split()[0])
-                polar['T_f0']       = float_read(readline_filterComments(f).split()[0])
-                polar['T_V0']       = float_read(readline_filterComments(f).split()[0])
-                polar['T_p']        = float_read(readline_filterComments(f).split()[0])
-                polar['T_VL']       = float_read(readline_filterComments(f).split()[0])
-                polar['b1']         = float_read(readline_filterComments(f).split()[0])
-                polar['b2']         = float_read(readline_filterComments(f).split()[0])
-                polar['b5']         = float_read(readline_filterComments(f).split()[0])
-                polar['A1']         = float_read(readline_filterComments(f).split()[0])
-                polar['A2']         = float_read(readline_filterComments(f).split()[0])
-                polar['A5']         = float_read(readline_filterComments(f).split()[0])
-                polar['S1']         = float_read(readline_filterComments(f).split()[0])
-                polar['S2']         = float_read(readline_filterComments(f).split()[0])
-                polar['S3']         = float_read(readline_filterComments(f).split()[0])
-                polar['S4']         = float_read(readline_filterComments(f).split()[0])
-                polar['Cn1']        = float_read(readline_filterComments(f).split()[0])
-                polar['Cn2']        = float_read(readline_filterComments(f).split()[0])
-                polar['St_sh']      = float_read(readline_filterComments(f).split()[0])
-                polar['Cd0']        = float_read(readline_filterComments(f).split()[0])
-                polar['Cm0']        = float_read(readline_filterComments(f).split()[0])
-                polar['k0']         = float_read(readline_filterComments(f).split()[0])
-                polar['k1']         = float_read(readline_filterComments(f).split()[0])
-                polar['k2']         = float_read(readline_filterComments(f).split()[0])
-                polar['k3']         = float_read(readline_filterComments(f).split()[0])
-                polar['k1_hat']     = float_read(readline_filterComments(f).split()[0])
-                polar['x_cp_bar']   = float_read(readline_filterComments(f).split()[0])
-                polar['UACutout']   = float_read(readline_filterComments(f).split()[0])
-                polar['filtCutOff'] = float_read(readline_filterComments(f).split()[0])
-
-            # Polar Data
-            polar['NumAlf']         = int_read(readline_filterComments(f).split()[0])
-            polar['Alpha']          = [None]*polar['NumAlf']
-            polar['Cl']             = [None]*polar['NumAlf']
-            polar['Cd']             = [None]*polar['NumAlf']
-            polar['Cm']             = [None]*polar['NumAlf']
-            polar['Cpmin']          = [None]*polar['NumAlf']
-            for i in range(polar['NumAlf']):
-                data = [float(val) for val in readline_filterComments(f).split()]
-                if self.fst_vt['AeroDyn15']['InCol_Alfa'] > 0:
-                    polar['Alpha'][i] = data[self.fst_vt['AeroDyn15']['InCol_Alfa']-1]
-                if self.fst_vt['AeroDyn15']['InCol_Cl'] > 0:
-                    polar['Cl'][i]    = data[self.fst_vt['AeroDyn15']['InCol_Cl']-1]
-                if self.fst_vt['AeroDyn15']['InCol_Cd'] > 0:
-                    polar['Cd'][i]    = data[self.fst_vt['AeroDyn15']['InCol_Cd']-1]
-                if self.fst_vt['AeroDyn15']['InCol_Cm'] > 0:
-                    polar['Cm'][i]    = data[self.fst_vt['AeroDyn15']['InCol_Cm']-1]
-                if self.fst_vt['AeroDyn15']['InCol_Cpmin'] > 0:
-                    polar['Cpmin'][i] = data[self.fst_vt['AeroDyn15']['InCol_Cpmin']-1]
-
-            self.fst_vt['AeroDyn15']['af_data'][afi] = polar
-            
-            f.close()
-
-    def read_ServoDyn(self):
-        # ServoDyn v1.05 Input File
-        # Currently no differences between FASTv8.16 and OpenFAST.
-
-
-        sd_file = os.path.normpath(os.path.join(self.FAST_directory, self.fst_vt['Fst']['ServoFile']))
-        f = open(sd_file)
-
-        f.readline()
-        f.readline()
-
-        # Simulation Control (sd_sim_ctrl)
-        f.readline()
-        self.fst_vt['ServoDyn']['Echo'] = bool_read(f.readline().split()[0])
-        self.fst_vt['ServoDyn']['DT'] = float_read(f.readline().split()[0])
-
-        # Pitch Control (pitch_ctrl)
-        f.readline()
-        self.fst_vt['ServoDyn']['PCMode']       = int(f.readline().split()[0])
-        self.fst_vt['ServoDyn']['TPCOn']        = float_read(f.readline().split()[0])
-        self.fst_vt['ServoDyn']['TPitManS1']    = float_read(f.readline().split()[0])
-        self.fst_vt['ServoDyn']['TPitManS2']    = float_read(f.readline().split()[0])
-        self.fst_vt['ServoDyn']['TPitManS3']    = float_read(f.readline().split()[0])
-        self.fst_vt['ServoDyn']['PitManRat1']   = float_read(f.readline().split()[0])
-        self.fst_vt['ServoDyn']['PitManRat2']   = float_read(f.readline().split()[0])
-        self.fst_vt['ServoDyn']['PitManRat3']   = float_read(f.readline().split()[0])
-        self.fst_vt['ServoDyn']['BlPitchF1']    = float_read(f.readline().split()[0])
-        self.fst_vt['ServoDyn']['BlPitchF2']    = float_read(f.readline().split()[0])
-        self.fst_vt['ServoDyn']['BlPitchF3']    = float_read(f.readline().split()[0])
-
-        # Geneartor and Torque Control (gen_torq_ctrl)
-        f.readline()
-        self.fst_vt['ServoDyn']['VSContrl'] = int(f.readline().split()[0])
-        self.fst_vt['ServoDyn']['GenModel'] = int(f.readline().split()[0])
-        self.fst_vt['ServoDyn']['GenEff']   = float_read(f.readline().split()[0])
-        self.fst_vt['ServoDyn']['GenTiStr'] = bool_read(f.readline().split()[0])
-        self.fst_vt['ServoDyn']['GenTiStp'] = bool_read(f.readline().split()[0])
-        self.fst_vt['ServoDyn']['SpdGenOn'] = float_read(f.readline().split()[0])
-        self.fst_vt['ServoDyn']['TimGenOn'] = float_read(f.readline().split()[0])
-        self.fst_vt['ServoDyn']['TimGenOf'] = float_read(f.readline().split()[0])
-
-        # Simple Variable-Speed Torque Control (var_speed_torq_ctrl)
-        f.readline()
-        self.fst_vt['ServoDyn']['VS_RtGnSp'] = float_read(f.readline().split()[0])
-        self.fst_vt['ServoDyn']['VS_RtTq']   = float_read(f.readline().split()[0])
-        self.fst_vt['ServoDyn']['VS_Rgn2K']  = float_read(f.readline().split()[0])
-        self.fst_vt['ServoDyn']['VS_SlPc']   = float_read(f.readline().split()[0])
-
-        # Simple Induction Generator (induct_gen)
-        f.readline()
-        self.fst_vt['ServoDyn']['SIG_SlPc'] = float_read(f.readline().split()[0])
-        self.fst_vt['ServoDyn']['SIG_SySp'] = float_read(f.readline().split()[0])
-        self.fst_vt['ServoDyn']['SIG_RtTq'] = float_read(f.readline().split()[0])
-        self.fst_vt['ServoDyn']['SIG_PORt'] = float_read(f.readline().split()[0])
-
-        # Thevenin-Equivalent Induction Generator (theveq_induct_gen)
-        f.readline()
-        self.fst_vt['ServoDyn']['TEC_Freq'] = float_read(f.readline().split()[0])
-        self.fst_vt['ServoDyn']['TEC_NPol'] = int(f.readline().split()[0])
-        self.fst_vt['ServoDyn']['TEC_SRes'] = float_read(f.readline().split()[0])
-        self.fst_vt['ServoDyn']['TEC_RRes'] = float_read(f.readline().split()[0])
-        self.fst_vt['ServoDyn']['TEC_VLL']  = float_read(f.readline().split()[0])
-        self.fst_vt['ServoDyn']['TEC_SLR']  = float_read(f.readline().split()[0])
-        self.fst_vt['ServoDyn']['TEC_RLR']  = float_read(f.readline().split()[0])
-        self.fst_vt['ServoDyn']['TEC_MR']   = float_read(f.readline().split()[0])
-
-        # High-Speed Shaft Brake (shaft_brake)
-        f.readline()
-        self.fst_vt['ServoDyn']['HSSBrMode'] = int(f.readline().split()[0])
-        self.fst_vt['ServoDyn']['THSSBrDp']  = float_read(f.readline().split()[0])
-        self.fst_vt['ServoDyn']['HSSBrDT']   = float_read(f.readline().split()[0])
-        self.fst_vt['ServoDyn']['HSSBrTqF']  = float_read(f.readline().split()[0])
-
-        # Nacelle-Yaw Control (nac_yaw_ctrl)
-        f.readline()
-        self.fst_vt['ServoDyn']['YCMode']    = int(f.readline().split()[0])
-        self.fst_vt['ServoDyn']['TYCOn']     = float_read(f.readline().split()[0])
-        self.fst_vt['ServoDyn']['YawNeut']   = float_read(f.readline().split()[0])
-        self.fst_vt['ServoDyn']['YawSpr']    = float_read(f.readline().split()[0])
-        self.fst_vt['ServoDyn']['YawDamp']   = float_read(f.readline().split()[0])
-        self.fst_vt['ServoDyn']['TYawManS']  = float_read(f.readline().split()[0])
-        self.fst_vt['ServoDyn']['YawManRat'] = float_read(f.readline().split()[0])
-        self.fst_vt['ServoDyn']['NacYawF']   = float_read(f.readline().split()[0])
-
-        # Tuned Mass Damper (tuned_mass_damper)
-        f.readline()
-        self.fst_vt['ServoDyn']['CompNTMD'] = bool_read(f.readline().split()[0])
-        self.fst_vt['ServoDyn']['NTMDfile'] = f.readline().split()[0][1:-1]
-        self.fst_vt['ServoDyn']['CompTTMD'] = bool_read(f.readline().split()[0])
-        self.fst_vt['ServoDyn']['TTMDfile'] = f.readline().split()[0][1:-1]
-
-        # Bladed Interface and Torque-Speed Look-Up Table (bladed_interface)
-        f.readline()
-        self.fst_vt['ServoDyn']['DLL_FileName'] = os.path.abspath(os.path.normpath(os.path.join(os.path.split(sd_file)[0], f.readline().split()[0][1:-1])))
-        self.fst_vt['ServoDyn']['DLL_InFile']   = f.readline().split()[0][1:-1]
-        self.fst_vt['ServoDyn']['DLL_ProcName'] = f.readline().split()[0][1:-1]
-        dll_dt_line = f.readline().split()[0]
-        try:
-            self.fst_vt['ServoDyn']['DLL_DT'] = float_read(dll_dt_line)
-        except:
-            self.fst_vt['ServoDyn']['DLL_DT'] = dll_dt_line[1:-1]
-        self.fst_vt['ServoDyn']['DLL_Ramp']     = bool_read(f.readline().split()[0])
-        self.fst_vt['ServoDyn']['BPCutoff']     = float_read(f.readline().split()[0])
-        self.fst_vt['ServoDyn']['NacYaw_North'] = float_read(f.readline().split()[0])
-        self.fst_vt['ServoDyn']['Ptch_Cntrl']   = int(f.readline().split()[0])
-        self.fst_vt['ServoDyn']['Ptch_SetPnt']  = float_read(f.readline().split()[0])
-        self.fst_vt['ServoDyn']['Ptch_Min']     = float_read(f.readline().split()[0])
-        self.fst_vt['ServoDyn']['Ptch_Max']     = float_read(f.readline().split()[0])
-        self.fst_vt['ServoDyn']['PtchRate_Min'] = float_read(f.readline().split()[0])
-        self.fst_vt['ServoDyn']['PtchRate_Max'] = float_read(f.readline().split()[0])
-        self.fst_vt['ServoDyn']['Gain_OM']      = float_read(f.readline().split()[0])
-        self.fst_vt['ServoDyn']['GenSpd_MinOM'] = float_read(f.readline().split()[0])
-        self.fst_vt['ServoDyn']['GenSpd_MaxOM'] = float_read(f.readline().split()[0])
-        self.fst_vt['ServoDyn']['GenSpd_Dem']   = float_read(f.readline().split()[0])
-        self.fst_vt['ServoDyn']['GenTrq_Dem']   = float_read(f.readline().split()[0])
-        self.fst_vt['ServoDyn']['GenPwr_Dem']   = float_read(f.readline().split()[0])
-
-        f.readline()
-
-        self.fst_vt['ServoDyn']['DLL_NumTrq'] = int(f.readline().split()[0])
-        f.readline()
-        f.readline()
-        self.fst_vt['ServoDyn']['GenSpd_TLU'] = [None] * self.fst_vt['ServoDyn']['DLL_NumTrq']
-        self.fst_vt['ServoDyn']['GenTrq_TLU'] = [None] * self.fst_vt['ServoDyn']['DLL_NumTrq']
-        for i in range(self.fst_vt['ServoDyn']['DLL_NumTrq']):
-            data = f.readline().split()
-            self.fst_vt['ServoDyn']['GenSpd_TLU'][i]  = float_read(data[0])
-            self.fst_vt['ServoDyn']['GenTrq_TLU'][i]  = float_read(data[0])
-
-        # ServoDyn Output Params (sd_out_params)
-        f.readline()
-        self.fst_vt['ServoDyn']['SumPrint'] = bool_read(f.readline().split()[0])
-        self.fst_vt['ServoDyn']['OutFile']  = int(f.readline().split()[0])
-        self.fst_vt['ServoDyn']['TabDelim'] = bool_read(f.readline().split()[0])
-        self.fst_vt['ServoDyn']['OutFmt']   = f.readline().split()[0][1:-1]
-        self.fst_vt['ServoDyn']['TStart']   = float_read(f.readline().split()[0])
-
-        # ServoDyn Outlist
-        f.readline()
-        data = f.readline()
-        while data.split()[0] != 'END':
-            channels = data.split('"')
-            channel_list = channels[1].split(',')
-            self.set_outlist(self.fst_vt['outlist']['ServoDyn'], channel_list)
-            data = f.readline()
-
-        f.close()
-
-    def read_DISCON_in(self):
-        # Read the Bladed style Interface controller input file, intended for ROSCO https://github.com/NREL/ROSCO_toolbox
-
-        discon_in_file = os.path.normpath(os.path.join(self.FAST_directory, self.fst_vt['ServoDyn']['DLL_InFile']))
-
-        if os.path.exists(discon_in_file):
-
-            # Read DISCON infiles
-            file_processing = ROSCO_utilities.FileProcessing()
-            self.fst_vt['DISCON_in'] = file_processing.read_DISCON(discon_in_file)
-
-<<<<<<< HEAD
-            # Some additional filename parsing
-            self.fst_vt['DISCON_in']['PerfFileName'] = os.path.abspath(os.path.join(self.FAST_directory, self.fst_vt['DISCON_in']['PerfFileName']))
-=======
-            f.readline()
-            f.readline()
-            f.readline()
-            f.readline()
-            # DEBUG
-            self.fst_vt['DISCON_in']['LoggingLevel']      = int_read(f.readline().split()[0])
-            f.readline()
-            f.readline()
-
-            # CONTROLLER FLAGS
-            self.fst_vt['DISCON_in']['F_LPFType']         = int_read(f.readline().split()[0])
-            self.fst_vt['DISCON_in']['F_NotchType']       = int_read(f.readline().split()[0])
-            self.fst_vt['DISCON_in']['IPC_ControlMode']   = int_read(f.readline().split()[0])
-            self.fst_vt['DISCON_in']['VS_ControlMode']    = int_read(f.readline().split()[0])
-            self.fst_vt['DISCON_in']['PC_ControlMode']    = int_read(f.readline().split()[0])
-            self.fst_vt['DISCON_in']['Y_ControlMode']     = int_read(f.readline().split()[0])
-            self.fst_vt['DISCON_in']['SS_Mode']           = int_read(f.readline().split()[0])
-            self.fst_vt['DISCON_in']['WE_Mode']           = int_read(f.readline().split()[0])
-            self.fst_vt['DISCON_in']['PS_Mode']           = int_read(f.readline().split()[0])
-            self.fst_vt['DISCON_in']['SD_Mode']           = int_read(f.readline().split()[0])
-            self.fst_vt['DISCON_in']['Fl_Mode']           = int_read(f.readline().split()[0])
-            self.fst_vt['DISCON_in']['Flp_Mode']           = int_read(f.readline().split()[0])
-            f.readline()
-            f.readline()
-
-            # FILTERS
-            self.fst_vt['DISCON_in']['F_LPFCornerFreq']   = float_read(f.readline().split()[0])
-            self.fst_vt['DISCON_in']['F_LPFDamping']      = float_read(f.readline().split()[0])
-            self.fst_vt['DISCON_in']['F_NotchCornerFreq'] = float_read(f.readline().split()[0])
-            self.fst_vt['DISCON_in']['F_NotchBetaNumDen'] = [float(idx.strip()) for idx in f.readline().strip().split('F_NotchBetaNumDen')[0].split() if idx.strip() != '!']
-            self.fst_vt['DISCON_in']['F_SSCornerFreq']    = float_read(f.readline().split()[0])
-            self.fst_vt['DISCON_in']['F_FlCornerFreq']    = [float(idx.strip()) for idx in f.readline().strip().split('F_FlCornerFreq')[0].split() if idx.strip() != '!']
-            self.fst_vt['DISCON_in']['F_FlpCornerFreq'] = [float(idx.strip()) for idx in f.readline().strip().split('F_FlpCornerFreq')[0].split() if idx.strip() != '!']
-            f.readline()
-            f.readline()
-
-            # BLADE PITCH CONTROL
-            self.fst_vt['DISCON_in']['PC_GS_n']           = int_read(f.readline().split()[0])
-            self.fst_vt['DISCON_in']['PC_GS_angles']      = [float(idx.strip()) for idx in f.readline().split('PC_GS_angles')[0].split() if idx.strip() != '!']
-            self.fst_vt['DISCON_in']['PC_GS_KP']          = [float(idx.strip()) for idx in f.readline().split('PC_GS_KP')[0].split() if idx.strip() != '!']
-            self.fst_vt['DISCON_in']['PC_GS_KI']          = [float(idx.strip()) for idx in f.readline().split('PC_GS_KI')[0].split() if idx.strip() != '!']
-            self.fst_vt['DISCON_in']['PC_GS_KD']          = [float(idx.strip()) for idx in f.readline().split('PC_GS_KD')[0].split() if idx.strip() != '!']
-            self.fst_vt['DISCON_in']['PC_GS_TF']          = [float(idx.strip()) for idx in f.readline().split('PC_GS_TF')[0].split() if idx.strip() != '!']
-            self.fst_vt['DISCON_in']['PC_MaxPit']         = float_read(f.readline().split()[0])
-            self.fst_vt['DISCON_in']['PC_MinPit']         = float_read(f.readline().split()[0])
-            self.fst_vt['DISCON_in']['PC_MaxRat']         = float_read(f.readline().split()[0])
-            self.fst_vt['DISCON_in']['PC_MinRat']         = float_read(f.readline().split()[0])
-            self.fst_vt['DISCON_in']['PC_RefSpd']         = float_read(f.readline().split()[0])
-            self.fst_vt['DISCON_in']['PC_FinePit']        = float_read(f.readline().split()[0])
-            self.fst_vt['DISCON_in']['PC_Switch']         = float_read(f.readline().split()[0])
-            #self.fst_vt['DISCON_in']['Z_EnableSine']      = int_read(f.readline().split()[0])
-            #self.fst_vt['DISCON_in']['Z_PitchAmplitude']  = float_read(f.readline().split()[0])
-            #self.fst_vt['DISCON_in']['Z_PitchFrequency']  = float_read(f.readline().split()[0])
-            f.readline()
-            f.readline()
-
-            # INDIVIDUAL PITCH CONTROL
-            self.fst_vt['DISCON_in']['IPC_IntSat']        = float_read(f.readline().split()[0])
-            self.fst_vt['DISCON_in']['IPC_KI']            = [float(idx.strip()) for idx in f.readline().split('IPC_KI')[0].split() if idx.strip() != '!']
-            self.fst_vt['DISCON_in']['IPC_aziOffset']     = [float(idx.strip()) for idx in f.readline().split('IPC_aziOffset')[0].split() if idx.strip() != '!']
-            self.fst_vt['DISCON_in']['IPC_CornerFreqAct'] = float_read(f.readline().split()[0])
-            f.readline()
-            f.readline()
-
-            # VS TORQUE CONTROL
-            self.fst_vt['DISCON_in']['VS_GenEff']         = float_read(f.readline().split()[0])
-            self.fst_vt['DISCON_in']['VS_ArSatTq']        = float_read(f.readline().split()[0])
-            self.fst_vt['DISCON_in']['VS_MaxRat']         = float_read(f.readline().split()[0])
-            self.fst_vt['DISCON_in']['VS_MaxTq']          = float_read(f.readline().split()[0])
-            self.fst_vt['DISCON_in']['VS_MinTq']          = float_read(f.readline().split()[0])
-            self.fst_vt['DISCON_in']['VS_MinOMSpd']       = float_read(f.readline().split()[0])
-            self.fst_vt['DISCON_in']['VS_Rgn2K']          = float_read(f.readline().split()[0])
-            self.fst_vt['DISCON_in']['VS_RtPwr']          = float_read(f.readline().split()[0])
-            self.fst_vt['DISCON_in']['VS_RtTq']           = float_read(f.readline().split()[0])
-            self.fst_vt['DISCON_in']['VS_RefSpd']         = float_read(f.readline().split()[0])
-            self.fst_vt['DISCON_in']['VS_n']              = int_read(f.readline().split()[0])
-            self.fst_vt['DISCON_in']['VS_KP']             = float_read(f.readline().split()[0])
-            self.fst_vt['DISCON_in']['VS_KI']             = float_read(f.readline().split()[0])
-            self.fst_vt['DISCON_in']['VS_TSRopt']         = float_read(f.readline().split()[0])
-            f.readline()
-            f.readline()
-
-            # SETPOINT SMOOTHER
-            self.fst_vt['DISCON_in']['SS_VSGain']         = float_read(f.readline().split()[0])
-            self.fst_vt['DISCON_in']['SS_PCGain']         = float_read(f.readline().split()[0])
-            f.readline()
-            f.readline()
-
-            # WIND SPEED ESTIMATOR
-            self.fst_vt['DISCON_in']['WE_BladeRadius']    = float_read(f.readline().split()[0])
-            self.fst_vt['DISCON_in']['WE_CP_n']           = int_read(f.readline().split()[0])
-            self.fst_vt['DISCON_in']['WE_CP']             = [float(idx.strip()) for idx in f.readline().split('WE_CP')[0].split() if idx.strip() != '!']
-            self.fst_vt['DISCON_in']['WE_Gamma']          = float_read(f.readline().split()[0])
-            self.fst_vt['DISCON_in']['WE_GearboxRatio']   = float_read(f.readline().split()[0])
-            self.fst_vt['DISCON_in']['WE_Jtot']           = float_read(f.readline().split()[0])
-            self.fst_vt['DISCON_in']['WE_RhoAir']         = float_read(f.readline().split()[0])
-            self.fst_vt['DISCON_in']['PerfFileName']      = os.path.abspath(os.path.join(self.FAST_directory, f.readline().split()[0][1:-1]))
-            self.fst_vt['DISCON_in']['PerfTableSize']     = [int(idx.strip()) for idx in f.readline().split('PerfTableSize')[0].split() if idx.strip() != '!']
-            self.fst_vt['DISCON_in']['WE_FOPoles_N']      = int_read(f.readline().split()[0])
-            self.fst_vt['DISCON_in']['WE_FOPoles_v']      = [float(idx.strip()) for idx in f.readline().split('WE_FOPoles_v')[0].split() if idx.strip() != '!']
-            self.fst_vt['DISCON_in']['WE_FOPoles']        = [float(idx.strip()) for idx in f.readline().split('WE_FOPoles')[0].split() if idx.strip() != '!']
-            f.readline()
-            f.readline()
-
-            # YAW CONTROL
-            self.fst_vt['DISCON_in']['Y_ErrThresh']       = float_read(f.readline().split()[0])
-            self.fst_vt['DISCON_in']['Y_IPC_IntSat']      = float_read(f.readline().split()[0])
-            self.fst_vt['DISCON_in']['Y_IPC_n']           = int_read(f.readline().split()[0])
-            self.fst_vt['DISCON_in']['Y_IPC_KP']          = float_read(f.readline().split()[0])
-            self.fst_vt['DISCON_in']['Y_IPC_KI']          = float_read(f.readline().split()[0])
-            self.fst_vt['DISCON_in']['Y_IPC_omegaLP']     = float_read(f.readline().split()[0])
-            self.fst_vt['DISCON_in']['Y_IPC_zetaLP']      = float_read(f.readline().split()[0])
-            self.fst_vt['DISCON_in']['Y_MErrSet']         = float_read(f.readline().split()[0])
-            self.fst_vt['DISCON_in']['Y_omegaLPFast']     = float_read(f.readline().split()[0])
-            self.fst_vt['DISCON_in']['Y_omegaLPSlow']     = float_read(f.readline().split()[0])
-            self.fst_vt['DISCON_in']['Y_Rate']            = float_read(f.readline().split()[0])
-            f.readline()
-            f.readline()
-
-            # TOWER FORE-AFT DAMPING
-            self.fst_vt['DISCON_in']['FA_KI']             = float_read(f.readline().split()[0])
-            self.fst_vt['DISCON_in']['FA_HPF_CornerFreq'] = float_read(f.readline().split()[0])
-            self.fst_vt['DISCON_in']['FA_IntSat']         = float_read(f.readline().split()[0])
-            f.readline()
-            f.readline()
-
-            # MINIMUM PITCH SATURATION
-            self.fst_vt['DISCON_in']['PS_BldPitchMin_N']  = int_read(f.readline().split()[0])
-            self.fst_vt['DISCON_in']['PS_WindSpeeds']     = [float(idx.strip()) for idx in f.readline().split('PS_WindSpeeds')[0].split() if idx.strip() != '!']
-            self.fst_vt['DISCON_in']['PS_BldPitchMin']    = [float(idx.strip()) for idx in f.readline().split('PS_BldPitchMin')[0].split() if idx.strip() != '!']
-            f.readline()
-            f.readline()
-
-            # SHUTDOWN
-            self.fst_vt['DISCON_in']['SD_MaxPit']         = float_read(f.readline().split()[0])
-            self.fst_vt['DISCON_in']['SD_CornerFreq']     = float_read(f.readline().split()[0])
-            f.readline()
-            f.readline()
-
-            # Floating
-            self.fst_vt['DISCON_in']['Fl_Kp']             = float_read(f.readline().split()[0])
-            f.readline()
-            f.readline()
-
-            # Flaps
-            self.fst_vt['DISCON_in']['Flp_Angle']     = float_read(f.readline().split()[0])
-            self.fst_vt['DISCON_in']['Flp_Kp']        = float_read(f.readline().split()[0])
-            self.fst_vt['DISCON_in']['Flp_Ki']        = float_read(f.readline().split()[0])
-            self.fst_vt['DISCON_in']['Flp_MaxPit']    = float_read(f.readline().split()[0])
-            f.close()
->>>>>>> 827150fc
-
-            # Try to read rotor performance data if it is available
-            try:
-                pitch_vector, tsr_vector, Cp_table, Ct_table, Cq_table = file_processing.load_from_txt(self.fst_vt['DISCON_in']['PerfFileName'])
-
-                RotorPerformance = ROSCO_turbine.RotorPerformance
-                Cp = RotorPerformance(Cp_table, pitch_vector, tsr_vector)
-                Ct = RotorPerformance(Ct_table, pitch_vector, tsr_vector)
-                Cq = RotorPerformance(Cq_table, pitch_vector, tsr_vector)
-
-                self.fst_vt['DISCON_in']['Cp'] = Cp
-                self.fst_vt['DISCON_in']['Ct'] = Ct
-                self.fst_vt['DISCON_in']['Cq'] = Cq
-                self.fst_vt['DISCON_in']['Cp_pitch_initial_rad'] = pitch_vector
-                self.fst_vt['DISCON_in']['Cp_TSR_initial'] = tsr_vector
-                self.fst_vt['DISCON_in']['Cp_table'] = Cp_table
-                self.fst_vt['DISCON_in']['Ct_table'] = Ct_table
-                self.fst_vt['DISCON_in']['Cq_table'] = Cq_table
-            except:
-                pass
-            
-            # Add some DISCON entries that might be needed within WISDEM        
-            self.fst_vt['DISCON_in']['v_rated'] = 1.
-        
-        else:
-            del self.fst_vt['DISCON_in']
-
-    def read_HydroDyn(self):
-        # AeroDyn v2.03
-
-        hd_file = os.path.normpath(os.path.join(self.FAST_directory, self.fst_vt['Fst']['HydroFile']))
-        f = open(hd_file)
-
-        f.readline()
-        f.readline()
-
-        self.fst_vt['HydroDyn']['Echo'] = bool_read(f.readline().split()[0])
-        # ENVIRONMENTAL CONDITIONS
-        f.readline()
-        self.fst_vt['HydroDyn']['WtrDens'] = float_read(f.readline().split()[0])
-        self.fst_vt['HydroDyn']['WtrDpth'] = float_read(f.readline().split()[0])
-        self.fst_vt['HydroDyn']['MSL2SWL'] = float_read(f.readline().split()[0])
-
-        # WAVES
-        f.readline()
-        self.fst_vt['HydroDyn']['WaveMod']       = int_read(f.readline().split()[0])
-        self.fst_vt['HydroDyn']['WaveStMod']     = int_read(f.readline().split()[0])
-        self.fst_vt['HydroDyn']['WaveTMax']      = float_read(f.readline().split()[0])
-        self.fst_vt['HydroDyn']['WaveDT']        = float_read(f.readline().split()[0])
-        self.fst_vt['HydroDyn']['WaveHs']        = float_read(f.readline().split()[0])
-        self.fst_vt['HydroDyn']['WaveTp']        = float_read(f.readline().split()[0])
-        self.fst_vt['HydroDyn']['WavePkShp']     = float_read(f.readline().split()[0]) # default
-        self.fst_vt['HydroDyn']['WvLowCOff']     = float_read(f.readline().split()[0])
-        self.fst_vt['HydroDyn']['WvHiCOff']      = float_read(f.readline().split()[0])
-        self.fst_vt['HydroDyn']['WaveDir']       = float_read(f.readline().split()[0])
-        self.fst_vt['HydroDyn']['WaveDirMod']    = int_read(f.readline().split()[0])
-        self.fst_vt['HydroDyn']['WaveDirSpread'] = float_read(f.readline().split()[0])
-        self.fst_vt['HydroDyn']['WaveNDir']      = int_read(f.readline().split()[0])
-        self.fst_vt['HydroDyn']['WaveDirRange']  = float_read(f.readline().split()[0])
-        self.fst_vt['HydroDyn']['WaveSeed1']     = int_read(f.readline().split()[0])
-        self.fst_vt['HydroDyn']['WaveSeed2']     = int_read(f.readline().split()[0])
-        self.fst_vt['HydroDyn']['WaveNDAmp']     = bool_read(f.readline().split()[0])
-        self.fst_vt['HydroDyn']['WvKinFile']     = f.readline().split()[0][1:-1]
-        self.fst_vt['HydroDyn']['NWaveElev']     = int_read(f.readline().split()[0])
-        self.fst_vt['HydroDyn']['WaveElevxi']    = [idx.strip() for idx in f.readline().split('WaveElevxi')[0].split(',')]
-        self.fst_vt['HydroDyn']['WaveElevyi']    = [idx.strip() for idx in f.readline().split('WaveElevyi')[0].split(',')]
-
-        # 2ND-ORDER WAVES
-        f.readline()
-        self.fst_vt['HydroDyn']['WvDiffQTF']     = bool_read(f.readline().split()[0])
-        self.fst_vt['HydroDyn']['WvSumQTF']      = bool_read(f.readline().split()[0])
-        self.fst_vt['HydroDyn']['WvLowCOffD']    = float_read(f.readline().split()[0])
-        self.fst_vt['HydroDyn']['WvHiCOffD']     = float_read(f.readline().split()[0])
-        self.fst_vt['HydroDyn']['WvLowCOffS']    = float_read(f.readline().split()[0])
-        self.fst_vt['HydroDyn']['WvHiCOffS']     = float_read(f.readline().split()[0])
-
-        # CURRENT
-        f.readline()
-        self.fst_vt['HydroDyn']['CurrMod']       = int_read(f.readline().split()[0])
-        self.fst_vt['HydroDyn']['CurrSSV0']      = float_read(f.readline().split()[0])
-        self.fst_vt['HydroDyn']['CurrSSDir']     = float_read(f.readline().split()[0])
-        self.fst_vt['HydroDyn']['CurrNSRef']     = float_read(f.readline().split()[0])
-        self.fst_vt['HydroDyn']['CurrNSV0']      = float_read(f.readline().split()[0])
-        self.fst_vt['HydroDyn']['CurrNSDir']     = float_read(f.readline().split()[0])
-        self.fst_vt['HydroDyn']['CurrDIV']       = float_read(f.readline().split()[0])
-        self.fst_vt['HydroDyn']['CurrDIDir']     = float_read(f.readline().split()[0])
-
-        # FLOATING PLATFORM
-        f.readline()
-        self.fst_vt['HydroDyn']['PotMod']        = int_read(f.readline().split()[0])
-        self.fst_vt['HydroDyn']['PotFile']       = os.path.normpath(os.path.join(os.path.split(hd_file)[0], f.readline().split()[0][1:-1]))
-        self.fst_vt['HydroDyn']['WAMITULEN']     = float_read(f.readline().split()[0])
-        self.fst_vt['HydroDyn']['PtfmVol0']      = float_read(f.readline().split()[0])
-        self.fst_vt['HydroDyn']['PtfmCOBxt']     = float_read(f.readline().split()[0])
-        self.fst_vt['HydroDyn']['PtfmCOByt']     = float_read(f.readline().split()[0])
-        self.fst_vt['HydroDyn']['RdtnMod']       = int_read(f.readline().split()[0])
-        self.fst_vt['HydroDyn']['RdtnTMax']      = float_read(f.readline().split()[0])
-        self.fst_vt['HydroDyn']['RdtnDT']        = float_read(f.readline().split()[0])
-
-        # 2ND-ORDER FLOATING PLATFORM FORCES
-        f.readline()
-        self.fst_vt['HydroDyn']['MnDrift']       = int_read(f.readline().split()[0]) # ?
-        self.fst_vt['HydroDyn']['NewmanApp']     = int_read(f.readline().split()[0]) # ?
-        self.fst_vt['HydroDyn']['DiffQTF']       = int_read(f.readline().split()[0]) # ?
-        self.fst_vt['HydroDyn']['SumQTF']        = int_read(f.readline().split()[0]) # ?
-
-        # FLOATING PLATFORM FORCE FLAGS
-        f.readline()
-        self.fst_vt['HydroDyn']['PtfmSgF']       = bool_read(f.readline().split()[0])
-        self.fst_vt['HydroDyn']['PtfmSwF']       = bool_read(f.readline().split()[0])
-        self.fst_vt['HydroDyn']['PtfmHvF']       = bool_read(f.readline().split()[0])
-        self.fst_vt['HydroDyn']['PtfmRF']        = bool_read(f.readline().split()[0])
-        self.fst_vt['HydroDyn']['PtfmPF']        = bool_read(f.readline().split()[0])
-        self.fst_vt['HydroDyn']['PtfmYF']        = bool_read(f.readline().split()[0])
-
-        # PLATFORM ADDITIONAL STIFFNESS AND DAMPING
-        f.readline()
-        self.fst_vt['HydroDyn']['AddF0']         = [float(idx) for idx in f.readline().strip().split()[:6]]
-        self.fst_vt['HydroDyn']['AddCLin']       = np.array([[float(idx) for idx in f.readline().strip().split()[:6]] for i in range(6)])
-        self.fst_vt['HydroDyn']['AddBLin']       = np.array([[float(idx) for idx in f.readline().strip().split()[:6]] for i in range(6)])
-        self.fst_vt['HydroDyn']['AddBQuad']      = np.array([[float(idx) for idx in f.readline().strip().split()[:6]] for i in range(6)])
-
-        #AXIAL COEFFICIENTS
-        f.readline()
-        self.fst_vt['HydroDyn']['NAxCoef']       = int_read(f.readline().split()[0])
-        self.fst_vt['HydroDyn']['AxCoefID']      = [None]*self.fst_vt['HydroDyn']['NAxCoef']
-        self.fst_vt['HydroDyn']['AxCd']          = [None]*self.fst_vt['HydroDyn']['NAxCoef']
-        self.fst_vt['HydroDyn']['AxCa']          = [None]*self.fst_vt['HydroDyn']['NAxCoef']
-        self.fst_vt['HydroDyn']['AxCp']          = [None]*self.fst_vt['HydroDyn']['NAxCoef']
-        ln = f.readline().split()
-        ln = f.readline().split()
-        for i in range(self.fst_vt['HydroDyn']['NAxCoef']):
-            ln = f.readline().split()
-            self.fst_vt['HydroDyn']['AxCoefID'][i] = int(ln[0])
-            self.fst_vt['HydroDyn']['AxCd'][i]     = float(ln[1])
-            self.fst_vt['HydroDyn']['AxCa'][i]     = float(ln[2])
-            self.fst_vt['HydroDyn']['AxCp'][i]     = float(ln[3])
-
-        #MEMBER JOINTS
-        f.readline()
-        self.fst_vt['HydroDyn']['NJoints']    = int_read(f.readline().split()[0])
-        self.fst_vt['HydroDyn']['JointID']    = [None]*self.fst_vt['HydroDyn']['NJoints']
-        self.fst_vt['HydroDyn']['Jointxi']    = [None]*self.fst_vt['HydroDyn']['NJoints']
-        self.fst_vt['HydroDyn']['Jointyi']    = [None]*self.fst_vt['HydroDyn']['NJoints']
-        self.fst_vt['HydroDyn']['Jointzi']    = [None]*self.fst_vt['HydroDyn']['NJoints']
-        self.fst_vt['HydroDyn']['JointAxID']  = [None]*self.fst_vt['HydroDyn']['NJoints']
-        self.fst_vt['HydroDyn']['JointOvrlp'] = [None]*self.fst_vt['HydroDyn']['NJoints']
-        ln = f.readline().split()
-        ln = f.readline().split()
-        for i in range(self.fst_vt['HydroDyn']['NJoints']):
-            ln = f.readline().split()
-            self.fst_vt['HydroDyn']['JointID'][i]    = int(ln[0])
-            self.fst_vt['HydroDyn']['Jointxi'][i]    = float(ln[1])
-            self.fst_vt['HydroDyn']['Jointyi'][i]    = float(ln[2])
-            self.fst_vt['HydroDyn']['Jointzi'][i]    = float(ln[3])
-            self.fst_vt['HydroDyn']['JointAxID'][i]  = int(ln[4])
-            self.fst_vt['HydroDyn']['JointOvrlp'][i] = int(ln[5])
-
-        #MEMBER CROSS-SECTION PROPERTIES
-        f.readline()
-        self.fst_vt['HydroDyn']['NPropSets'] = int_read(f.readline().split()[0])
-        self.fst_vt['HydroDyn']['PropSetID'] = [None]*self.fst_vt['HydroDyn']['NPropSets']
-        self.fst_vt['HydroDyn']['PropD']     = [None]*self.fst_vt['HydroDyn']['NPropSets']
-        self.fst_vt['HydroDyn']['PropThck']  = [None]*self.fst_vt['HydroDyn']['NPropSets']
-        ln = f.readline().split()
-        ln = f.readline().split()
-        for i in range(self.fst_vt['HydroDyn']['NPropSets']):
-            ln = f.readline().split()
-            self.fst_vt['HydroDyn']['PropSetID'][i] = int(ln[0])
-            self.fst_vt['HydroDyn']['PropD'][i]     = float(ln[1])
-            self.fst_vt['HydroDyn']['PropThck'][i]  = float(ln[2])
-
-        #SIMPLE HYDRODYNAMIC COEFFICIENTS
-        f.readline()
-        f.readline()
-        f.readline()
-        ln = f.readline().split()
-        self.fst_vt['HydroDyn']['SimplCd']     = float(ln[0])
-        self.fst_vt['HydroDyn']['SimplCdMG']   = float(ln[1])
-        self.fst_vt['HydroDyn']['SimplCa']     = float(ln[2])
-        self.fst_vt['HydroDyn']['SimplCaMG']   = float(ln[3])
-        self.fst_vt['HydroDyn']['SimplCp']     = float(ln[4])
-        self.fst_vt['HydroDyn']['SimplCpMG']   = float(ln[5])
-        self.fst_vt['HydroDyn']['SimplAxCa']   = float(ln[6])
-        self.fst_vt['HydroDyn']['SimplAxCaMG'] = float(ln[7])
-        self.fst_vt['HydroDyn']['SimplAxCp']   = float(ln[8])
-        self.fst_vt['HydroDyn']['SimplAxCpMG'] = float(ln[9])
-
-        #DEPTH-BASED HYDRODYNAMIC COEFFICIENTS
-        f.readline()
-        self.fst_vt['HydroDyn']['NCoefDpth']  = int_read(f.readline().split()[0])
-        self.fst_vt['HydroDyn']['Dpth']       = [None]*self.fst_vt['HydroDyn']['NCoefDpth']
-        self.fst_vt['HydroDyn']['DpthCd']     = [None]*self.fst_vt['HydroDyn']['NCoefDpth']
-        self.fst_vt['HydroDyn']['DpthCdMG']   = [None]*self.fst_vt['HydroDyn']['NCoefDpth']
-        self.fst_vt['HydroDyn']['DpthCa']     = [None]*self.fst_vt['HydroDyn']['NCoefDpth']
-        self.fst_vt['HydroDyn']['DpthCaMG']   = [None]*self.fst_vt['HydroDyn']['NCoefDpth']
-        self.fst_vt['HydroDyn']['DpthCp']     = [None]*self.fst_vt['HydroDyn']['NCoefDpth']
-        self.fst_vt['HydroDyn']['DpthCpMG']   = [None]*self.fst_vt['HydroDyn']['NCoefDpth']
-        self.fst_vt['HydroDyn']['DpthAxCa']   = [None]*self.fst_vt['HydroDyn']['NCoefDpth']
-        self.fst_vt['HydroDyn']['DpthAxCaMG'] = [None]*self.fst_vt['HydroDyn']['NCoefDpth']
-        self.fst_vt['HydroDyn']['DpthAxCp']   = [None]*self.fst_vt['HydroDyn']['NCoefDpth']
-        self.fst_vt['HydroDyn']['DpthAxCpMG'] = [None]*self.fst_vt['HydroDyn']['NCoefDpth']
-        ln = f.readline().split()
-        ln = f.readline().split()
-        for i in range(self.fst_vt['HydroDyn']['NCoefDpth']):
-            ln = f.readline().split()
-            self.fst_vt['HydroDyn']['Dpth'][i]       = float(ln[0])
-            self.fst_vt['HydroDyn']['DpthCd'][i]     = float(ln[1])
-            self.fst_vt['HydroDyn']['DpthCdMG'][i]   = float(ln[2])
-            self.fst_vt['HydroDyn']['DpthCa'][i]     = float(ln[3])
-            self.fst_vt['HydroDyn']['DpthCaMG'][i]   = float(ln[4])
-            self.fst_vt['HydroDyn']['DpthCp'][i]     = float(ln[5])
-            self.fst_vt['HydroDyn']['DpthCpMG'][i]   = float(ln[6])
-            self.fst_vt['HydroDyn']['DpthAxCa'][i]   = float(ln[7])
-            self.fst_vt['HydroDyn']['DpthAxCaMG'][i] = float(ln[8])
-            self.fst_vt['HydroDyn']['DpthAxCp'][i]   = float(ln[9])
-            self.fst_vt['HydroDyn']['DpthAxCpMG'][i] = float(ln[10])
-
-        #MEMBER-BASED HYDRODYNAMIC COEFFICIENTS
-        f.readline()
-        self.fst_vt['HydroDyn']['NCoefMembers']  = int_read(f.readline().split()[0])
-        self.fst_vt['HydroDyn']['MemberID_HydC']      = [None]*self.fst_vt['HydroDyn']['NCoefMembers']
-        self.fst_vt['HydroDyn']['MemberCd1']     = [None]*self.fst_vt['HydroDyn']['NCoefMembers']
-        self.fst_vt['HydroDyn']['MemberCd2']     = [None]*self.fst_vt['HydroDyn']['NCoefMembers']
-        self.fst_vt['HydroDyn']['MemberCdMG1']   = [None]*self.fst_vt['HydroDyn']['NCoefMembers']
-        self.fst_vt['HydroDyn']['MemberCdMG2']   = [None]*self.fst_vt['HydroDyn']['NCoefMembers']
-        self.fst_vt['HydroDyn']['MemberCa1']     = [None]*self.fst_vt['HydroDyn']['NCoefMembers']
-        self.fst_vt['HydroDyn']['MemberCa2']     = [None]*self.fst_vt['HydroDyn']['NCoefMembers']
-        self.fst_vt['HydroDyn']['MemberCaMG1']   = [None]*self.fst_vt['HydroDyn']['NCoefMembers']
-        self.fst_vt['HydroDyn']['MemberCaMG2']   = [None]*self.fst_vt['HydroDyn']['NCoefMembers']
-        self.fst_vt['HydroDyn']['MemberCp1']     = [None]*self.fst_vt['HydroDyn']['NCoefMembers']
-        self.fst_vt['HydroDyn']['MemberCp2']     = [None]*self.fst_vt['HydroDyn']['NCoefMembers']
-        self.fst_vt['HydroDyn']['MemberCpMG1']   = [None]*self.fst_vt['HydroDyn']['NCoefMembers']
-        self.fst_vt['HydroDyn']['MemberCpMG2']   = [None]*self.fst_vt['HydroDyn']['NCoefMembers']
-        self.fst_vt['HydroDyn']['MemberAxCa1']   = [None]*self.fst_vt['HydroDyn']['NCoefMembers']
-        self.fst_vt['HydroDyn']['MemberAxCa2']   = [None]*self.fst_vt['HydroDyn']['NCoefMembers']
-        self.fst_vt['HydroDyn']['MemberAxCaMG1'] = [None]*self.fst_vt['HydroDyn']['NCoefMembers']
-        self.fst_vt['HydroDyn']['MemberAxCaMG2'] = [None]*self.fst_vt['HydroDyn']['NCoefMembers']
-        self.fst_vt['HydroDyn']['MemberAxCp1']   = [None]*self.fst_vt['HydroDyn']['NCoefMembers']
-        self.fst_vt['HydroDyn']['MemberAxCp2']   = [None]*self.fst_vt['HydroDyn']['NCoefMembers']
-        self.fst_vt['HydroDyn']['MemberAxCpMG1'] = [None]*self.fst_vt['HydroDyn']['NCoefMembers']
-        self.fst_vt['HydroDyn']['MemberAxCpMG2'] = [None]*self.fst_vt['HydroDyn']['NCoefMembers']
-
-        f.readline()
-        f.readline()
-        for i in range(self.fst_vt['HydroDyn']['NCoefMembers']):
-            ln = f.readline().split()
-            self.fst_vt['HydroDyn']['MemberID_HydC'][i]      = int(ln[0])
-            self.fst_vt['HydroDyn']['MemberCd1'][i]     = float(ln[1])
-            self.fst_vt['HydroDyn']['MemberCd2'][i]     = float(ln[2])
-            self.fst_vt['HydroDyn']['MemberCdMG1'][i]   = float(ln[3])
-            self.fst_vt['HydroDyn']['MemberCdMG2'][i]   = float(ln[4])
-            self.fst_vt['HydroDyn']['MemberCa1'][i]     = float(ln[5])
-            self.fst_vt['HydroDyn']['MemberCa2'][i]     = float(ln[6])
-            self.fst_vt['HydroDyn']['MemberCaMG1'][i]   = float(ln[7])
-            self.fst_vt['HydroDyn']['MemberCaMG2'][i]   = float(ln[8])
-            self.fst_vt['HydroDyn']['MemberCp1'][i]     = float(ln[9])
-            self.fst_vt['HydroDyn']['MemberCp2'][i]     = float(ln[10])
-            self.fst_vt['HydroDyn']['MemberCpMG1'][i]   = float(ln[11])
-            self.fst_vt['HydroDyn']['MemberCpMG2'][i]   = float(ln[12])
-            self.fst_vt['HydroDyn']['MemberAxCa1'][i]   = float(ln[13])
-            self.fst_vt['HydroDyn']['MemberAxCa2'][i]   = float(ln[14])
-            self.fst_vt['HydroDyn']['MemberAxCaMG1'][i] = float(ln[15])
-            self.fst_vt['HydroDyn']['MemberAxCaMG2'][i] = float(ln[16])
-            self.fst_vt['HydroDyn']['MemberAxCp1'][i]   = float(ln[17])
-            self.fst_vt['HydroDyn']['MemberAxCp2'][i]   = float(ln[18])
-            self.fst_vt['HydroDyn']['MemberAxCpMG1'][i] = float(ln[19])
-            self.fst_vt['HydroDyn']['MemberAxCpMG2'][i] = float(ln[20])
-
-        #MEMBERS
-        f.readline()
-        self.fst_vt['HydroDyn']['NMembers']    = int_read(f.readline().split()[0])
-        self.fst_vt['HydroDyn']['MemberID']    = [None]*self.fst_vt['HydroDyn']['NMembers']
-        self.fst_vt['HydroDyn']['MJointID1']   = [None]*self.fst_vt['HydroDyn']['NMembers']
-        self.fst_vt['HydroDyn']['MJointID2']   = [None]*self.fst_vt['HydroDyn']['NMembers']
-        self.fst_vt['HydroDyn']['MPropSetID1'] = [None]*self.fst_vt['HydroDyn']['NMembers']
-        self.fst_vt['HydroDyn']['MPropSetID2'] = [None]*self.fst_vt['HydroDyn']['NMembers']
-        self.fst_vt['HydroDyn']['MDivSize']    = [None]*self.fst_vt['HydroDyn']['NMembers']
-        self.fst_vt['HydroDyn']['MCoefMod']    = [None]*self.fst_vt['HydroDyn']['NMembers']
-        self.fst_vt['HydroDyn']['PropPot']     = [None]*self.fst_vt['HydroDyn']['NMembers']
-        ln = f.readline().split()
-        ln = f.readline().split()
-        for i in range(self.fst_vt['HydroDyn']['NMembers']):
-            ln = f.readline().split()
-            self.fst_vt['HydroDyn']['MemberID'][i]    = int(ln[0])
-            self.fst_vt['HydroDyn']['MJointID1'][i]   = int(ln[1])
-            self.fst_vt['HydroDyn']['MJointID2'][i]   = int(ln[2])
-            self.fst_vt['HydroDyn']['MPropSetID1'][i] = int(ln[3])
-            self.fst_vt['HydroDyn']['MPropSetID2'][i] = int(ln[4])
-            self.fst_vt['HydroDyn']['MDivSize'][i]    = float(ln[5])
-            self.fst_vt['HydroDyn']['MCoefMod'][i]    = int(ln[6])
-            self.fst_vt['HydroDyn']['PropPot'][i]     = bool_read(ln[7])
-
-        #FILLED MEMBERS
-        f.readline()
-        self.fst_vt['HydroDyn']['NFillGroups'] = int_read(f.readline().split()[0])
-        self.fst_vt['HydroDyn']['FillNumM']    = [None]*self.fst_vt['HydroDyn']['NFillGroups']
-        self.fst_vt['HydroDyn']['FillMList']   = [None]*self.fst_vt['HydroDyn']['NFillGroups']
-        self.fst_vt['HydroDyn']['FillFSLoc']   = [None]*self.fst_vt['HydroDyn']['NFillGroups']
-        self.fst_vt['HydroDyn']['FillDens']    = [None]*self.fst_vt['HydroDyn']['NFillGroups']
-        ln = f.readline().split()
-        ln = f.readline().split()
-        for i in range(self.fst_vt['HydroDyn']['NFillGroups']):
-            ln = f.readline().split()
-            self.fst_vt['HydroDyn']['FillNumM'][i]  = int(ln[0])
-            self.fst_vt['HydroDyn']['FillMList'][i] = [int(j) for j in ln[1:-2]]
-            self.fst_vt['HydroDyn']['FillFSLoc'][i] = float(ln[-2])
-            self.fst_vt['HydroDyn']['FillDens'][i]  = float(ln[-1])
-
-        #MARINE GROWTH
-        f.readline()
-        self.fst_vt['HydroDyn']['NMGDepths'] = int_read(f.readline().split()[0])
-        self.fst_vt['HydroDyn']['MGDpth']    = [None]*self.fst_vt['HydroDyn']['NMGDepths']
-        self.fst_vt['HydroDyn']['MGThck']    = [None]*self.fst_vt['HydroDyn']['NMGDepths']
-        self.fst_vt['HydroDyn']['MGDens']    = [None]*self.fst_vt['HydroDyn']['NMGDepths']
-        ln = f.readline().split()
-        ln = f.readline().split()
-        for i in range(self.fst_vt['HydroDyn']['NMGDepths']):
-            ln = f.readline().split()
-            self.fst_vt['HydroDyn']['MGDpth'][i] = float(ln[0])
-            self.fst_vt['HydroDyn']['MGThck'][i] = float(ln[1])
-            self.fst_vt['HydroDyn']['MGDens'][i] = float(ln[2])
-
-        #MEMBER OUTPUT LIST
-        f.readline()
-        self.fst_vt['HydroDyn']['NMOutputs'] = int_read(f.readline().split()[0])
-        self.fst_vt['HydroDyn']['MemberID_out']  = [None]*self.fst_vt['HydroDyn']['NMOutputs']
-        self.fst_vt['HydroDyn']['NOutLoc']   = [None]*self.fst_vt['HydroDyn']['NMOutputs']
-        self.fst_vt['HydroDyn']['NodeLocs']  = [None]*self.fst_vt['HydroDyn']['NMOutputs']
-        ln = f.readline().split()
-        ln = f.readline().split()
-        for i in range(self.fst_vt['HydroDyn']['NMOutputs']):
-            ln = f.readline().split()
-            self.fst_vt['HydroDyn']['MemberID_out'][i] = int(ln[0])
-            self.fst_vt['HydroDyn']['NOutLoc'][i]  = int(ln[1])
-            self.fst_vt['HydroDyn']['NodeLocs'][i] = float(ln[2])
-
-        #JOINT OUTPUT LIST
-        f.readline()
-        self.fst_vt['HydroDyn']['NJOutputs'] = int_read(f.readline().split()[0])
-        self.fst_vt['HydroDyn']['JOutLst']   = [int(idx.strip()) for idx in f.readline().split('JOutLst')[0].split(',')]
-
-        #OUTPUT
-        f.readline()
-        self.fst_vt['HydroDyn']['HDSum']     = bool_read(f.readline().split()[0])
-        self.fst_vt['HydroDyn']['OutAll']    = bool_read(f.readline().split()[0])
-        self.fst_vt['HydroDyn']['OutSwtch']  = int_read(f.readline().split()[0])
-        self.fst_vt['HydroDyn']['OutFmt']    = str(f.readline().split()[0])
-        self.fst_vt['HydroDyn']['OutSFmt']   = str(f.readline().split()[0])
-
-        self.fst_vt['HydroDyn']['HDSum']   
-        self.fst_vt['HydroDyn']['OutAll']  
-        self.fst_vt['HydroDyn']['OutSwtch']
-        self.fst_vt['HydroDyn']['OutFmt']  
-        self.fst_vt['HydroDyn']['OutSFmt'] 
-
-        # HydroDyn Outlist
-        f.readline()
-        data = f.readline()
-        while data.split()[0] != 'END':
-            channels = data.split('"')
-            channel_list = channels[1].split(',')
-            self.set_outlist(self.fst_vt['outlist']['HydroDyn'], channel_list)
-            data = f.readline()
-
-        f.close()
-
-    def read_SubDyn(self):
-        # SubDyn v1.01
-
-        sd_file = os.path.normpath(os.path.join(self.FAST_directory, self.fst_vt['Fst']['SubFile']))
-        f = open(sd_file)
-        f.readline()
-        f.readline()
-        f.readline()
-        # SIMULATION CONTROL
-        self.fst_vt['SubDyn']['Echo']      = bool_read(f.readline().split()[0])
-        self.fst_vt['SubDyn']['SDdeltaT']  = float_read(f.readline().split()[0])
-        self.fst_vt['SubDyn']['IntMethod'] = int_read(f.readline().split()[0])
-        self.fst_vt['SubDyn']['SttcSolve'] = bool_read(f.readline().split()[0])
-        f.readline()
-        # FEA and CRAIG-BAMPTON PARAMETERS
-        self.fst_vt['SubDyn']['FEMMod']    = int_read(f.readline().split()[0])
-        self.fst_vt['SubDyn']['NDiv']      = int_read(f.readline().split()[0])
-        self.fst_vt['SubDyn']['CBMod']     = bool_read(f.readline().split()[0])
-        self.fst_vt['SubDyn']['Nmodes']    = int_read(f.readline().split()[0])
-        self.fst_vt['SubDyn']['JDampings'] = int_read(f.readline().split()[0])
-        f.readline()
-        # STRUCTURE JOINTS
-        self.fst_vt['SubDyn']['NJoints']   = int_read(f.readline().split()[0])
-        self.fst_vt['SubDyn']['JointID']   = [None]*self.fst_vt['SubDyn']['NJoints']
-        self.fst_vt['SubDyn']['JointXss']  = [None]*self.fst_vt['SubDyn']['NJoints']
-        self.fst_vt['SubDyn']['JointYss']  = [None]*self.fst_vt['SubDyn']['NJoints']
-        self.fst_vt['SubDyn']['JointZss']  = [None]*self.fst_vt['SubDyn']['NJoints']
-        ln = f.readline().split()
-        ln = f.readline().split()
-        for i in range(self.fst_vt['SubDyn']['NJoints']):
-            ln = f.readline().split()
-            self.fst_vt['SubDyn']['JointID'][i]    = int(ln[0])
-            self.fst_vt['SubDyn']['JointXss'][i]   = float(ln[1])
-            self.fst_vt['SubDyn']['JointYss'][i]   = float(ln[2])
-            self.fst_vt['SubDyn']['JointZss'][i]   = float(ln[3])
-        f.readline()
-        # BASE REACTION JOINTS
-        self.fst_vt['SubDyn']['NReact']   = int_read(f.readline().split()[0])
-        self.fst_vt['SubDyn']['RJointID'] = [None]*self.fst_vt['SubDyn']['NReact']
-        self.fst_vt['SubDyn']['RctTDXss'] = [None]*self.fst_vt['SubDyn']['NReact']
-        self.fst_vt['SubDyn']['RctTDYss'] = [None]*self.fst_vt['SubDyn']['NReact']
-        self.fst_vt['SubDyn']['RctTDZss'] = [None]*self.fst_vt['SubDyn']['NReact']
-        self.fst_vt['SubDyn']['RctRDXss'] = [None]*self.fst_vt['SubDyn']['NReact']
-        self.fst_vt['SubDyn']['RctRDYss'] = [None]*self.fst_vt['SubDyn']['NReact']
-        self.fst_vt['SubDyn']['RctRDZss'] = [None]*self.fst_vt['SubDyn']['NReact']
-        self.fst_vt['SubDyn']['Rct_SoilFile'] = [None]*self.fst_vt['SubDyn']['NReact']
-        ln = f.readline().split()
-        ln = f.readline().split()
-        for i in range(self.fst_vt['SubDyn']['NReact']):
-            ln = f.readline().split()
-            self.fst_vt['SubDyn']['RJointID'][i] = int(ln[0])
-            self.fst_vt['SubDyn']['RctTDXss'][i] = int(ln[1])
-            self.fst_vt['SubDyn']['RctTDYss'][i] = int(ln[2])
-            self.fst_vt['SubDyn']['RctTDZss'][i] = int(ln[3])
-            self.fst_vt['SubDyn']['RctRDXss'][i] = int(ln[4])
-            self.fst_vt['SubDyn']['RctRDYss'][i] = int(ln[5])
-            self.fst_vt['SubDyn']['RctRDZss'][i] = int(ln[6])
-            self.fst_vt['SubDyn']['Rct_SoilFile'][i] = ln[7]
-        f.readline()
-        # INTERFACE JOINTS
-        self.fst_vt['SubDyn']['NInterf']   = int_read(f.readline().split()[0])
-        self.fst_vt['SubDyn']['IJointID'] = [None]*self.fst_vt['SubDyn']['NInterf']
-        self.fst_vt['SubDyn']['ItfTDXss'] = [None]*self.fst_vt['SubDyn']['NInterf']
-        self.fst_vt['SubDyn']['ItfTDYss'] = [None]*self.fst_vt['SubDyn']['NInterf']
-        self.fst_vt['SubDyn']['ItfTDZss'] = [None]*self.fst_vt['SubDyn']['NInterf']
-        self.fst_vt['SubDyn']['ItfRDXss'] = [None]*self.fst_vt['SubDyn']['NInterf']
-        self.fst_vt['SubDyn']['ItfRDYss'] = [None]*self.fst_vt['SubDyn']['NInterf']
-        self.fst_vt['SubDyn']['ItfRDZss'] = [None]*self.fst_vt['SubDyn']['NInterf']
-        ln = f.readline().split()
-        ln = f.readline().split()
-        for i in range(self.fst_vt['SubDyn']['NInterf']):
-            ln = f.readline().split()
-            self.fst_vt['SubDyn']['IJointID'][i] = int(ln[0])
-            self.fst_vt['SubDyn']['ItfTDXss'][i] = int(ln[1])
-            self.fst_vt['SubDyn']['ItfTDYss'][i] = int(ln[2])
-            self.fst_vt['SubDyn']['ItfTDZss'][i] = int(ln[3])
-            self.fst_vt['SubDyn']['ItfRDXss'][i] = int(ln[4])
-            self.fst_vt['SubDyn']['ItfRDYss'][i] = int(ln[5])
-            self.fst_vt['SubDyn']['ItfRDZss'][i] = int(ln[6])
-        f.readline()
-        # MEMBERS
-        self.fst_vt['SubDyn']['NMembers']    = int_read(f.readline().split()[0])
-        self.fst_vt['SubDyn']['MemberID']    = [None]*self.fst_vt['SubDyn']['NMembers']
-        self.fst_vt['SubDyn']['MJointID1']   = [None]*self.fst_vt['SubDyn']['NMembers']
-        self.fst_vt['SubDyn']['MJointID2']   = [None]*self.fst_vt['SubDyn']['NMembers']
-        self.fst_vt['SubDyn']['MPropSetID1'] = [None]*self.fst_vt['SubDyn']['NMembers']
-        self.fst_vt['SubDyn']['MPropSetID2'] = [None]*self.fst_vt['SubDyn']['NMembers']
-        self.fst_vt['SubDyn']['COSMID']      = [None]*self.fst_vt['SubDyn']['NMembers']
-        ln = f.readline().split()
-        ln = f.readline().split()
-        for i in range(self.fst_vt['SubDyn']['NMembers']):
-            ln = f.readline().split()
-            self.fst_vt['SubDyn']['MemberID'][i]    = int(ln[0])
-            self.fst_vt['SubDyn']['MJointID1'][i]   = int(ln[1])
-            self.fst_vt['SubDyn']['MJointID2'][i]   = int(ln[2])
-            self.fst_vt['SubDyn']['MPropSetID1'][i] = int(ln[3])
-            self.fst_vt['SubDyn']['MPropSetID2'][i] = int(ln[4])
-            if len(ln) > 5:
-                self.fst_vt['SubDyn']['COSMID'][i]  = int(ln[5])
-        f.readline()
-        # MEMBER X-SECTION PROPERTY data 1/2
-        self.fst_vt['SubDyn']['NPropSets'] = int_read(f.readline().split()[0])
-        self.fst_vt['SubDyn']['PropSetID1'] = [None]*self.fst_vt['SubDyn']['NPropSets']
-        self.fst_vt['SubDyn']['YoungE1']    = [None]*self.fst_vt['SubDyn']['NPropSets']
-        self.fst_vt['SubDyn']['ShearG1']    = [None]*self.fst_vt['SubDyn']['NPropSets']
-        self.fst_vt['SubDyn']['MatDens1']   = [None]*self.fst_vt['SubDyn']['NPropSets']
-        self.fst_vt['SubDyn']['XsecD']     = [None]*self.fst_vt['SubDyn']['NPropSets']
-        self.fst_vt['SubDyn']['XsecT']     = [None]*self.fst_vt['SubDyn']['NPropSets']
-        ln = f.readline().split()
-        ln = f.readline().split()
-        for i in range(self.fst_vt['SubDyn']['NPropSets']):
-            ln = f.readline().split()
-            self.fst_vt['SubDyn']['PropSetID1'][i] = int(ln[0])
-            self.fst_vt['SubDyn']['YoungE1'][i]    = float(ln[1])
-            self.fst_vt['SubDyn']['ShearG1'][i]    = float(ln[2])
-            self.fst_vt['SubDyn']['MatDens1'][i]   = float(ln[3])
-            self.fst_vt['SubDyn']['XsecD'][i]     = float(ln[4])
-            self.fst_vt['SubDyn']['XsecT'][i]     = float(ln[5])
-        f.readline()
-        # MEMBER X-SECTION PROPERTY data 2/2
-        self.fst_vt['SubDyn']['NXPropSets'] = int_read(f.readline().split()[0])
-        self.fst_vt['SubDyn']['PropSetID2']  = [None]*self.fst_vt['SubDyn']['NXPropSets']
-        self.fst_vt['SubDyn']['YoungE2']     = [None]*self.fst_vt['SubDyn']['NXPropSets']
-        self.fst_vt['SubDyn']['ShearG2']     = [None]*self.fst_vt['SubDyn']['NXPropSets']
-        self.fst_vt['SubDyn']['MatDens2']    = [None]*self.fst_vt['SubDyn']['NXPropSets']
-        self.fst_vt['SubDyn']['XsecA']      = [None]*self.fst_vt['SubDyn']['NXPropSets']
-        self.fst_vt['SubDyn']['XsecAsx']    = [None]*self.fst_vt['SubDyn']['NXPropSets']
-        self.fst_vt['SubDyn']['XsecAsy']    = [None]*self.fst_vt['SubDyn']['NXPropSets']
-        self.fst_vt['SubDyn']['XsecJxx']    = [None]*self.fst_vt['SubDyn']['NXPropSets']
-        self.fst_vt['SubDyn']['XsecJyy']    = [None]*self.fst_vt['SubDyn']['NXPropSets']
-        self.fst_vt['SubDyn']['XsecJ0']     = [None]*self.fst_vt['SubDyn']['NXPropSets']
-        ln = f.readline().split()
-        ln = f.readline().split()
-        for i in range(self.fst_vt['SubDyn']['NXPropSets']):
-            ln = f.readline().split()
-            self.fst_vt['SubDyn']['PropSetID2'][i] = int(ln[0])
-            self.fst_vt['SubDyn']['YoungE2'][i]    = float(ln[1])
-            self.fst_vt['SubDyn']['ShearG2'][i]    = float(ln[2])
-            self.fst_vt['SubDyn']['MatDens2'][i]   = float(ln[3])
-            self.fst_vt['SubDyn']['XsecA'][i]     = float(ln[4])
-            self.fst_vt['SubDyn']['XsecAsx'][i]   = float(ln[5])
-            self.fst_vt['SubDyn']['XsecAsy'][i]   = float(ln[6])
-            self.fst_vt['SubDyn']['XsecJxx'][i]   = float(ln[7])
-            self.fst_vt['SubDyn']['XsecJyy'][i]   = float(ln[8])
-            self.fst_vt['SubDyn']['XsecJ0'][i]    = float(ln[9])
-        f.readline()
-        # MEMBER COSINE MATRICES
-        self.fst_vt['SubDyn']['NCOSMs'] = int_read(f.readline().split()[0])
-        self.fst_vt['SubDyn']['COSMID'] = [None]*self.fst_vt['SubDyn']['NCOSMs']
-        self.fst_vt['SubDyn']['COSM11'] = [None]*self.fst_vt['SubDyn']['NCOSMs']
-        self.fst_vt['SubDyn']['COSM12'] = [None]*self.fst_vt['SubDyn']['NCOSMs']
-        self.fst_vt['SubDyn']['COSM13'] = [None]*self.fst_vt['SubDyn']['NCOSMs']
-        self.fst_vt['SubDyn']['COSM21'] = [None]*self.fst_vt['SubDyn']['NCOSMs']
-        self.fst_vt['SubDyn']['COSM22'] = [None]*self.fst_vt['SubDyn']['NCOSMs']
-        self.fst_vt['SubDyn']['COSM23'] = [None]*self.fst_vt['SubDyn']['NCOSMs']
-        self.fst_vt['SubDyn']['COSM31'] = [None]*self.fst_vt['SubDyn']['NCOSMs']
-        self.fst_vt['SubDyn']['COSM32'] = [None]*self.fst_vt['SubDyn']['NCOSMs']
-        self.fst_vt['SubDyn']['COSM33'] = [None]*self.fst_vt['SubDyn']['NCOSMs']
-        ln = f.readline().split()
-        ln = f.readline().split()
-        for i in range(self.fst_vt['SubDyn']['NCOSMs']):
-            ln = f.readline().split()
-            self.fst_vt['SubDyn']['COSMID'][i] = int(ln[0])
-            self.fst_vt['SubDyn']['COSM11'][i] = float(ln[1])
-            self.fst_vt['SubDyn']['COSM12'][i] = float(ln[2])
-            self.fst_vt['SubDyn']['COSM13'][i] = float(ln[3])
-            self.fst_vt['SubDyn']['COSM21'][i] = float(ln[4])
-            self.fst_vt['SubDyn']['COSM22'][i] = float(ln[5])
-            self.fst_vt['SubDyn']['COSM23'][i] = float(ln[6])
-            self.fst_vt['SubDyn']['COSM31'][i] = float(ln[7])
-            self.fst_vt['SubDyn']['COSM32'][i] = float(ln[8])
-            self.fst_vt['SubDyn']['COSM33'][i] = float(ln[9])
-        f.readline()
-        # JOINT ADDITIONAL CONCENTRATED MASSES
-        self.fst_vt['SubDyn']['NCmass']    = int_read(f.readline().split()[0])
-        self.fst_vt['SubDyn']['CMJointID'] = [None]*self.fst_vt['SubDyn']['NCmass']
-        self.fst_vt['SubDyn']['JMass']     = [None]*self.fst_vt['SubDyn']['NCmass']
-        self.fst_vt['SubDyn']['JMXX']      = [None]*self.fst_vt['SubDyn']['NCmass']
-        self.fst_vt['SubDyn']['JMYY']      = [None]*self.fst_vt['SubDyn']['NCmass']
-        self.fst_vt['SubDyn']['JMZZ']      = [None]*self.fst_vt['SubDyn']['NCmass']
-        ln = f.readline().split()
-        ln = f.readline().split()
-        for i in range(self.fst_vt['SubDyn']['NCmass']):
-            ln = f.readline().split()
-            self.fst_vt['SubDyn']['CMJointID'][i] = int(ln[0])
-            self.fst_vt['SubDyn']['JMass'][i]     = float(ln[1])
-            self.fst_vt['SubDyn']['JMXX'][i]      = float(ln[2])
-            self.fst_vt['SubDyn']['JMYY'][i]      = float(ln[3])
-            self.fst_vt['SubDyn']['JMZZ'][i]      = float(ln[4])
-        f.readline()
-        # OUTPUT
-        self.fst_vt['SubDyn']['SSSum']    = bool_read(f.readline().split()[0])
-        self.fst_vt['SubDyn']['OutCOSM']  = bool_read(f.readline().split()[0])
-        self.fst_vt['SubDyn']['OutAll']   = bool_read(f.readline().split()[0])
-        self.fst_vt['SubDyn']['OutSwtch'] = int_read(f.readline().split()[0])
-        self.fst_vt['SubDyn']['TabDelim'] = bool_read(f.readline().split()[0])
-        self.fst_vt['SubDyn']['OutDec']   = int_read(f.readline().split()[0])
-        self.fst_vt['SubDyn']['OutFmt']   = f.readline().split()[0]
-        self.fst_vt['SubDyn']['OutSFmt']  = f.readline().split()[0]
-        f.readline()
-        # MEMBER OUTPUT LIST
-        self.fst_vt['SubDyn']['NMOutputs']     = int_read(f.readline().split()[0])
-        self.fst_vt['SubDyn']['MemberID_out']  = [None]*self.fst_vt['SubDyn']['NMOutputs']
-        self.fst_vt['SubDyn']['NOutCnt']       = [None]*self.fst_vt['SubDyn']['NMOutputs']
-        self.fst_vt['SubDyn']['NodeCnt']       = [None]*self.fst_vt['SubDyn']['NMOutputs']
-        ln = f.readline().split()
-        ln = f.readline().split()
-        for i in range(self.fst_vt['SubDyn']['NMOutputs']):
-            ln = f.readline().split()
-            self.fst_vt['SubDyn']['MemberID_out'][i] = int(ln[0])
-            self.fst_vt['SubDyn']['NOutCnt'][i]      = int(ln[1])
-            self.fst_vt['SubDyn']['NodeCnt'][i]      = int(ln[2])
-        f.readline()
-        # SSOutList
-        data = f.readline()
-        while data.split()[0] != 'END':
-            channels = data.split('"')
-            channel_list = channels[1].split(',')
-            self.set_outlist(self.fst_vt['outlist']['SubDyn'], channel_list)
-            data = f.readline()
-
-
-    def read_MAP(self):
-        # MAP++
-
-        # TODO: this is likely not robust enough, only tested on the Hywind Spar
-        # additional lines in these tables are likely
-
-        map_file = os.path.normpath(os.path.join(self.FAST_directory, self.fst_vt['Fst']['MooringFile']))
-
-        f = open(map_file)
-        f.readline()
-        f.readline()
-        f.readline()
-        data_line = f.readline().strip().split()
-        self.fst_vt['MAP']['LineType']     = str(data_line[0])
-        self.fst_vt['MAP']['Diam']         = float(data_line[1])
-        self.fst_vt['MAP']['MassDenInAir'] = float(data_line[2])
-        self.fst_vt['MAP']['EA']           = float(data_line[3])
-        self.fst_vt['MAP']['CB']           = float(data_line[4])
-        self.fst_vt['MAP']['CIntDamp']     = float(data_line[5])
-        self.fst_vt['MAP']['Ca']           = float(data_line[6])
-        self.fst_vt['MAP']['Cdn']          = float(data_line[7])
-        self.fst_vt['MAP']['Cdt']          = float(data_line[8])
-        f.readline()
-        f.readline()
-        f.readline()
-        for i in range(2):
-            data_node = f.readline().strip().split()
-            self.fst_vt['MAP']['Node'].append(int(data_node[0]))
-            self.fst_vt['MAP']['Type'].append(str(data_node[1]))
-            self.fst_vt['MAP']['X'].append(float_read(data_node[2]))
-            self.fst_vt['MAP']['Y'].append(float_read(data_node[3]))
-            self.fst_vt['MAP']['Z'].append(float_read(data_node[4]))
-            self.fst_vt['MAP']['M'].append(float_read(data_node[5]))
-            self.fst_vt['MAP']['B'].append(float_read(data_node[6]))
-            self.fst_vt['MAP']['FX'].append(float_read(data_node[7]))
-            self.fst_vt['MAP']['FY'].append(float_read(data_node[8]))
-            self.fst_vt['MAP']['FZ'].append(float_read(data_node[9]))
-        f.readline()
-        f.readline()
-        f.readline()
-        data_line_prop = f.readline().strip().split()
-        self.fst_vt['MAP']['Line']     = int(data_line_prop[0])
-        self.fst_vt['MAP']['LineType'] = str(data_line_prop[1])
-        self.fst_vt['MAP']['UnstrLen'] = float(data_line_prop[2])
-        self.fst_vt['MAP']['NodeAnch'] = int(data_line_prop[3])
-        self.fst_vt['MAP']['NodeFair'] = int(data_line_prop[4])
-        self.fst_vt['MAP']['Flags']    = [str(val) for val in data_line_prop[5:]]
-        f.readline()
-        f.readline()
-        f.readline()
-        self.fst_vt['MAP']['Option']   = [str(val) for val in f.readline().strip().split()]
-
-    def read_MoorDyn(self):
-
-        moordyn_file = os.path.normpath(os.path.join(self.FAST_directory, self.fst_vt['Fst']['MooringFile']))
-
-        f = open(moordyn_file)
-
-        # MoorDyn
-        f.readline()
-        f.readline()
-        self.fst_vt['MoorDyn']['Echo']     = bool_read(f.readline().split()[0])
-        f.readline()
-        self.fst_vt['MoorDyn']['NTypes']   = int_read(f.readline().split()[0])
-        f.readline()
-        f.readline()
-        self.fst_vt['MoorDyn']['Name'] = []
-        self.fst_vt['MoorDyn']['Diam']     = []
-        self.fst_vt['MoorDyn']['MassDen']  = []
-        self.fst_vt['MoorDyn']['EA']       = []
-        self.fst_vt['MoorDyn']['BA_zeta']  = []
-        self.fst_vt['MoorDyn']['Can']      = []
-        self.fst_vt['MoorDyn']['Cat']      = []
-        self.fst_vt['MoorDyn']['Cdn']      = []
-        self.fst_vt['MoorDyn']['Cdt']      = []
-        for i in range(self.fst_vt['MoorDyn']['NTypes']):
-            data_line = f.readline().strip().split()
-            self.fst_vt['MoorDyn']['Name'].append(str(data_line[0]))
-            self.fst_vt['MoorDyn']['Diam'].append(float(data_line[1]))
-            self.fst_vt['MoorDyn']['MassDen'].append(float(data_line[2]))
-            self.fst_vt['MoorDyn']['EA'].append(float(data_line[3]))
-            self.fst_vt['MoorDyn']['BA_zeta'].append(float(data_line[4]))
-            self.fst_vt['MoorDyn']['Can'].append(float(data_line[5]))
-            self.fst_vt['MoorDyn']['Cat'].append(float(data_line[6]))
-            self.fst_vt['MoorDyn']['Cdn'].append(float(data_line[7]))
-            self.fst_vt['MoorDyn']['Cdt'].append(float(data_line[8]))
-        f.readline()
-        self.fst_vt['MoorDyn']['NConnects'] = int_read(f.readline().split()[0])
-        f.readline()
-        f.readline()
-        self.fst_vt['MoorDyn']['Node'] = []
-        self.fst_vt['MoorDyn']['Type'] = []
-        self.fst_vt['MoorDyn']['X']    = []
-        self.fst_vt['MoorDyn']['Y']    = []
-        self.fst_vt['MoorDyn']['Z']    = []
-        self.fst_vt['MoorDyn']['M']    = []
-        self.fst_vt['MoorDyn']['V']    = []
-        self.fst_vt['MoorDyn']['FX']   = []
-        self.fst_vt['MoorDyn']['FY']   = []
-        self.fst_vt['MoorDyn']['FZ']   = []
-        self.fst_vt['MoorDyn']['CdA']  = []
-        self.fst_vt['MoorDyn']['CA']   = []
-        for i in range(self.fst_vt['MoorDyn']['NConnects']):
-            data_line = f.readline().strip().split()
-            self.fst_vt['MoorDyn']['Node'].append(int(data_line[0]))
-            self.fst_vt['MoorDyn']['Type'].append(str(data_line[1]))
-            self.fst_vt['MoorDyn']['X'].append(float(data_line[2]))
-            self.fst_vt['MoorDyn']['Y'].append(float(data_line[3]))
-            self.fst_vt['MoorDyn']['Z'].append(float(data_line[4]))
-            self.fst_vt['MoorDyn']['M'].append(float(data_line[5]))
-            self.fst_vt['MoorDyn']['V'].append(float(data_line[6]))
-            self.fst_vt['MoorDyn']['FX'].append(float(data_line[7]))
-            self.fst_vt['MoorDyn']['FY'].append(float(data_line[8]))
-            self.fst_vt['MoorDyn']['FZ'].append(float(data_line[9]))
-            self.fst_vt['MoorDyn']['CdA'].append(float(data_line[10]))
-            self.fst_vt['MoorDyn']['CA'].append(float(data_line[11]))
-        f.readline()
-        self.fst_vt['MoorDyn']['NLines'] = int_read(f.readline().split()[0])
-        f.readline()
-        f.readline()
-        self.fst_vt['MoorDyn']['Line']          = []
-        self.fst_vt['MoorDyn']['LineType']      = []
-        self.fst_vt['MoorDyn']['UnstrLen']      = []
-        self.fst_vt['MoorDyn']['NumSegs']       = []
-        self.fst_vt['MoorDyn']['NodeAnch']      = []
-        self.fst_vt['MoorDyn']['NodeFair']      = []
-        self.fst_vt['MoorDyn']['Flags_Outputs'] = []
-        for i in range(self.fst_vt['MoorDyn']['NLines']):
-            data_line = f.readline().strip().split()
-            self.fst_vt['MoorDyn']['Line'].append(int(data_line[0]))
-            self.fst_vt['MoorDyn']['LineType'].append(str(data_line[1]))
-            self.fst_vt['MoorDyn']['UnstrLen'].append(float(data_line[2]))
-            self.fst_vt['MoorDyn']['NumSegs'].append(int(data_line[3]))
-            self.fst_vt['MoorDyn']['NodeAnch'].append(int(data_line[4]))
-            self.fst_vt['MoorDyn']['NodeFair'].append(int(data_line[5]))
-            self.fst_vt['MoorDyn']['Flags_Outputs'].append(str(data_line[6]))
-        f.readline()
-        self.fst_vt['MoorDyn']['dtM']       = float_read(f.readline().split()[0])
-        self.fst_vt['MoorDyn']['kbot']      = float_read(f.readline().split()[0])
-        self.fst_vt['MoorDyn']['cbot']      = float_read(f.readline().split()[0])
-        self.fst_vt['MoorDyn']['dtIC']      = float_read(f.readline().split()[0])
-        self.fst_vt['MoorDyn']['TmaxIC']    = float_read(f.readline().split()[0])
-        self.fst_vt['MoorDyn']['CdScaleIC'] = float_read(f.readline().split()[0])
-        self.fst_vt['MoorDyn']['threshIC']  = float_read(f.readline().split()[0])
-        f.readline()
-
-        data = f.readline()
-        while data.split()[0] != 'END':
-            channels = data.strip().strip('"').strip("'")
-            channel_list = channels.split(',')
-            self.set_outlist(self.fst_vt['outlist']['MoorDyn'], channel_list)
-            data = f.readline()
-
-
-class InputReader_FAST7(InputReader_Common):
-    """ FASTv7.02 input file reader """
-    
-    def execute(self):
-        self.read_MainInput()
-        self.read_AeroDyn_FAST7()
-        # if self.fst_vt['aerodyn']['wind_file_type'][1]  == 'wnd':
-        #     self.WndWindReader(self.fst_vt['aerodyn']['WindFile'])
-        # else:
-        #     print 'Wind reader for file type .%s not implemented yet.' % self.fst_vt['aerodyn']['wind_file_type'][1]
-        self.read_ElastoDynBlade()
-        self.read_ElastoDynTower()
-
-    def read_MainInput(self):
-
-        fst_file = os.path.join(self.FAST_directory, self.FAST_InputFile)
-        f = open(fst_file)
-
-        # FAST Inputs
-        f.readline()
-        f.readline()
-        self.fst_vt['description'] = f.readline().rstrip()
-        f.readline()
-        f.readline()
-        self.fst_vt['Fst7']['Echo'] = bool_read(f.readline().split()[0])
-        self.fst_vt['Fst7']['ADAMSPrep'] = int(f.readline().split()[0])
-        self.fst_vt['Fst7']['AnalMode'] = int(f.readline().split()[0])
-        self.fst_vt['Fst7']['NumBl'] = int(f.readline().split()[0])
-        self.fst_vt['Fst7']['TMax'] = float_read(f.readline().split()[0])
-        self.fst_vt['Fst7']['DT']  = float_read(f.readline().split()[0])
-        f.readline()
-        self.fst_vt['Fst7']['YCMode'] = int(f.readline().split()[0])
-        self.fst_vt['Fst7']['TYCOn'] = float_read(f.readline().split()[0])
-        self.fst_vt['Fst7']['PCMode'] = int(f.readline().split()[0])
-        self.fst_vt['Fst7']['TPCOn'] = float_read(f.readline().split()[0])
-        self.fst_vt['Fst7']['VSContrl'] = int(f.readline().split()[0])
-        self.fst_vt['Fst7']['VS_RtGnSp']  = float_read(f.readline().split()[0])
-        self.fst_vt['Fst7']['VS_RtTq']  = float_read(f.readline().split()[0])
-        self.fst_vt['Fst7']['VS_Rgn2K']  = float_read(f.readline().split()[0])
-        self.fst_vt['Fst7']['VS_SlPc']  = float_read(f.readline().split()[0])
-        self.fst_vt['Fst7']['GenModel'] = int(f.readline().split()[0])
-        self.fst_vt['Fst7']['GenTiStr'] = bool(f.readline().split()[0])
-        self.fst_vt['Fst7']['GenTiStp'] = bool(f.readline().split()[0])
-        self.fst_vt['Fst7']['SpdGenOn'] = float_read(f.readline().split()[0])
-        self.fst_vt['Fst7']['TimGenOn'] = float_read(f.readline().split()[0])
-        self.fst_vt['Fst7']['TimGenOf'] = float_read(f.readline().split()[0])
-        self.fst_vt['Fst7']['HSSBrMode'] = int(f.readline().split()[0])
-        self.fst_vt['Fst7']['THSSBrDp'] = float_read(f.readline().split()[0])
-        self.fst_vt['Fst7']['TiDynBrk'] = float_read(f.readline().split()[0])
-        self.fst_vt['Fst7']['TTpBrDp1'] = float_read(f.readline().split()[0])
-        self.fst_vt['Fst7']['TTpBrDp2'] = float_read(f.readline().split()[0])
-        self.fst_vt['Fst7']['TTpBrDp3'] = float_read(f.readline().split()[0])
-        self.fst_vt['Fst7']['TBDepISp1'] = float_read(f.readline().split()[0])
-        self.fst_vt['Fst7']['TBDepISp2'] = float_read(f.readline().split()[0])
-        self.fst_vt['Fst7']['TBDepISp3'] = float_read(f.readline().split()[0])
-        self.fst_vt['Fst7']['TYawManS'] = float_read(f.readline().split()[0])
-        self.fst_vt['Fst7']['TYawManE'] = float_read(f.readline().split()[0])
-        self.fst_vt['Fst7']['NacYawF'] = float_read(f.readline().split()[0])
-        self.fst_vt['Fst7']['TPitManS1'] = float_read(f.readline().split()[0])
-        self.fst_vt['Fst7']['TPitManS2'] = float_read(f.readline().split()[0])
-        self.fst_vt['Fst7']['TPitManS3'] = float_read(f.readline().split()[0])
-        self.fst_vt['Fst7']['TPitManE1'] = float_read(f.readline().split()[0])
-        self.fst_vt['Fst7']['TPitManE2'] = float_read(f.readline().split()[0])
-        self.fst_vt['Fst7']['TPitManE3'] = float_read(f.readline().split()[0])
-        self.fst_vt['Fst7']['BlPitch1']  = float_read(f.readline().split()[0])
-        self.fst_vt['Fst7']['BlPitch2']  = float_read(f.readline().split()[0])
-        self.fst_vt['Fst7']['BlPitch3']  = float_read(f.readline().split()[0])
-        self.fst_vt['Fst7']['B1PitchF1'] = float_read(f.readline().split()[0])
-        self.fst_vt['Fst7']['B1PitchF2'] = float_read(f.readline().split()[0])
-        self.fst_vt['Fst7']['B1PitchF3'] = float_read(f.readline().split()[0])
-        f.readline()
-        self.fst_vt['Fst7']['Gravity'] = float_read(f.readline().split()[0])
-        f.readline()
-        self.fst_vt['Fst7']['FlapDOF1'] = bool_read(f.readline().split()[0])
-        self.fst_vt['Fst7']['FlapDOF2'] = bool_read(f.readline().split()[0])
-        self.fst_vt['Fst7']['EdgeDOF'] = bool_read(f.readline().split()[0])
-        self.fst_vt['Fst7']['TeetDOF'] = bool_read(f.readline().split()[0])
-        self.fst_vt['Fst7']['DrTrDOF'] = bool_read(f.readline().split()[0])
-        self.fst_vt['Fst7']['GenDOF'] = bool_read(f.readline().split()[0])
-        self.fst_vt['Fst7']['YawDOF'] = bool_read(f.readline().split()[0])
-        self.fst_vt['Fst7']['TwFADOF1'] = bool_read(f.readline().split()[0])
-        self.fst_vt['Fst7']['TwFADOF2'] = bool_read(f.readline().split()[0])
-        self.fst_vt['Fst7']['TwSSDOF1'] = bool_read(f.readline().split()[0])
-        self.fst_vt['Fst7']['TwSSDOF2'] = bool_read(f.readline().split()[0])
-        self.fst_vt['Fst7']['CompAero'] = bool_read(f.readline().split()[0])
-        self.fst_vt['Fst7']['CompNoise'] = bool_read(f.readline().split()[0])
-        f.readline()
-        self.fst_vt['Fst7']['OoPDefl'] = float_read(f.readline().split()[0])
-        self.fst_vt['Fst7']['IPDefl'] = float_read(f.readline().split()[0])
-        self.fst_vt['Fst7']['TeetDefl'] = float_read(f.readline().split()[0])
-        self.fst_vt['Fst7']['Azimuth'] = float_read(f.readline().split()[0])
-        self.fst_vt['Fst7']['RotSpeed'] = float_read(f.readline().split()[0])
-        self.fst_vt['Fst7']['NacYaw'] = float_read(f.readline().split()[0])
-        self.fst_vt['Fst7']['TTDspFA'] = float_read(f.readline().split()[0])
-        self.fst_vt['Fst7']['TTDspSS'] = float_read(f.readline().split()[0])
-        f.readline()
-        self.fst_vt['Fst7']['TipRad'] = float_read(f.readline().split()[0])
-        self.fst_vt['Fst7']['HubRad'] = float_read(f.readline().split()[0])
-        self.fst_vt['Fst7']['PSpnElN'] = int(f.readline().split()[0])
-        self.fst_vt['Fst7']['UndSling'] = float_read(f.readline().split()[0])
-        self.fst_vt['Fst7']['HubCM'] = float_read(f.readline().split()[0])
-        self.fst_vt['Fst7']['OverHang'] = float_read(f.readline().split()[0])
-        self.fst_vt['Fst7']['NacCMxn'] = float_read(f.readline().split()[0])
-        self.fst_vt['Fst7']['NacCMyn'] = float_read(f.readline().split()[0])
-        self.fst_vt['Fst7']['NacCMzn'] = float_read(f.readline().split()[0])
-        self.fst_vt['Fst7']['TowerHt'] = float_read(f.readline().split()[0])
-        self.fst_vt['Fst7']['Twr2Shft'] = float_read(f.readline().split()[0])
-        self.fst_vt['Fst7']['TwrRBHt'] = float_read(f.readline().split()[0])
-        self.fst_vt['Fst7']['ShftTilt'] = float_read(f.readline().split()[0])
-        self.fst_vt['Fst7']['Delta3'] = float_read(f.readline().split()[0])
-        self.fst_vt['Fst7']['PreCone(1)'] = float_read(f.readline().split()[0])
-        self.fst_vt['Fst7']['PreCone(2)'] = float_read(f.readline().split()[0])
-        self.fst_vt['Fst7']['PreCone(3)'] = float_read(f.readline().split()[0])
-        self.fst_vt['Fst7']['AzimB1Up'] = float_read(f.readline().split()[0])
-        f.readline()
-        self.fst_vt['Fst7']['YawBrMass'] = float_read(f.readline().split()[0])
-        self.fst_vt['Fst7']['NacMass'] = float_read(f.readline().split()[0])
-        self.fst_vt['Fst7']['HubMass'] = float_read(f.readline().split()[0])
-        self.fst_vt['Fst7']['TipMass(1)'] = float_read(f.readline().split()[0])
-        self.fst_vt['Fst7']['TipMass(2)'] = float_read(f.readline().split()[0])
-        self.fst_vt['Fst7']['TipMass(3)'] = float_read(f.readline().split()[0])
-        self.fst_vt['Fst7']['NacYIner'] = float_read(f.readline().split()[0])
-        self.fst_vt['Fst7']['GenIner'] = float_read(f.readline().split()[0])
-        self.fst_vt['Fst7']['HubIner'] = float_read(f.readline().split()[0])
-        f.readline()
-        self.fst_vt['Fst7']['GBoxEff'] = float_read(f.readline().split()[0])
-        self.fst_vt['Fst7']['GenEff'] = float_read(f.readline().split()[0])
-        self.fst_vt['Fst7']['GBRatio'] = float_read(f.readline().split()[0])
-        self.fst_vt['Fst7']['GBRevers'] = bool_read(f.readline().split()[0])
-        self.fst_vt['Fst7']['HSSBrTqF'] = float_read(f.readline().split()[0])
-        self.fst_vt['Fst7']['HSSBrDT'] = float_read(f.readline().split()[0])
-        self.fst_vt['Fst7']['DynBrkFi'] = f.readline().split()[0]
-        self.fst_vt['Fst7']['DTTorSpr'] = float_read(f.readline().split()[0])
-        self.fst_vt['Fst7']['DTTorDmp'] = float_read(f.readline().split()[0])
-        f.readline()
-        self.fst_vt['Fst7']['SIG_SlPc'] = float_read(f.readline().split()[0])
-        self.fst_vt['Fst7']['SIG_SySp'] = float_read(f.readline().split()[0])
-        self.fst_vt['Fst7']['SIG_RtTq'] = float_read(f.readline().split()[0])
-        self.fst_vt['Fst7']['SIG_PORt'] = float_read(f.readline().split()[0])
-        f.readline()
-        self.fst_vt['Fst7']['TEC_Freq'] = float_read(f.readline().split()[0])
-        self.fst_vt['Fst7']['TEC_NPol'] = int(f.readline().split()[0])
-        self.fst_vt['Fst7']['TEC_SRes'] = float_read(f.readline().split()[0])
-        self.fst_vt['Fst7']['TEC_RRes'] = float_read(f.readline().split()[0])
-        self.fst_vt['Fst7']['TEC_VLL'] = float_read(f.readline().split()[0])
-        self.fst_vt['Fst7']['TEC_SLR'] = float_read(f.readline().split()[0])
-        self.fst_vt['Fst7']['TEC_RLR'] = float_read(f.readline().split()[0])
-        self.fst_vt['Fst7']['TEC_MR'] = float_read(f.readline().split()[0])
-        f.readline()
-        self.fst_vt['Fst7']['PtfmModel'] = int(f.readline().split()[0])
-        self.fst_vt['Fst7']['PtfmFile'] = f.readline().split()[0][1:-1]
-        f.readline()
-        self.fst_vt['Fst7']['TwrNodes'] = int(f.readline().split()[0])
-        self.fst_vt['Fst7']['TwrFile'] = f.readline().split()[0][1:-1]
-        f.readline()
-        self.fst_vt['Fst7']['YawSpr'] = float_read(f.readline().split()[0])
-        self.fst_vt['Fst7']['YawDamp'] = float_read(f.readline().split()[0])
-        self.fst_vt['Fst7']['YawNeut'] = float_read(f.readline().split()[0])
-        f.readline()
-        self.fst_vt['Fst7']['Furling'] = bool_read(f.readline().split()[0])
-        self.fst_vt['Fst7']['FurlFile'] = f.readline().split()[0]
-        f.readline() 
-        self.fst_vt['Fst7']['TeetMod'] = int(f.readline().split()[0])
-        self.fst_vt['Fst7']['TeetDmpP'] = float_read(f.readline().split()[0])
-        self.fst_vt['Fst7']['TeetDmp'] = float_read(f.readline().split()[0])
-        self.fst_vt['Fst7']['TeetCDmp'] = float_read(f.readline().split()[0])
-        self.fst_vt['Fst7']['TeetSStP'] = float_read(f.readline().split()[0])
-        self.fst_vt['Fst7']['TeetHStP'] = float_read(f.readline().split()[0])
-        self.fst_vt['Fst7']['TeetSSSp'] = float_read(f.readline().split()[0])
-        self.fst_vt['Fst7']['TeetHSSp'] = float_read(f.readline().split()[0])
-        f.readline()
-        self.fst_vt['Fst7']['TBDrConN'] = float_read(f.readline().split()[0])
-        self.fst_vt['Fst7']['TBDrConD'] = float_read(f.readline().split()[0])
-        self.fst_vt['Fst7']['TpBrDT'] = float_read(f.readline().split()[0])
-        f.readline()
-        self.fst_vt['Fst7']['BldFile1'] = f.readline().split()[0][1:-1] # TODO - different blade files
-        self.fst_vt['Fst7']['BldFile2'] = f.readline().split()[0][1:-1]
-        self.fst_vt['Fst7']['BldFile3'] = f.readline().split()[0][1:-1]
-        f.readline() 
-        self.fst_vt['Fst7']['ADFile'] = f.readline().split()[0][1:-1]
-        f.readline()
-        self.fst_vt['Fst7']['NoiseFile'] = f.readline().split()[0]
-        f.readline()
-        self.fst_vt['Fst7']['ADAMSFile'] = f.readline().split()[0]
-        f.readline()
-        self.fst_vt['Fst7']['LinFile'] = f.readline().split()[0]
-        f.readline()
-        self.fst_vt['Fst7']['SumPrint'] = bool_read(f.readline().split()[0])
-        self.fst_vt['Fst7']['OutFileFmt'] = int(f.readline().split()[0])
-        self.fst_vt['Fst7']['TabDelim'] = bool_read(f.readline().split()[0])
-
-        self.fst_vt['Fst7']['OutFmt'] = f.readline().split()[0]
-        self.fst_vt['Fst7']['TStart'] = float_read(f.readline().split()[0])
-        self.fst_vt['Fst7']['DecFact'] = int(f.readline().split()[0])
-        self.fst_vt['Fst7']['SttsTime'] = float_read(f.readline().split()[0])
-        self.fst_vt['Fst7']['NcIMUxn'] = float_read(f.readline().split()[0])
-        self.fst_vt['Fst7']['NcIMUyn'] = float_read(f.readline().split()[0])
-        self.fst_vt['Fst7']['NcIMUzn'] = float_read(f.readline().split()[0])
-        self.fst_vt['Fst7']['ShftGagL'] = float_read(f.readline().split()[0])
-        self.fst_vt['Fst7']['NTwGages'] = int(f.readline().split()[0])
-        twrg = f.readline().split(',')
-        if self.fst_vt['Fst7']['NTwGages'] != 0: #loop over elements if there are gauges to be added, otherwise assign directly
-            for i in range(self.fst_vt['Fst7']['NTwGages']):
-                self.fst_vt['Fst7']['TwrGagNd'].append(twrg[i])
-            self.fst_vt['Fst7']['TwrGagNd'][-1]  = self.fst_vt['Fst7']['TwrGagNd'][-1][0:2]
-        else:
-            self.fst_vt['Fst7']['TwrGagNd'] = twrg
-            self.fst_vt['Fst7']['TwrGagNd'][-1]  = self.fst_vt['Fst7']['TwrGagNd'][-1][0:4]
-        self.fst_vt['Fst7']['NBlGages'] = int(f.readline().split()[0])
-        blg = f.readline().split(',')
-        if self.fst_vt['Fst7']['NBlGages'] != 0:
-            for i in range(self.fst_vt['Fst7']['NBlGages']):
-                self.fst_vt['Fst7']['BldGagNd'].append(blg[i])
-            self.fst_vt['Fst7']['BldGagNd'][-1]  = self.fst_vt['Fst7']['BldGagNd'][-1][0:2]
-        else:
-            self.fst_vt['Fst7']['BldGagNd'] = blg
-            self.fst_vt['Fst7']['BldGagNd'][-1]  = self.fst_vt['Fst7']['BldGagNd'][-1][0:4]
-    
-        # Outlist (TODO - detailed categorization)
-        f.readline()
-        data = f.readline()
-        while data.split()[0] != 'END':
-            channels = data.split('"')
-            channel_list = channels[1].split(',')
-            self.set_outlist(self.fst_vt['outlist7'], channel_list)
-            data = f.readline()
-
-    def read_AeroDyn_FAST7(self):
-
-        ad_file = os.path.join(self.FAST_directory, self.fst_vt['Fst7']['ADFile'])
-        f = open(ad_file)
-
-        # skip lines and check if nondimensional
-        f.readline()
-        self.fst_vt['AeroDyn14']['SysUnits'] = f.readline().split()[0]
-        self.fst_vt['AeroDyn14']['StallMod'] = f.readline().split()[0]
-        self.fst_vt['AeroDyn14']['UseCm'] = f.readline().split()[0]
-        self.fst_vt['AeroDyn14']['InfModel'] = f.readline().split()[0]
-        self.fst_vt['AeroDyn14']['IndModel'] = f.readline().split()[0]
-        self.fst_vt['AeroDyn14']['AToler'] = float_read(f.readline().split()[0])
-        self.fst_vt['AeroDyn14']['TLModel'] = f.readline().split()[0]
-        self.fst_vt['AeroDyn14']['HLModel'] = f.readline().split()[0]
-        self.fst_vt['AeroDyn14']['WindFile'] = os.path.normpath(os.path.join(os.path.split(ad_file)[0], f.readline().split()[0][1:-1]))
-        self.fst_vt['AeroDyn14']['wind_file_type'] = self.fst_vt['AeroDyn14']['WindFile'].split('.')
-        self.fst_vt['AeroDyn14']['HH'] = float_read(f.readline().split()[0])
-        self.fst_vt['AeroDyn14']['TwrShad'] = float_read(f.readline().split()[0])
-        self.fst_vt['AeroDyn14']['ShadHWid'] = float_read(f.readline().split()[0])
-        self.fst_vt['AeroDyn14']['T_Shad_Refpt'] = float_read(f.readline().split()[0])
-        self.fst_vt['AeroDyn14']['AirDens'] = float_read(f.readline().split()[0])
-        self.fst_vt['AeroDyn14']['KinVisc'] = float_read(f.readline().split()[0])
-        self.fst_vt['AeroDyn14']['DTAero'] = float_read(f.readline().split()[0])
-
-        self.fst_vt['AeroDyn14']['NumFoil'] = int(f.readline().split()[0])
-        self.fst_vt['AeroDyn14']['FoilNm'] = [None] * self.fst_vt['AeroDyn14']['NumFoil']
-        for i in range(self.fst_vt['AeroDyn14']['NumFoil']):
-            af_filename = f.readline().split()[0]
-            af_filename = fix_path(af_filename)
-            self.fst_vt['AeroDyn14']['FoilNm'][i]  = af_filename[1:-1]
-        
-        self.fst_vt['AeroDynBlade']['BldNodes'] = int(f.readline().split()[0])
-        f.readline()
-        self.fst_vt['AeroDynBlade']['RNodes'] = [None] * self.fst_vt['AeroDynBlade']['BldNodes']
-        self.fst_vt['AeroDynBlade']['AeroTwst'] = [None] * self.fst_vt['AeroDynBlade']['BldNodes']
-        self.fst_vt['AeroDynBlade']['DRNodes'] = [None] * self.fst_vt['AeroDynBlade']['BldNodes']
-        self.fst_vt['AeroDynBlade']['Chord'] = [None] * self.fst_vt['AeroDynBlade']['BldNodes']
-        self.fst_vt['AeroDynBlade']['NFoil'] = [None] * self.fst_vt['AeroDynBlade']['BldNodes']
-        self.fst_vt['AeroDynBlade']['PrnElm'] = [None] * self.fst_vt['AeroDynBlade']['BldNodes']       
-        for i in range(self.fst_vt['AeroDynBlade']['BldNodes']):
-            data = f.readline().split()
-            self.fst_vt['AeroDynBlade']['RNodes'][i]  = float_read(data[0])
-            self.fst_vt['AeroDynBlade']['AeroTwst'][i]  = float_read(data[1])
-            self.fst_vt['AeroDynBlade']['DRNodes'][i]  = float_read(data[2])
-            self.fst_vt['AeroDynBlade']['Chord'][i]  = float_read(data[3])
-            self.fst_vt['AeroDynBlade']['NFoil'][i]  = int(data[4])
-            self.fst_vt['AeroDynBlade']['PrnElm'][i]  = data[5]
-
-        f.close()
-
-        # create airfoil objects
-        self.fst_vt['AeroDynBlade']['af_data'] = []
-        for i in range(self.fst_vt['AeroDyn14']['NumFoil']):
-             self.fst_vt['AeroDynBlade']['af_data'].append(self.read_AeroDyn14Polar(os.path.join(self.FAST_directory,self.fst_vt['AeroDyn14']['FoilNm'][i])))
-
-
-if __name__=="__main__":
-    
-    FAST_ver = 'OpenFAST'
-    read_yaml = False
-    dev_branch = True
-
-    if read_yaml:
-        fast = InputReader_Common(FAST_ver=FAST_ver)
-        fast.FAST_yamlfile = 'temp/OpenFAST/test.yaml'
-        fast.read_yaml()
-
-    else:
-        if FAST_ver.lower() == 'fast7':
-            fast = InputReader_FAST7(FAST_ver=FAST_ver)
-            fast.FAST_InputFile = 'Test16.fst'   # FAST input file (ext=.fst)
-            fast.FAST_directory = 'C:/Users/egaertne/WT_Codes/models/FAST_v7.02.00d-bjj/CertTest/'   # Path to fst directory files
-
-        elif FAST_ver.lower() == 'fast8':
-            fast = InputReader_OpenFAST(FAST_ver=FAST_ver)
-            fast.FAST_InputFile = 'NREL5MW_onshore.fst'   # FAST input file (ext=.fst)
-            fast.FAST_directory = 'C:/Users/egaertne/WT_Codes/models/FAST_v8.16.00a-bjj/ref/5mw_onshore/'   # Path to fst directory files
-
-        elif FAST_ver.lower() == 'openfast':
-            fast = InputReader_OpenFAST(FAST_ver=FAST_ver, dev_branch=dev_branch)
-            fast.FAST_InputFile = '5MW_OC3Spar_DLL_WTurb_WavesIrr.fst'   # FAST input file (ext=.fst)
-            fast.FAST_directory = 'C:/Users/egaertne/WT_Codes/models/openfast-dev/r-test/glue-codes/openfast/5MW_OC3Spar_DLL_WTurb_WavesIrr'   # Path to fst directory files
-
-        fast.execute()
-
+import os, re, sys, copy
+import yaml
+import numpy as np
+from functools import reduce
+import operator
+
+from wisdem.aeroelasticse.FAST_vars import FstModel
+
+from ROSCO_toolbox import turbine as ROSCO_turbine
+from ROSCO_toolbox import utilities as ROSCO_utilities
+
+def fix_path(name):
+    """ split a path, then reconstruct it using os.path.join """
+    name = re.split("\\\|/", name)
+    new = name[0]
+    for i in range(1,len(name)):
+        new = os.path.join(new, name[i])
+    return new
+
+def bool_read(text):
+    # convert true/false strings to boolean
+    if 'default' in text.lower():
+        return str(text)
+    else:
+        if text.lower() == 'true':
+            return True
+        else:
+            return False
+
+def float_read(text):
+    # return float with error handing for "default" values
+    if 'default' in text.lower():
+        return str(text)
+    else:
+        try:
+            return float(text)
+        except:
+            return str(text)
+
+
+def int_read(text):
+    # return int with error handing for "default" values
+    if 'default' in text.lower():
+        return str(text)
+    else:
+        try:
+            return int(text)
+        except:
+            return str(text)
+
+
+class InputReader_Common(object):
+    """ Methods for reading input files that are (relatively) unchanged across FAST versions."""
+
+    def __init__(self, **kwargs):
+
+        self.FAST_ver = 'OPENFAST'
+        self.dev_branch = False      # branch: pullrequest/ganesh : 5b78391
+        self.FAST_InputFile = None   # FAST input file (ext=.fst)
+        self.FAST_directory = None   # Path to fst directory files
+        self.fst_vt = FstModel
+
+        # Optional population class attributes from key word arguments
+        for (k, w) in kwargs.items():
+            try:
+                setattr(self, k, w)
+            except:
+                pass
+
+        super(InputReader_Common, self).__init__()
+
+    def read_yaml(self):
+        f = open(self.FAST_yamlfile, 'r')
+        self.fst_vt = yaml.load(f)
+
+    def set_outlist(self, vartree_head, channel_list):
+        """ Loop through a list of output channel names, recursively set them to True in the nested outlist dict """
+
+        # given a list of nested dictionary keys, return the dict at that point
+        def get_dict(vartree, branch):
+            return reduce(operator.getitem, branch, vartree_head)
+        # given a list of nested dictionary keys, set the value of the dict at that point
+        def set_dict(vartree, branch, val):
+            get_dict(vartree, branch[:-1])[branch[-1]] = val
+        # recursively loop through outlist dictionaries to set output channels
+        def loop_dict(vartree, search_var, branch):
+            for var in vartree.keys():
+                branch_i = copy.copy(branch)
+                branch_i.append(var)
+                if type(vartree[var]) is dict:
+                    loop_dict(vartree[var], search_var, branch_i)
+                else:
+                    if var == search_var:
+                        set_dict(vartree_head, branch_i, True)
+
+        # loop through outchannels on this line, loop through outlist dicts to set to True
+        for var in channel_list:
+            var = var.replace(' ', '')
+            loop_dict(vartree_head, var, [])
+
+    def read_ElastoDynBlade(self):
+        # ElastoDyn v1.00 Blade Input File
+        # Currently no differences between FASTv8.16 and OpenFAST.
+        if self.FAST_ver.lower() == 'fast7':
+            blade_file = os.path.join(self.FAST_directory, self.fst_vt['Fst7']['BldFile1'])
+        else:
+            blade_file = os.path.join(self.FAST_directory, self.fst_vt['ElastoDyn']['BldFile1'])
+
+        f = open(blade_file)
+        # print blade_file
+        f.readline()
+        f.readline()
+        f.readline()
+        if self.FAST_ver.lower() == 'fast7':
+            f.readline()
+        
+        # Blade Parameters
+        self.fst_vt['ElastoDynBlade']['NBlInpSt'] = int(f.readline().split()[0])
+        if self.FAST_ver.lower() == 'fast7':
+            self.fst_vt['ElastoDynBlade']['CalcBMode'] = bool_read(f.readline().split()[0])
+        self.fst_vt['ElastoDynBlade']['BldFlDmp1'] = float_read(f.readline().split()[0])
+        self.fst_vt['ElastoDynBlade']['BldFlDmp2'] = float_read(f.readline().split()[0])
+        self.fst_vt['ElastoDynBlade']['BldEdDmp1'] = float_read(f.readline().split()[0])
+        
+        # Blade Adjustment Factors
+        f.readline()
+        self.fst_vt['ElastoDynBlade']['FlStTunr1'] = float_read(f.readline().split()[0])
+        self.fst_vt['ElastoDynBlade']['FlStTunr2'] = float_read(f.readline().split()[0])
+        self.fst_vt['ElastoDynBlade']['AdjBlMs'] = float_read(f.readline().split()[0])
+        self.fst_vt['ElastoDynBlade']['AdjFlSt'] = float_read(f.readline().split()[0])
+        self.fst_vt['ElastoDynBlade']['AdjEdSt'] = float_read(f.readline().split()[0])
+        
+        # Distrilbuted Blade Properties
+        f.readline()
+        f.readline()
+        f.readline()
+        self.fst_vt['ElastoDynBlade']['BlFract'] = [None] * self.fst_vt['ElastoDynBlade']['NBlInpSt']
+        self.fst_vt['ElastoDynBlade']['PitchAxis'] = [None] * self.fst_vt['ElastoDynBlade']['NBlInpSt']
+        self.fst_vt['ElastoDynBlade']['StrcTwst'] = [None] * self.fst_vt['ElastoDynBlade']['NBlInpSt']
+        self.fst_vt['ElastoDynBlade']['BMassDen'] = [None] * self.fst_vt['ElastoDynBlade']['NBlInpSt']
+        self.fst_vt['ElastoDynBlade']['FlpStff'] = [None] * self.fst_vt['ElastoDynBlade']['NBlInpSt']
+        self.fst_vt['ElastoDynBlade']['EdgStff'] = [None] * self.fst_vt['ElastoDynBlade']['NBlInpSt']
+        if self.FAST_ver.lower() == 'fast7':
+            self.fst_vt['ElastoDynBlade']['GJStff'] = [None] * self.fst_vt['ElastoDynBlade']['NBlInpSt']
+            self.fst_vt['ElastoDynBlade']['EAStff'] = [None] * self.fst_vt['ElastoDynBlade']['NBlInpSt']
+            self.fst_vt['ElastoDynBlade']['Alpha'] = [None] * self.fst_vt['ElastoDynBlade']['NBlInpSt']
+            self.fst_vt['ElastoDynBlade']['FlpIner'] = [None] * self.fst_vt['ElastoDynBlade']['NBlInpSt']
+            self.fst_vt['ElastoDynBlade']['EdgIner'] = [None] * self.fst_vt['ElastoDynBlade']['NBlInpSt']
+            self.fst_vt['ElastoDynBlade']['PrecrvRef'] = [None] * self.fst_vt['ElastoDynBlade']['NBlInpSt']
+            self.fst_vt['ElastoDynBlade']['PreswpRef'] = [None] * self.fst_vt['ElastoDynBlade']['NBlInpSt']
+            self.fst_vt['ElastoDynBlade']['FlpcgOf'] = [None] * self.fst_vt['ElastoDynBlade']['NBlInpSt']
+            self.fst_vt['ElastoDynBlade']['Edgcgof'] = [None] * self.fst_vt['ElastoDynBlade']['NBlInpSt']
+            self.fst_vt['ElastoDynBlade']['FlpEAOf'] = [None] * self.fst_vt['ElastoDynBlade']['NBlInpSt']
+            self.fst_vt['ElastoDynBlade']['EdgEAOf'] = [None] * self.fst_vt['ElastoDynBlade']['NBlInpSt']
+        for i in range(self.fst_vt['ElastoDynBlade']['NBlInpSt']):
+            data = f.readline().split()          
+            self.fst_vt['ElastoDynBlade']['BlFract'][i]  = float_read(data[0])
+            self.fst_vt['ElastoDynBlade']['PitchAxis'][i]  = float_read(data[1])
+            self.fst_vt['ElastoDynBlade']['StrcTwst'][i]  = float_read(data[2])
+            self.fst_vt['ElastoDynBlade']['BMassDen'][i]  = float_read(data[3])
+            self.fst_vt['ElastoDynBlade']['FlpStff'][i]  = float_read(data[4])
+            self.fst_vt['ElastoDynBlade']['EdgStff'][i]  = float_read(data[5])
+            if self.FAST_ver.lower() == 'fast7':
+                self.fst_vt['ElastoDynBlade']['GJStff'][i]  = float_read(data[6])
+                self.fst_vt['ElastoDynBlade']['EAStff'][i]  = float_read(data[7])
+                self.fst_vt['ElastoDynBlade']['Alpha'][i]  = float_read(data[8])
+                self.fst_vt['ElastoDynBlade']['FlpIner'][i]  = float_read(data[9])
+                self.fst_vt['ElastoDynBlade']['EdgIner'][i]  = float_read(data[10])
+                self.fst_vt['ElastoDynBlade']['PrecrvRef'][i]  = float_read(data[11])
+                self.fst_vt['ElastoDynBlade']['PreswpRef'][i]  = float_read(data[12])
+                self.fst_vt['ElastoDynBlade']['FlpcgOf'][i]  = float_read(data[13])
+                self.fst_vt['ElastoDynBlade']['Edgcgof'][i]  = float_read(data[14])
+                self.fst_vt['ElastoDynBlade']['FlpEAOf'][i]  = float_read(data[15])
+                self.fst_vt['ElastoDynBlade']['EdgEAOf'][i]  = float_read(data[16])
+
+        f.readline()
+        self.fst_vt['ElastoDynBlade']['BldFl1Sh'] = [None] * 5
+        self.fst_vt['ElastoDynBlade']['BldFl2Sh'] = [None] * 5        
+        self.fst_vt['ElastoDynBlade']['BldEdgSh'] = [None] * 5
+        for i in range(5):
+            self.fst_vt['ElastoDynBlade']['BldFl1Sh'][i]  = float_read(f.readline().split()[0])
+        for i in range(5):
+            self.fst_vt['ElastoDynBlade']['BldFl2Sh'][i]  = float_read(f.readline().split()[0])            
+        for i in range(5):
+            self.fst_vt['ElastoDynBlade']['BldEdgSh'][i]  = float_read(f.readline().split()[0])        
+
+        f.close()
+
+    def read_ElastoDynTower(self):
+        # ElastoDyn v1.00 Tower Input Files
+        # Currently no differences between FASTv8.16 and OpenFAST.
+
+        if self.FAST_ver.lower() == 'fast7':
+            tower_file = os.path.join(self.FAST_directory, self.fst_vt['Fst7']['TwrFile'])
+        else:
+            tower_file = os.path.join(self.FAST_directory, self.fst_vt['ElastoDyn']['TwrFile'])  
+        
+        f = open(tower_file)
+
+        f.readline()
+        f.readline()
+        if self.FAST_ver.lower() == 'fast7':
+            f.readline()
+
+        # General Tower Paramters
+        f.readline()
+        self.fst_vt['ElastoDynTower']['NTwInpSt'] = int(f.readline().split()[0])
+        if self.FAST_ver.lower() == 'fast7':
+            self.fst_vt['ElastoDynTower']['CalcTMode'] = bool_read(f.readline().split()[0])
+        self.fst_vt['ElastoDynTower']['TwrFADmp1'] = float_read(f.readline().split()[0])
+        self.fst_vt['ElastoDynTower']['TwrFADmp2'] = float_read(f.readline().split()[0])
+        self.fst_vt['ElastoDynTower']['TwrSSDmp1'] = float_read(f.readline().split()[0])
+        self.fst_vt['ElastoDynTower']['TwrSSDmp2'] = float_read(f.readline().split()[0])
+    
+        # Tower Adjustment Factors
+        f.readline()
+        self.fst_vt['ElastoDynTower']['FAStTunr1'] = float_read(f.readline().split()[0])
+        self.fst_vt['ElastoDynTower']['FAStTunr2'] = float_read(f.readline().split()[0])
+        self.fst_vt['ElastoDynTower']['SSStTunr1'] = float_read(f.readline().split()[0])
+        self.fst_vt['ElastoDynTower']['SSStTunr2'] = float_read(f.readline().split()[0])
+        self.fst_vt['ElastoDynTower']['AdjTwMa'] = float_read(f.readline().split()[0])
+        self.fst_vt['ElastoDynTower']['AdjFASt'] = float_read(f.readline().split()[0])
+        self.fst_vt['ElastoDynTower']['AdjSSSt'] = float_read(f.readline().split()[0])
+     
+        # Distributed Tower Properties   
+        f.readline()
+        f.readline()
+        f.readline()
+        self.fst_vt['ElastoDynTower']['HtFract'] = [None] * self.fst_vt['ElastoDynTower']['NTwInpSt']
+        self.fst_vt['ElastoDynTower']['TMassDen'] = [None] * self.fst_vt['ElastoDynTower']['NTwInpSt']
+        self.fst_vt['ElastoDynTower']['TwFAStif'] = [None] * self.fst_vt['ElastoDynTower']['NTwInpSt']
+        self.fst_vt['ElastoDynTower']['TwSSStif'] = [None] * self.fst_vt['ElastoDynTower']['NTwInpSt']
+        if self.FAST_ver.lower() == 'fast7':
+            self.fst_vt['ElastoDynTower']['TwGJStif'] = [None] * self.fst_vt['ElastoDynTower']['NTwInpSt']
+            self.fst_vt['ElastoDynTower']['TwEAStif'] = [None] * self.fst_vt['ElastoDynTower']['NTwInpSt']
+            self.fst_vt['ElastoDynTower']['TwFAIner'] = [None] * self.fst_vt['ElastoDynTower']['NTwInpSt']
+            self.fst_vt['ElastoDynTower']['TwSSIner'] = [None] * self.fst_vt['ElastoDynTower']['NTwInpSt']
+            self.fst_vt['ElastoDynTower']['TwFAcgOf'] = [None] * self.fst_vt['ElastoDynTower']['NTwInpSt']
+            self.fst_vt['ElastoDynTower']['TwSScgOf'] = [None] * self.fst_vt['ElastoDynTower']['NTwInpSt']
+
+        for i in range(self.fst_vt['ElastoDynTower']['NTwInpSt']):
+            data = f.readline().split()
+            self.fst_vt['ElastoDynTower']['HtFract'][i]  = float_read(data[0])
+            self.fst_vt['ElastoDynTower']['TMassDen'][i]  = float_read(data[1])
+            self.fst_vt['ElastoDynTower']['TwFAStif'][i]  = float_read(data[2])
+            self.fst_vt['ElastoDynTower']['TwSSStif'][i]  = float_read(data[3])
+            if self.FAST_ver.lower() == 'fast7':
+                self.fst_vt['ElastoDynTower']['TwGJStif'][i]  = float_read(data[4])
+                self.fst_vt['ElastoDynTower']['TwEAStif'][i]  = float_read(data[5])
+                self.fst_vt['ElastoDynTower']['TwFAIner'][i]  = float_read(data[6])
+                self.fst_vt['ElastoDynTower']['TwSSIner'][i]  = float_read(data[7])
+                self.fst_vt['ElastoDynTower']['TwFAcgOf'][i]  = float_read(data[8])
+                self.fst_vt['ElastoDynTower']['TwSScgOf'][i]  = float_read(data[9])           
+        
+        # Tower Mode Shapes
+        f.readline()
+        self.fst_vt['ElastoDynTower']['TwFAM1Sh'] = [None] * 5
+        self.fst_vt['ElastoDynTower']['TwFAM2Sh'] = [None] * 5
+        for i in range(5):
+            self.fst_vt['ElastoDynTower']['TwFAM1Sh'][i]  = float_read(f.readline().split()[0])
+        for i in range(5):
+            self.fst_vt['ElastoDynTower']['TwFAM2Sh'][i]  = float_read(f.readline().split()[0])        
+        f.readline()
+        self.fst_vt['ElastoDynTower']['TwSSM1Sh'] = [None] * 5
+        self.fst_vt['ElastoDynTower']['TwSSM2Sh'] = [None] * 5          
+        for i in range(5):
+            self.fst_vt['ElastoDynTower']['TwSSM1Sh'][i]  = float_read(f.readline().split()[0])
+        for i in range(5):
+            self.fst_vt['ElastoDynTower']['TwSSM2Sh'][i]  = float_read(f.readline().split()[0]) 
+
+        f.close()
+
+    def read_AeroDyn14Polar(self, aerodynFile):
+        # AeroDyn v14 Airfoil Polar Input File
+
+        # open aerodyn file
+        f = open(aerodynFile, 'r')
+                
+        airfoil = copy.copy(self.fst_vt['AeroDynPolar'])
+
+        # skip through header
+        airfoil['description'] = f.readline().rstrip()  # remove newline
+        f.readline()
+        airfoil['number_tables'] = int(f.readline().split()[0])
+
+        IDParam = [float_read(val) for val in f.readline().split()[0:airfoil['number_tables']]]
+        StallAngle = [float_read(val) for val in f.readline().split()[0:airfoil['number_tables']]]
+        f.readline()
+        f.readline()
+        f.readline()
+        ZeroCn = [float_read(val) for val in f.readline().split()[0:airfoil['number_tables']]]
+        CnSlope = [float_read(val) for val in f.readline().split()[0:airfoil['number_tables']]]
+        CnPosStall = [float_read(val) for val in f.readline().split()[0:airfoil['number_tables']]]
+        CnNegStall = [float_read(val) for val in f.readline().split()[0:airfoil['number_tables']]]
+        alphaCdMin = [float_read(val) for val in f.readline().split()[0:airfoil['number_tables']]]
+        CdMin = [float_read(val) for val in f.readline().split()[0:airfoil['number_tables']]]
+
+        data = []
+        airfoil['af_tables'] = []
+        while True:
+            line = f.readline()
+            if 'EOT' in line:
+                break
+            line = [float_read(s) for s in line.split()]
+            if len(line) < 1:
+                break
+            data.append(line)
+
+        # loop through tables
+        for i in range(airfoil['number_tables']):
+            polar = {}
+            polar['IDParam'] = IDParam[i]
+            polar['StallAngle'] = StallAngle[i]
+            polar['ZeroCn'] = ZeroCn[i]
+            polar['CnSlope'] = CnSlope[i]
+            polar['CnPosStall'] = CnPosStall[i]
+            polar['CnNegStall'] = CnNegStall[i]
+            polar['alphaCdMin'] = alphaCdMin[i]
+            polar['CdMin'] = CdMin[i]
+
+            alpha = []
+            cl = []
+            cd = []
+            cm = []
+            # read polar information line by line
+            for datai in data:
+                if len(datai) == airfoil['number_tables']*3+1:
+                    alpha.append(datai[0])
+                    cl.append(datai[1 + 3*i])
+                    cd.append(datai[2 + 3*i])
+                    cm.append(datai[3 + 3*i])
+                elif len(datai) == airfoil['number_tables']*2+1:
+                    alpha.append(datai[0])
+                    cl.append(datai[1 + 2*i])
+                    cd.append(datai[2 + 2*i])
+
+            polar['alpha'] = alpha
+            polar['cl'] = cl
+            polar['cd'] = cd
+            polar['cm'] = cm
+            airfoil['af_tables'].append(polar)
+
+        f.close()
+
+        return airfoil
+
+    # def WndWindReader(self, wndfile):
+    #     # .Wnd Wind Input File for Inflow
+    #     wind_file = os.path.join(self.FAST_directory, wndfile)
+    #     f = open(wind_file)
+
+    #     data = []
+    #     while 1:
+    #         line = f.readline()
+    #         if not line:
+    #             break
+    #         if line.strip().split()[0] != '!' and line[0] != '!':
+    #             data.append(line.split())
+
+    #     self.fst_vt['wnd_wind']['TimeSteps'] = len(data)
+    #     self.fst_vt['wnd_wind']['Time'] = [None] * len(data)
+    #     self.fst_vt['wnd_wind']['HorSpd'] = [None] * len(data)
+    #     self.fst_vt['wnd_wind']['WindDir'] = [None] * len(data)
+    #     self.fst_vt['wnd_wind']['VerSpd'] = [None] * len(data)
+    #     self.fst_vt['wnd_wind']['HorShr'] = [None] * len(data)
+    #     self.fst_vt['wnd_wind']['VerShr'] = [None] * len(data)
+    #     self.fst_vt['wnd_wind']['LnVShr'] = [None] * len(data)
+    #     self.fst_vt['wnd_wind']['GstSpd'] = [None] * len(data)        
+    #     for i in range(len(data)):
+    #         self.fst_vt['wnd_wind']['Time'][i]  = float_read(data[i][0])
+    #         self.fst_vt['wnd_wind']['HorSpd'][i]  = float_read(data[i][1])
+    #         self.fst_vt['wnd_wind']['WindDir'][i]  = float_read(data[i][2])
+    #         self.fst_vt['wnd_wind']['VerSpd'][i]  = float_read(data[i][3])
+    #         self.fst_vt['wnd_wind']['HorShr'][i]  = float_read(data[i][4])
+    #         self.fst_vt['wnd_wind']['VerShr'][i]  = float_read(data[i][5])
+    #         self.fst_vt['wnd_wind']['LnVShr'][i]  = float_read(data[i][6])
+    #         self.fst_vt['wnd_wind']['GstSpd'][i]  = float_read(data[i][7])
+
+    #     f.close()
+
+
+class InputReader_OpenFAST(InputReader_Common):
+    """ OpenFAST / FAST 8.16 input file reader """
+    
+    def execute(self):
+          
+        self.read_MainInput()
+        self.read_ElastoDyn()
+        self.read_ElastoDynBlade()
+        self.read_ElastoDynTower()
+        self.read_InflowWind()
+        
+        # if file_wind.split('.')[1] == 'wnd':
+        #     self.WndWindReader(file_wind)
+        # else:
+        #     print 'Wind reader for file type .%s not implemented yet.' % file_wind.split('.')[1]
+        # AeroDyn version selection
+        if self.fst_vt['Fst']['CompAero'] == 1:
+            self.read_AeroDyn14()
+        elif self.fst_vt['Fst']['CompAero'] == 2:
+            self.read_AeroDyn15()
+
+        self.read_ServoDyn()
+        self.read_DISCON_in()
+
+        if self.fst_vt['Fst']['CompHydro'] == 1: # SubDyn not yet implimented
+            self.read_HydroDyn()
+        if self.fst_vt['Fst']['CompSub'] == 1: # SubDyn not yet implimented
+            self.read_SubDyn()
+
+        if self.fst_vt['Fst']['CompMooring'] == 1: # MAP++ implimented
+            self.read_MAP()
+        if self.fst_vt['Fst']['CompMooring'] == 3: # MoorDyn implimented
+            self.read_MoorDyn()
+
+        if self.fst_vt['Fst']['CompElast'] == 2: # BeamDyn read assumes all 3 blades are the same
+            self.read_BeamDyn()
+
+    def read_MainInput(self):
+        # Main FAST v8.16-v8.17 Input File
+        # Currently no differences between FASTv8.16 and OpenFAST.
+        fst_file = os.path.join(self.FAST_directory, self.FAST_InputFile)
+        f = open(fst_file)
+
+        # Header of .fst file
+        f.readline()
+        self.fst_vt['description'] = f.readline().rstrip()
+
+        # Simulation Control (fst_sim_ctrl)
+        f.readline()
+        self.fst_vt['Fst']['Echo'] = bool_read(f.readline().split()[0])
+        self.fst_vt['Fst']['AbortLevel'] = f.readline().split()[0][1:-1]
+        self.fst_vt['Fst']['TMax'] = float_read(f.readline().split()[0])
+        self.fst_vt['Fst']['DT']  = float_read(f.readline().split()[0])
+        self.fst_vt['Fst']['InterpOrder']  = int(f.readline().split()[0])
+        self.fst_vt['Fst']['NumCrctn']  = int(f.readline().split()[0])
+        self.fst_vt['Fst']['DT_UJac']  = float_read(f.readline().split()[0])
+        self.fst_vt['Fst']['UJacSclFact']  = float_read(f.readline().split()[0])
+
+        # Feature Switches and Flags (ftr_swtchs_flgs)
+        f.readline()
+        self.fst_vt['Fst']['CompElast'] = int(f.readline().split()[0])
+        self.fst_vt['Fst']['CompInflow'] = int(f.readline().split()[0])
+        self.fst_vt['Fst']['CompAero'] = int(f.readline().split()[0])
+        self.fst_vt['Fst']['CompServo'] = int(f.readline().split()[0])
+        self.fst_vt['Fst']['CompHydro'] = int(f.readline().split()[0])
+        self.fst_vt['Fst']['CompSub'] = int(f.readline().split()[0])
+        self.fst_vt['Fst']['CompMooring'] = int(f.readline().split()[0])
+        self.fst_vt['Fst']['CompIce'] = int(f.readline().split()[0])
+
+        # Input Files (input_files)
+        f.readline()
+        self.fst_vt['Fst']['EDFile'] = f.readline().split()[0][1:-1]
+        self.fst_vt['Fst']['BDBldFile(1)'] = f.readline().split()[0][1:-1]
+        self.fst_vt['Fst']['BDBldFile(2)'] = f.readline().split()[0][1:-1]
+        self.fst_vt['Fst']['BDBldFile(3)'] = f.readline().split()[0][1:-1]
+        self.fst_vt['Fst']['InflowFile'] = f.readline().split()[0][1:-1]
+        self.fst_vt['Fst']['AeroFile'] = f.readline().split()[0][1:-1]
+        self.fst_vt['Fst']['ServoFile'] = f.readline().split()[0][1:-1]
+        self.fst_vt['Fst']['HydroFile'] = f.readline().split()[0][1:-1]
+        self.fst_vt['Fst']['SubFile'] = f.readline().split()[0][1:-1]
+        self.fst_vt['Fst']['MooringFile'] = f.readline().split()[0][1:-1]
+        self.fst_vt['Fst']['IceFile'] = f.readline().split()[0][1:-1]
+
+        # FAST Output Parameters (fst_output_params)
+        f.readline()
+        self.fst_vt['Fst']['SumPrint'] = bool_read(f.readline().split()[0])
+        self.fst_vt['Fst']['SttsTime'] = float_read(f.readline().split()[0])
+        self.fst_vt['Fst']['ChkptTime'] = float_read(f.readline().split()[0])
+        self.fst_vt['Fst']['DT_Out'] = float_read(f.readline().split()[0])
+        self.fst_vt['Fst']['TStart'] = float_read(f.readline().split()[0])
+        self.fst_vt['Fst']['OutFileFmt'] = int(f.readline().split()[0])
+        self.fst_vt['Fst']['TabDelim'] = bool_read(f.readline().split()[0])
+        self.fst_vt['Fst']['OutFmt'] = f.readline().split()[0][1:-1]
+
+        # Fst
+        f.readline()
+        self.fst_vt['Fst']['linearize'] = f.readline().split()[0]
+        self.fst_vt['Fst']['NLinTimes'] = f.readline().split()[0]
+        self.fst_vt['Fst']['LinTimes'] = re.findall(r'[^,\s]+', f.readline())[0:2]
+        self.fst_vt['Fst']['LinInputs'] = f.readline().split()[0]
+        self.fst_vt['Fst']['LinOutputs'] = f.readline().split()[0]
+        self.fst_vt['Fst']['LinOutJac'] = f.readline().split()[0]
+        self.fst_vt['Fst']['LinOutMod'] = f.readline().split()[0]
+
+        # Visualization ()
+        f.readline()
+        self.fst_vt['Fst']['WrVTK'] = int(f.readline().split()[0])
+        self.fst_vt['Fst']['VTK_type'] = int(f.readline().split()[0])
+        self.fst_vt['Fst']['VTK_fields'] = bool_read(f.readline().split()[0])
+        self.fst_vt['Fst']['VTK_fps'] = float_read(f.readline().split()[0])
+        
+        f.close()
+        
+    def read_ElastoDyn(self):
+        # ElastoDyn v1.03 Input File
+        # Currently no differences between FASTv8.16 and OpenFAST.
+
+        ed_file = os.path.join(self.FAST_directory, self.fst_vt['Fst']['EDFile'])
+        f = open(ed_file)
+
+        f.readline()
+        f.readline()
+
+        # Simulation Control (ed_sim_ctrl)
+        f.readline()
+        self.fst_vt['ElastoDyn']['Echo'] = bool_read(f.readline().split()[0])
+        self.fst_vt['ElastoDyn']['Method']  = int(f.readline().split()[0])
+        self.fst_vt['ElastoDyn']['DT'] = float_read(f.readline().split()[0])
+
+        # Environmental Condition (envir_cond)
+        f.readline()
+        self.fst_vt['ElastoDyn']['Gravity'] = float_read(f.readline().split()[0])
+
+        # Degrees of Freedom (dof)
+        f.readline()
+        self.fst_vt['ElastoDyn']['FlapDOF1'] = bool_read(f.readline().split()[0])
+        self.fst_vt['ElastoDyn']['FlapDOF2'] = bool_read(f.readline().split()[0])
+        self.fst_vt['ElastoDyn']['EdgeDOF'] = bool_read(f.readline().split()[0])
+        self.fst_vt['ElastoDyn']['TeetDOF'] = bool_read(f.readline().split()[0])
+        self.fst_vt['ElastoDyn']['DrTrDOF'] = bool_read(f.readline().split()[0])
+        self.fst_vt['ElastoDyn']['GenDOF'] = bool_read(f.readline().split()[0])
+        self.fst_vt['ElastoDyn']['YawDOF'] = bool_read(f.readline().split()[0])
+        self.fst_vt['ElastoDyn']['TwFADOF1'] = bool_read(f.readline().split()[0])
+        self.fst_vt['ElastoDyn']['TwFADOF2'] = bool_read(f.readline().split()[0])
+        self.fst_vt['ElastoDyn']['TwSSDOF1'] = bool_read(f.readline().split()[0])
+        self.fst_vt['ElastoDyn']['TwSSDOF2'] = bool_read(f.readline().split()[0])
+        self.fst_vt['ElastoDyn']['PtfmSgDOF'] = bool_read(f.readline().split()[0])
+        self.fst_vt['ElastoDyn']['PtfmSwDOF'] = bool_read(f.readline().split()[0])
+        self.fst_vt['ElastoDyn']['PtfmHvDOF'] = bool_read(f.readline().split()[0])
+        self.fst_vt['ElastoDyn']['PtfmRDOF'] = bool_read(f.readline().split()[0])
+        self.fst_vt['ElastoDyn']['PtfmPDOF'] = bool_read(f.readline().split()[0])
+        self.fst_vt['ElastoDyn']['PtfmYDOF'] = bool_read(f.readline().split()[0])
+
+        # Initial Conditions (init_conds)
+        f.readline()
+        self.fst_vt['ElastoDyn']['OoPDefl']    = float_read(f.readline().split()[0])
+        self.fst_vt['ElastoDyn']['IPDefl']     = float_read(f.readline().split()[0])
+        self.fst_vt['ElastoDyn']['BlPitch1']   = float_read(f.readline().split()[0])
+        self.fst_vt['ElastoDyn']['BlPitch2']   = float_read(f.readline().split()[0])
+        self.fst_vt['ElastoDyn']['BlPitch3']   = float_read(f.readline().split()[0])
+        self.fst_vt['ElastoDyn']['TeetDefl']   = float_read(f.readline().split()[0])
+        self.fst_vt['ElastoDyn']['Azimuth']    = float_read(f.readline().split()[0])
+        self.fst_vt['ElastoDyn']['RotSpeed']   = float_read(f.readline().split()[0])
+        self.fst_vt['ElastoDyn']['NacYaw']     = float_read(f.readline().split()[0])
+        self.fst_vt['ElastoDyn']['TTDspFA']    = float_read(f.readline().split()[0])
+        self.fst_vt['ElastoDyn']['TTDspSS']    = float_read(f.readline().split()[0])
+        self.fst_vt['ElastoDyn']['PtfmSurge']  = float_read(f.readline().split()[0])
+        self.fst_vt['ElastoDyn']['PtfmSway']   = float_read(f.readline().split()[0])
+        self.fst_vt['ElastoDyn']['PtfmHeave']  = float_read(f.readline().split()[0])
+        self.fst_vt['ElastoDyn']['PtfmRoll']   = float_read(f.readline().split()[0])
+        self.fst_vt['ElastoDyn']['PtfmPitch']  = float_read(f.readline().split()[0])
+        self.fst_vt['ElastoDyn']['PtfmYaw']    = float_read(f.readline().split()[0])
+
+
+        # Turbine Configuration (turb_config)
+        f.readline()
+        self.fst_vt['ElastoDyn']['NumBl']      = int(f.readline().split()[0])
+        self.fst_vt['ElastoDyn']['TipRad']     = float_read(f.readline().split()[0])
+        self.fst_vt['ElastoDyn']['HubRad']     = float_read(f.readline().split()[0])
+        self.fst_vt['ElastoDyn']['PreCone(1)']   = float_read(f.readline().split()[0])
+        self.fst_vt['ElastoDyn']['PreCone(2)']   = float_read(f.readline().split()[0])
+        self.fst_vt['ElastoDyn']['PreCone(3)']   = float_read(f.readline().split()[0])
+        self.fst_vt['ElastoDyn']['HubCM']      = float_read(f.readline().split()[0])
+        self.fst_vt['ElastoDyn']['UndSling']   = float_read(f.readline().split()[0])
+        self.fst_vt['ElastoDyn']['Delta3']     = float_read(f.readline().split()[0])
+        self.fst_vt['ElastoDyn']['AzimB1Up']   = float_read(f.readline().split()[0])
+        self.fst_vt['ElastoDyn']['OverHang']   = float_read(f.readline().split()[0])
+        self.fst_vt['ElastoDyn']['ShftGagL']   = float_read(f.readline().split()[0])
+        self.fst_vt['ElastoDyn']['ShftTilt']   = float_read(f.readline().split()[0])
+        self.fst_vt['ElastoDyn']['NacCMxn']    = float_read(f.readline().split()[0])
+        self.fst_vt['ElastoDyn']['NacCMyn']    = float_read(f.readline().split()[0])
+        self.fst_vt['ElastoDyn']['NacCMzn']    = float_read(f.readline().split()[0])
+        self.fst_vt['ElastoDyn']['NcIMUxn']    = float_read(f.readline().split()[0])
+        self.fst_vt['ElastoDyn']['NcIMUyn']    = float_read(f.readline().split()[0])
+        self.fst_vt['ElastoDyn']['NcIMUzn']    = float_read(f.readline().split()[0])
+        self.fst_vt['ElastoDyn']['Twr2Shft']   = float_read(f.readline().split()[0])
+        self.fst_vt['ElastoDyn']['TowerHt']    = float_read(f.readline().split()[0])
+        self.fst_vt['ElastoDyn']['TowerBsHt']  = float_read(f.readline().split()[0])
+        self.fst_vt['ElastoDyn']['PtfmCMxt']   = float_read(f.readline().split()[0])
+        self.fst_vt['ElastoDyn']['PtfmCMyt']   = float_read(f.readline().split()[0])
+        self.fst_vt['ElastoDyn']['PtfmCMzt']   = float_read(f.readline().split()[0])
+        self.fst_vt['ElastoDyn']['PtfmRefzt']  = float_read(f.readline().split()[0])
+
+        # Mass and Inertia (mass_inertia)
+        f.readline()
+        self.fst_vt['ElastoDyn']['TipMass(1)']   = float_read(f.readline().split()[0])
+        self.fst_vt['ElastoDyn']['TipMass(2)']   = float_read(f.readline().split()[0])
+        self.fst_vt['ElastoDyn']['TipMass(3)']   = float_read(f.readline().split()[0])
+        self.fst_vt['ElastoDyn']['HubMass']    = float_read(f.readline().split()[0])
+        self.fst_vt['ElastoDyn']['HubIner']    = float_read(f.readline().split()[0])
+        self.fst_vt['ElastoDyn']['GenIner']    = float_read(f.readline().split()[0])
+        self.fst_vt['ElastoDyn']['NacMass']    = float_read(f.readline().split()[0])
+        self.fst_vt['ElastoDyn']['NacYIner']   = float_read(f.readline().split()[0])
+        self.fst_vt['ElastoDyn']['YawBrMass']  = float_read(f.readline().split()[0])
+        self.fst_vt['ElastoDyn']['PtfmMass']   = float_read(f.readline().split()[0])
+        self.fst_vt['ElastoDyn']['PtfmRIner']  = float_read(f.readline().split()[0])
+        self.fst_vt['ElastoDyn']['PtfmPIner']  = float_read(f.readline().split()[0])
+        self.fst_vt['ElastoDyn']['PtfmYIner']  = float_read(f.readline().split()[0])
+
+        # ElastoDyn Blade (blade_struc)
+        f.readline()
+        self.fst_vt['ElastoDyn']['BldNodes'] = int(f.readline().split()[0])
+        self.fst_vt['ElastoDyn']['BldFile1'] = f.readline().split()[0][1:-1]
+        self.fst_vt['ElastoDyn']['BldFile2'] = f.readline().split()[0][1:-1]
+        self.fst_vt['ElastoDyn']['BldFile3'] = f.readline().split()[0][1:-1]
+
+        # Rotor-Teeter (rotor_teeter)
+        f.readline()
+        self.fst_vt['ElastoDyn']['TeetMod']  = int(f.readline().split()[0])
+        self.fst_vt['ElastoDyn']['TeetDmpP'] = float_read(f.readline().split()[0])
+        self.fst_vt['ElastoDyn']['TeetDmp']  = float_read(f.readline().split()[0])
+        self.fst_vt['ElastoDyn']['TeetCDmp'] = float_read(f.readline().split()[0])
+        self.fst_vt['ElastoDyn']['TeetSStP'] = float_read(f.readline().split()[0])
+        self.fst_vt['ElastoDyn']['TeetHStP'] = float_read(f.readline().split()[0])
+        self.fst_vt['ElastoDyn']['TeetSSSp'] = float_read(f.readline().split()[0])
+        self.fst_vt['ElastoDyn']['TeetHSSp'] = float_read(f.readline().split()[0])
+
+        # Drivetrain (drivetrain)
+        f.readline()
+        self.fst_vt['ElastoDyn']['GBoxEff']  = float_read(f.readline().split()[0])
+        self.fst_vt['ElastoDyn']['GBRatio']  = float_read(f.readline().split()[0])
+        self.fst_vt['ElastoDyn']['DTTorSpr'] = float_read(f.readline().split()[0])
+        self.fst_vt['ElastoDyn']['DTTorDmp'] = float_read(f.readline().split()[0])
+
+        # Furling (furling)
+        f.readline()
+        self.fst_vt['ElastoDyn']['Furling'] = bool_read(f.readline().split()[0])
+        self.fst_vt['ElastoDyn']['FurlFile'] = f.readline().split()[0][1:-1]
+
+        # Tower (tower)
+        f.readline()
+        self.fst_vt['ElastoDyn']['TwrNodes'] = int(f.readline().split()[0])
+        self.fst_vt['ElastoDyn']['TwrFile'] = f.readline().split()[0][1:-1]
+
+        # ED Output Parameters (ed_out_params)
+        f.readline()
+        self.fst_vt['ElastoDyn']['SumPrint'] = bool_read(f.readline().split()[0])
+        self.fst_vt['ElastoDyn']['OutFile']  = int(f.readline().split()[0])
+        self.fst_vt['ElastoDyn']['TabDelim'] = bool_read(f.readline().split()[0])
+        self.fst_vt['ElastoDyn']['OutFmt']   = f.readline().split()[0][1:-1]
+        self.fst_vt['ElastoDyn']['TStart']   = float_read(f.readline().split()[0])
+        self.fst_vt['ElastoDyn']['DecFact']  = int(f.readline().split()[0])
+        self.fst_vt['ElastoDyn']['NTwGages'] = int(f.readline().split()[0])
+        twrg = f.readline().split(',')
+        if self.fst_vt['ElastoDyn']['NTwGages'] != 0: #loop over elements if there are gauges to be added, otherwise assign directly
+            for i in range(self.fst_vt['ElastoDyn']['NTwGages']):
+                self.fst_vt['ElastoDyn']['TwrGagNd'].append(twrg[i])
+            self.fst_vt['ElastoDyn']['TwrGagNd'][-1]  = self.fst_vt['ElastoDyn']['TwrGagNd'][-1][:-1]   #remove last (newline) character
+        else:
+            self.fst_vt['ElastoDyn']['TwrGagNd'] = twrg
+            self.fst_vt['ElastoDyn']['TwrGagNd'][-1]  = self.fst_vt['ElastoDyn']['TwrGagNd'][-1][:-1]
+        self.fst_vt['ElastoDyn']['NBlGages'] = int(f.readline().split()[0])
+        blg = f.readline().split(',')
+        if self.fst_vt['ElastoDyn']['NBlGages'] != 0:
+            for i in range(self.fst_vt['ElastoDyn']['NBlGages']):
+                self.fst_vt['ElastoDyn']['BldGagNd'].append(blg[i])
+            self.fst_vt['ElastoDyn']['BldGagNd'][-1]  = self.fst_vt['ElastoDyn']['BldGagNd'][-1][:-1]
+        else:
+            self.fst_vt['ElastoDyn']['BldGagNd'] = blg
+            self.fst_vt['ElastoDyn']['BldGagNd'][-1]  = self.fst_vt['ElastoDyn']['BldGagNd'][-1][:-1]
+
+        # Loop through output channel lines
+        f.readline()
+        data = f.readline()
+        while data.split()[0] != 'END':
+            channels = data.split('"')
+            channel_list = channels[1].split(',')
+            self.set_outlist(self.fst_vt['outlist']['ElastoDyn'], channel_list)
+
+            data = f.readline()
+
+        f.close()
+
+    def read_BeamDyn(self):
+        # BeamDyn Input File
+
+        bd_file = os.path.join(self.FAST_directory, self.fst_vt['Fst']['BDBldFile(1)'])
+        f = open(bd_file)
+
+        f.readline()
+        f.readline()
+        f.readline()
+        # ---------------------- SIMULATION CONTROL --------------------------------------
+        self.fst_vt['BeamDyn']['Echo']             = bool_read(f.readline().split()[0])
+        self.fst_vt['BeamDyn']['QuasiStaticInit']  = bool_read(f.readline().split()[0])
+        self.fst_vt['BeamDyn']['rhoinf']           = int_read(f.readline().split()[0])
+        self.fst_vt['BeamDyn']['quadrature']       = int_read(f.readline().split()[0])
+        self.fst_vt['BeamDyn']['refine']           = int_read(f.readline().split()[0])
+        self.fst_vt['BeamDyn']['n_fact']           = int_read(f.readline().split()[0])
+        self.fst_vt['BeamDyn']['DTBeam']            = float_read(f.readline().split()[0])
+        self.fst_vt['BeamDyn']['load_retries']     = int_read(f.readline().split()[0])
+        self.fst_vt['BeamDyn']['NRMax']            = int_read(f.readline().split()[0])
+        self.fst_vt['BeamDyn']['stop_tol']         = float_read(f.readline().split()[0])
+        self.fst_vt['BeamDyn']['tngt_stf_fd']      = bool_read(f.readline().split()[0])
+        self.fst_vt['BeamDyn']['tngt_stf_comp']    = bool_read(f.readline().split()[0])
+        self.fst_vt['BeamDyn']['tngt_stf_pert']    = float_read(f.readline().split()[0])
+        self.fst_vt['BeamDyn']['tngt_stf_difftol'] = float_read(f.readline().split()[0])
+        self.fst_vt['BeamDyn']['RotStates']        = bool_read(f.readline().split()[0])
+        f.readline()
+        #---------------------- GEOMETRY PARAMETER --------------------------------------
+        self.fst_vt['BeamDyn']['member_total']     = int_read(f.readline().split()[0])
+        self.fst_vt['BeamDyn']['kp_total']         = int_read(f.readline().split()[0])
+        self.fst_vt['BeamDyn']['members']          = []
+        for i in range(self.fst_vt['BeamDyn']['member_total']):
+            ln = f.readline().split()
+            n_pts_i                   = int(ln[1])
+            member_i                  = {}
+            member_i['kp_xr']         = [None]*n_pts_i
+            member_i['kp_yr']         = [None]*n_pts_i
+            member_i['kp_zr']         = [None]*n_pts_i
+            member_i['initial_twist'] = [None]*n_pts_i
+            f.readline()
+            f.readline()
+            for j in range(n_pts_i):
+                ln = f.readline().split()
+                member_i['kp_xr'][j]          = float(ln[0])
+                member_i['kp_yr'][j]          = float(ln[1])
+                member_i['kp_zr'][j]          = float(ln[2])
+                member_i['initial_twist'][j]  = float(ln[3])
+
+            self.fst_vt['BeamDyn']['members'].append(member_i)
+        #---------------------- MESH PARAMETER ------------------------------------------
+        f.readline()
+        self.fst_vt['BeamDyn']['order_elem']  = int_read(f.readline().split()[0])
+        #---------------------- MATERIAL PARAMETER --------------------------------------
+        f.readline()
+        self.fst_vt['BeamDyn']['BldFile']     = f.readline().split()[0].replace('"','').replace("'",'')
+        #---------------------- PITCH ACTUATOR PARAMETERS -------------------------------
+        f.readline()
+        self.fst_vt['BeamDyn']['UsePitchAct'] = bool_read(f.readline().split()[0])
+        self.fst_vt['BeamDyn']['PitchJ']      = float_read(f.readline().split()[0])
+        self.fst_vt['BeamDyn']['PitchK']      = float_read(f.readline().split()[0])
+        self.fst_vt['BeamDyn']['PitchC']      = float_read(f.readline().split()[0])
+        #---------------------- OUTPUTS -------------------------------------------------
+        f.readline()
+        self.fst_vt['BeamDyn']['SumPrint']    = bool_read(f.readline().split()[0])
+        self.fst_vt['BeamDyn']['OutFmt']      = f.readline().split()[0]
+        self.fst_vt['BeamDyn']['NNodeOuts']   = int_read(f.readline().split()[0])
+        self.fst_vt['BeamDyn']['OutNd']       = [idx.strip() for idx in f.readline().split('NNodeOuts')[0].split(',')]
+        # BeamDyn Outlist
+        f.readline()
+        data = f.readline()
+        while data.split()[0] != 'END':
+            channels = data.split('"')
+            channel_list = channels[1].split(',')
+            self.set_outlist(self.fst_vt['outlist']['BeamDyn'], channel_list)
+            data = f.readline()
+
+        f.close()
+
+        self.read_BeamDynBlade()
+
+
+    def read_BeamDynBlade(self):
+        # BeamDyn Blade
+
+        beamdyn_blade_file = os.path.join(self.FAST_directory, self.fst_vt['BeamDyn']['BldFile'])
+        f = open(beamdyn_blade_file)
+        
+        f.readline()
+        f.readline()
+        f.readline()
+        #---------------------- BLADE PARAMETERS --------------------------------------
+        self.fst_vt['BeamDynBlade']['station_total'] = int_read(f.readline().split()[0])
+        self.fst_vt['BeamDynBlade']['damp_type']     = int_read(f.readline().split()[0])
+        f.readline()
+        f.readline()
+        f.readline()
+        #---------------------- DAMPING COEFFICIENT------------------------------------
+        ln = f.readline().split()
+        self.fst_vt['BeamDynBlade']['mu1']           = float(ln[0])
+        self.fst_vt['BeamDynBlade']['mu2']           = float(ln[1])
+        self.fst_vt['BeamDynBlade']['mu3']           = float(ln[2])
+        self.fst_vt['BeamDynBlade']['mu4']           = float(ln[3])
+        self.fst_vt['BeamDynBlade']['mu5']           = float(ln[4])
+        self.fst_vt['BeamDynBlade']['mu6']           = float(ln[5])
+        f.readline()
+        #---------------------- DISTRIBUTED PROPERTIES---------------------------------
+        
+        self.fst_vt['BeamDynBlade']['radial_stations'] = np.zeros((self.fst_vt['BeamDynBlade']['station_total']))
+        self.fst_vt['BeamDynBlade']['beam_stiff']      = np.zeros((self.fst_vt['BeamDynBlade']['station_total'], 6, 6))
+        self.fst_vt['BeamDynBlade']['beam_inertia']    = np.zeros((self.fst_vt['BeamDynBlade']['station_total'], 6, 6))
+        for i in range(self.fst_vt['BeamDynBlade']['station_total']):
+            self.fst_vt['BeamDynBlade']['radial_stations'][i]  = float_read(f.readline().split()[0])
+            for j in range(6):
+                self.fst_vt['BeamDynBlade']['beam_stiff'][i,j,:] = np.array([float(val) for val in f.readline().strip().split()])
+            f.readline()
+            for j in range(6):
+                self.fst_vt['BeamDynBlade']['beam_inertia'][i,j,:] = np.array([float(val) for val in f.readline().strip().split()])
+            f.readline()
+
+        f.close()
+
+    def read_InflowWind(self):
+        # InflowWind v3.01
+        # Currently no differences between FASTv8.16 and OpenFAST.
+        inflow_file = os.path.normpath(os.path.join(self.FAST_directory, self.fst_vt['Fst']['InflowFile']))
+        f = open(inflow_file)
+        
+        f.readline()
+        f.readline()
+        f.readline()
+
+        # Inflow wind header parameters (inflow_wind)
+        self.fst_vt['InflowWind']['Echo']           = bool_read(f.readline().split()[0])
+        self.fst_vt['InflowWind']['WindType']       = int(f.readline().split()[0])
+        self.fst_vt['InflowWind']['PropogationDir'] = float_read(f.readline().split()[0])
+        self.fst_vt['InflowWind']['NWindVel']       = int(f.readline().split()[0])
+        self.fst_vt['InflowWind']['WindVxiList']    = float_read(f.readline().split()[0])
+        self.fst_vt['InflowWind']['WindVyiList']    = float_read(f.readline().split()[0])
+        self.fst_vt['InflowWind']['WindVziList']    = float_read(f.readline().split()[0])
+
+        # Parameters for Steady Wind Conditions [used only for WindType = 1] (steady_wind_params)
+        f.readline()
+        self.fst_vt['InflowWind']['HWindSpeed'] = float_read(f.readline().split()[0])
+        self.fst_vt['InflowWind']['RefHt'] = float_read(f.readline().split()[0])
+        self.fst_vt['InflowWind']['PLexp'] = float_read(f.readline().split()[0])
+
+        # Parameters for Uniform wind file   [used only for WindType = 2] (uniform_wind_params)
+        f.readline()
+        self.fst_vt['InflowWind']['Filename'] = os.path.join(os.path.split(inflow_file)[0], f.readline().split()[0][1:-1])
+        self.fst_vt['InflowWind']['RefHt'] = float_read(f.readline().split()[0])
+        self.fst_vt['InflowWind']['RefLength'] = float_read(f.readline().split()[0])
+
+        # Parameters for Binary TurbSim Full-Field files   [used only for WindType = 3] (turbsim_wind_params)
+        f.readline()
+        self.fst_vt['InflowWind']['Filename'] = os.path.join(os.path.split(inflow_file)[0], f.readline().split()[0][1:-1])
+
+        # Parameters for Binary Bladed-style Full-Field files   [used only for WindType = 4] (bladed_wind_params)
+        f.readline()
+        self.fst_vt['InflowWind']['FilenameRoot'] = f.readline().split()[0][1:-1]       
+        self.fst_vt['InflowWind']['TowerFile'] = bool_read(f.readline().split()[0])
+
+        # Parameters for HAWC-format binary files  [Only used with WindType = 5] (hawc_wind_params)
+        f.readline()
+        self.fst_vt['InflowWind']['FileName_u'] = os.path.normpath(os.path.join(os.path.split(inflow_file)[0], f.readline().split()[0][1:-1]))
+        self.fst_vt['InflowWind']['FileName_v'] = os.path.normpath(os.path.join(os.path.split(inflow_file)[0], f.readline().split()[0][1:-1]))
+        self.fst_vt['InflowWind']['FileName_w'] = os.path.normpath(os.path.join(os.path.split(inflow_file)[0], f.readline().split()[0][1:-1]))
+        self.fst_vt['InflowWind']['nx']    = int(f.readline().split()[0])
+        self.fst_vt['InflowWind']['ny']    = int(f.readline().split()[0])
+        self.fst_vt['InflowWind']['nz']    = int(f.readline().split()[0])
+        self.fst_vt['InflowWind']['dx']    = float_read(f.readline().split()[0])
+        self.fst_vt['InflowWind']['dy']    = float_read(f.readline().split()[0])
+        self.fst_vt['InflowWind']['dz']    = float_read(f.readline().split()[0])
+        self.fst_vt['InflowWind']['RefHt'] = float_read(f.readline().split()[0])
+
+        # Scaling parameters for turbulence (still hawc_wind_params)
+        f.readline()
+        self.fst_vt['InflowWind']['ScaleMethod'] = int(f.readline().split()[0])
+        self.fst_vt['InflowWind']['SFx']         = float_read(f.readline().split()[0])
+        self.fst_vt['InflowWind']['SFy']         = float_read(f.readline().split()[0])
+        self.fst_vt['InflowWind']['SFz']         = float_read(f.readline().split()[0])
+        self.fst_vt['InflowWind']['SigmaFx']     = float_read(f.readline().split()[0])
+        self.fst_vt['InflowWind']['SigmaFy']     = float_read(f.readline().split()[0])
+        self.fst_vt['InflowWind']['SigmaFz']     = float_read(f.readline().split()[0])
+
+        # Mean wind profile parameters (added to HAWC-format files) (still hawc_wind_params)
+        f.readline()
+        self.fst_vt['InflowWind']['URef']        = float_read(f.readline().split()[0])
+        self.fst_vt['InflowWind']['WindProfile'] = int(f.readline().split()[0])
+        self.fst_vt['InflowWind']['PLExp']       = float_read(f.readline().split()[0])
+        self.fst_vt['InflowWind']['Z0']          = float_read(f.readline().split()[0])
+
+        # Inflow Wind Output Parameters (inflow_out_params)
+        f.readline()
+        self.fst_vt['InflowWind']['SumPrint'] = bool_read(f.readline().split()[0])
+        
+        # NO INFLOW WIND OUTPUT PARAMETERS YET DEFINED IN FAST
+        # f.readline()
+        # data = f.readline()
+        # while data.split()[0] != 'END':
+        #     channels = data.split('"')
+        #     channel_list = channels[1].split(',')
+        #     for i in range(len(channel_list)):
+        #         channel_list[i] = channel_list[i].replace(' ','')
+        #         if channel_list[i] in self.fst_vt.outlist.inflow_wind_vt.__dict__.keys():
+        #             self.fst_vt.outlist.inflow_wind_vt.__dict__[channel_list[i]] = True
+        #     data = f.readline()
+
+        f.close()
+
+    def read_AeroDyn14(self):
+        # AeroDyn v14.04
+
+        ad_file = os.path.join(self.FAST_directory, self.fst_vt['Fst']['AeroFile'])
+        f = open(ad_file)
+        # AeroDyn file header (aerodyn)
+        f.readline()
+        f.readline()
+        self.fst_vt['AeroDyn14']['StallMod'] = f.readline().split()[0]
+        self.fst_vt['AeroDyn14']['UseCm'] = f.readline().split()[0]
+        self.fst_vt['AeroDyn14']['InfModel'] = f.readline().split()[0]
+        self.fst_vt['AeroDyn14']['IndModel'] = f.readline().split()[0]
+        self.fst_vt['AeroDyn14']['AToler'] = float_read(f.readline().split()[0])
+        self.fst_vt['AeroDyn14']['TLModel'] = f.readline().split()[0]
+        self.fst_vt['AeroDyn14']['HLModel'] = f.readline().split()[0]
+        self.fst_vt['AeroDyn14']['TwrShad'] = f.readline().split()[0]
+        self.fst_vt['AeroDyn14']['TwrPotent'] = bool_read(f.readline().split()[0])
+        self.fst_vt['AeroDyn14']['TwrShadow'] = bool_read(f.readline().split()[0])
+        self.fst_vt['AeroDyn14']['TwrFile'] = f.readline().split()[0].replace('"','').replace("'",'')
+        self.fst_vt['AeroDyn14']['CalcTwrAero'] = bool_read(f.readline().split()[0])
+        self.fst_vt['AeroDyn14']['AirDens'] = float_read(f.readline().split()[0])
+        self.fst_vt['AeroDyn14']['KinVisc'] = float_read(f.readline().split()[0])
+        self.fst_vt['AeroDyn14']['DTAero'] = float_read(f.readline().split()[0])
+
+        # AeroDyn Blade Properties (blade_aero)
+        self.fst_vt['AeroDyn14']['NumFoil'] = int(f.readline().split()[0])
+        self.fst_vt['AeroDyn14']['FoilNm'] = [None] * self.fst_vt['AeroDyn14']['NumFoil']
+        for i in range(self.fst_vt['AeroDyn14']['NumFoil']):
+            af_filename = f.readline().split()[0]
+            af_filename = fix_path(af_filename)
+            self.fst_vt['AeroDyn14']['FoilNm'][i]  = af_filename[1:-1]
+        
+        self.fst_vt['AeroDynBlade']['BldNodes'] = int(f.readline().split()[0])
+        f.readline()
+        self.fst_vt['AeroDynBlade']['RNodes'] = [None] * self.fst_vt['AeroDynBlade']['BldNodes']
+        self.fst_vt['AeroDynBlade']['AeroTwst'] = [None] * self.fst_vt['AeroDynBlade']['BldNodes']
+        self.fst_vt['AeroDynBlade']['DRNodes'] = [None] * self.fst_vt['AeroDynBlade']['BldNodes']
+        self.fst_vt['AeroDynBlade']['Chord'] = [None] * self.fst_vt['AeroDynBlade']['BldNodes']
+        self.fst_vt['AeroDynBlade']['NFoil'] = [None] * self.fst_vt['AeroDynBlade']['BldNodes']
+        self.fst_vt['AeroDynBlade']['PrnElm'] = [None] * self.fst_vt['AeroDynBlade']['BldNodes']       
+        for i in range(self.fst_vt['AeroDynBlade']['BldNodes']):
+            data = f.readline().split()
+            self.fst_vt['AeroDynBlade']['RNodes'][i]  = float_read(data[0])
+            self.fst_vt['AeroDynBlade']['AeroTwst'][i]  = float_read(data[1])
+            self.fst_vt['AeroDynBlade']['DRNodes'][i]  = float_read(data[2])
+            self.fst_vt['AeroDynBlade']['Chord'][i]  = float_read(data[3])
+            self.fst_vt['AeroDynBlade']['NFoil'][i]  = int(data[4])
+            self.fst_vt['AeroDynBlade']['PrnElm'][i]  = data[5]
+
+        f.close()
+
+        # create airfoil objects
+        self.fst_vt['AeroDynBlade']['af_data'] = []
+        for i in range(self.fst_vt['AeroDynBlade']['NumFoil']):
+             self.fst_vt['AeroDynBlade']['af_data'].append(self.read_AeroDyn14Polar(os.path.join(self.FAST_directory,self.fst_vt['AeroDyn14']['FoilNm'][i])))
+
+        # tower
+        self.read_AeroDyn14Tower()
+
+    def read_AeroDyn14Tower(self):
+        # AeroDyn v14.04 Tower
+
+        ad_tower_file = os.path.join(self.FAST_directory, self.fst_vt['aerodyn']['TwrFile'])
+        f = open(ad_tower_file)
+
+        f.readline()
+        f.readline()
+        self.fst_vt['AeroDynTower']['NTwrHt'] = int(f.readline().split()[0])
+        self.fst_vt['AeroDynTower']['NTwrRe'] = int(f.readline().split()[0])
+        self.fst_vt['AeroDynTower']['NTwrCD'] = int(f.readline().split()[0])
+        self.fst_vt['AeroDynTower']['Tower_Wake_Constant'] = float_read(f.readline().split()[0])
+        
+        f.readline()
+        f.readline()
+        self.fst_vt['AeroDynTower']['TwrHtFr'] = [None]*self.fst_vt['AeroDynTower']['NTwrHt']
+        self.fst_vt['AeroDynTower']['TwrWid'] = [None]*self.fst_vt['AeroDynTower']['NTwrHt']
+        self.fst_vt['AeroDynTower']['NTwrCDCol'] = [None]*self.fst_vt['AeroDynTower']['NTwrHt']
+        for i in range(self.fst_vt['AeroDynTower']['NTwrHt']):
+            data = [float(val) for val in f.readline().split()]
+            self.fst_vt['AeroDynTower']['TwrHtFr'][i]  = data[0] 
+            self.fst_vt['AeroDynTower']['TwrWid'][i]  = data[1]
+            self.fst_vt['AeroDynTower']['NTwrCDCol'][i]  = data[2]
+
+        f.readline()
+        f.readline()
+        self.fst_vt['AeroDynTower']['TwrRe'] = [None]*self.fst_vt['AeroDynTower']['NTwrRe']
+        self.fst_vt['AeroDynTower']['TwrCD'] = np.zeros((self.fst_vt['AeroDynTower']['NTwrRe'], self.fst_vt['AeroDynTower']['NTwrCD']))
+        for i in range(self.fst_vt['AeroDynTower']['NTwrRe']):
+            data = [float(val) for val in f.readline().split()]
+            self.fst_vt['AeroDynTower']['TwrRe'][i]  = data[0]
+            self.fst_vt['AeroDynTower']['TwrCD'][i,:]  = data[1:]
+
+
+    def read_AeroDyn15(self):
+        # AeroDyn v15.03
+
+        ad_file = os.path.join(self.FAST_directory, self.fst_vt['Fst']['AeroFile'])
+        f = open(ad_file)
+
+        # General Option
+        f.readline()
+        f.readline()
+        f.readline()
+        self.fst_vt['AeroDyn15']['Echo']          = bool_read(f.readline().split()[0])
+        self.fst_vt['AeroDyn15']['DTAero']        = float_read(f.readline().split()[0])
+        self.fst_vt['AeroDyn15']['WakeMod']       = int(f.readline().split()[0])
+        self.fst_vt['AeroDyn15']['AFAeroMod']     = int(f.readline().split()[0])
+        self.fst_vt['AeroDyn15']['TwrPotent']     = int(f.readline().split()[0])
+        self.fst_vt['AeroDyn15']['TwrShadow']     = bool_read(f.readline().split()[0])
+        self.fst_vt['AeroDyn15']['TwrAero']       = bool_read(f.readline().split()[0])
+        self.fst_vt['AeroDyn15']['FrozenWake']    = bool_read(f.readline().split()[0])
+        if self.FAST_ver.lower() != 'fast8':
+                self.fst_vt['AeroDyn15']['CavitCheck']    = bool_read(f.readline().split()[0])
+
+        # Environmental Conditions
+        f.readline()
+        self.fst_vt['AeroDyn15']['AirDens']        = float_read(f.readline().split()[0])
+        self.fst_vt['AeroDyn15']['KinVisc']        = float_read(f.readline().split()[0])
+        self.fst_vt['AeroDyn15']['SpdSound']       = float_read(f.readline().split()[0])
+        if self.FAST_ver.lower() != 'fast8':
+            self.fst_vt['AeroDyn15']['Patm']           = float_read(f.readline().split()[0])
+            self.fst_vt['AeroDyn15']['Pvap']           = float_read(f.readline().split()[0])
+            self.fst_vt['AeroDyn15']['FluidDepth']     = float_read(f.readline().split()[0])
+
+        # Blade-Element/Momentum Theory Options
+        f.readline()
+        self.fst_vt['AeroDyn15']['SkewMod']               = int(f.readline().split()[0])
+        if self.dev_branch:
+            self.fst_vt['AeroDyn15']['SkewModFactor']     = float_read(f.readline().split()[0])
+        self.fst_vt['AeroDyn15']['TipLoss']               = bool_read(f.readline().split()[0])
+        self.fst_vt['AeroDyn15']['HubLoss']               = bool_read(f.readline().split()[0])
+        self.fst_vt['AeroDyn15']['TanInd']                = bool_read(f.readline().split()[0])
+        self.fst_vt['AeroDyn15']['AIDrag']                = bool_read(f.readline().split()[0])
+        self.fst_vt['AeroDyn15']['TIDrag']                = bool_read(f.readline().split()[0])
+        self.fst_vt['AeroDyn15']['IndToler']              = float_read(f.readline().split()[0])
+        self.fst_vt['AeroDyn15']['MaxIter']               = int(f.readline().split()[0])
+
+        # Dynamic Blade-Element/Momentum Theory Options 
+        if self.dev_branch:
+            f.readline()
+            self.fst_vt['AeroDyn15']['DBEMT_Mod']          = int(f.readline().split()[0])
+            self.fst_vt['AeroDyn15']['tau1_const']         = int(f.readline().split()[0])
+
+        # Beddoes-Leishman Unsteady Airfoil Aerodynamics Options
+        f.readline()
+        self.fst_vt['AeroDyn15']['UAMod']                  = int(f.readline().split()[0])
+        self.fst_vt['AeroDyn15']['FLookup']                = bool_read(f.readline().split()[0])
+
+        # Airfoil Information
+        f.readline()
+        if (self.dev_branch):
+            self.fst_vt['AeroDyn15']['AFTabMod']         = int(f.readline().split()[0])
+        self.fst_vt['AeroDyn15']['InCol_Alfa']       = int(f.readline().split()[0])
+        self.fst_vt['AeroDyn15']['InCol_Cl']         = int(f.readline().split()[0])
+        self.fst_vt['AeroDyn15']['InCol_Cd']         = int(f.readline().split()[0])
+        self.fst_vt['AeroDyn15']['InCol_Cm']         = int(f.readline().split()[0])
+        self.fst_vt['AeroDyn15']['InCol_Cpmin']      = int(f.readline().split()[0])
+        self.fst_vt['AeroDyn15']['NumAFfiles']       = int(f.readline().split()[0])
+        self.fst_vt['AeroDyn15']['AFNames']          = [None] * self.fst_vt['AeroDyn15']['NumAFfiles']
+        for i in range(self.fst_vt['AeroDyn15']['NumAFfiles']):
+            af_filename = fix_path(f.readline().split()[0])[1:-1]
+            self.fst_vt['AeroDyn15']['AFNames'][i]   = os.path.abspath(os.path.join(self.FAST_directory, af_filename))
+
+        # Rotor/Blade Properties
+        f.readline()
+        self.fst_vt['AeroDyn15']['UseBlCm']        = bool_read(f.readline().split()[0])
+        self.fst_vt['AeroDyn15']['ADBlFile1']      = f.readline().split()[0][1:-1]
+        self.fst_vt['AeroDyn15']['ADBlFile2']      = f.readline().split()[0][1:-1]
+        self.fst_vt['AeroDyn15']['ADBlFile3']      = f.readline().split()[0][1:-1]
+
+        # Tower Influence and Aerodynamics
+        f.readline()
+        self.fst_vt['AeroDyn15']['NumTwrNds']      = int(f.readline().split()[0])
+        f.readline()
+        f.readline()
+        self.fst_vt['AeroDyn15']['TwrElev']        = [None]*self.fst_vt['AeroDyn15']['NumTwrNds']
+        self.fst_vt['AeroDyn15']['TwrDiam']        = [None]*self.fst_vt['AeroDyn15']['NumTwrNds']
+        self.fst_vt['AeroDyn15']['TwrCd']          = [None]*self.fst_vt['AeroDyn15']['NumTwrNds']
+        for i in range(self.fst_vt['AeroDyn15']['NumTwrNds']):
+            data = [float(val) for val in f.readline().split()]
+            self.fst_vt['AeroDyn15']['TwrElev'][i] = data[0] 
+            self.fst_vt['AeroDyn15']['TwrDiam'][i] = data[1] 
+            self.fst_vt['AeroDyn15']['TwrCd'][i]   = data[2]
+
+        # Outputs
+        f.readline()
+        self.fst_vt['AeroDyn15']['SumPrint']    = bool_read(f.readline().split()[0])
+        self.fst_vt['AeroDyn15']['NBlOuts']     = int(f.readline().split()[0])
+        self.fst_vt['AeroDyn15']['BlOutNd']     = [idx.strip() for idx in f.readline().split('BlOutNd')[0].split(',')]
+        self.fst_vt['AeroDyn15']['NTwOuts']     = int(f.readline().split()[0])
+        self.fst_vt['AeroDyn15']['TwOutNd']     = [idx.strip() for idx in f.readline().split('TwOutNd')[0].split(',')]
+
+        # AeroDyn15 Outlist
+        f.readline()
+        data = f.readline()
+        while data.split()[0] != 'END':
+            channels = data.split('"')
+            channel_list = channels[1].split(',')
+            self.set_outlist(self.fst_vt['outlist']['AeroDyn'], channel_list)
+            data = f.readline()
+
+        f.close()
+
+        self.read_AeroDyn15Blade()
+        self.read_AeroDyn15Polar()
+
+    def read_AeroDyn15Blade(self):
+        # AeroDyn v5.00 Blade Definition File
+
+        ad_blade_file = os.path.join(self.FAST_directory, self.fst_vt['AeroDyn15']['ADBlFile1'])
+        f = open(ad_blade_file)
+
+        f.readline()
+        f.readline()
+        f.readline()
+        # Blade Properties
+        self.fst_vt['AeroDynBlade']['NumBlNds']       = int(f.readline().split()[0])
+        f.readline()
+        f.readline()
+        self.fst_vt['AeroDynBlade']['BlSpn']          = [None]*self.fst_vt['AeroDynBlade']['NumBlNds']
+        self.fst_vt['AeroDynBlade']['BlCrvAC']        = [None]*self.fst_vt['AeroDynBlade']['NumBlNds']
+        self.fst_vt['AeroDynBlade']['BlSwpAC']        = [None]*self.fst_vt['AeroDynBlade']['NumBlNds']
+        self.fst_vt['AeroDynBlade']['BlCrvAng']       = [None]*self.fst_vt['AeroDynBlade']['NumBlNds']
+        self.fst_vt['AeroDynBlade']['BlTwist']        = [None]*self.fst_vt['AeroDynBlade']['NumBlNds']
+        self.fst_vt['AeroDynBlade']['BlChord']        = [None]*self.fst_vt['AeroDynBlade']['NumBlNds']
+        self.fst_vt['AeroDynBlade']['BlAFID']         = [None]*self.fst_vt['AeroDynBlade']['NumBlNds']
+        for i in range(self.fst_vt['AeroDynBlade']['NumBlNds']):
+            data = [float(val) for val in f.readline().split()]
+            self.fst_vt['AeroDynBlade']['BlSpn'][i]   = data[0] 
+            self.fst_vt['AeroDynBlade']['BlCrvAC'][i] = data[1] 
+            self.fst_vt['AeroDynBlade']['BlSwpAC'][i] = data[2]
+            self.fst_vt['AeroDynBlade']['BlCrvAng'][i]= data[3]
+            self.fst_vt['AeroDynBlade']['BlTwist'][i] = data[4]
+            self.fst_vt['AeroDynBlade']['BlChord'][i] = data[5]
+            self.fst_vt['AeroDynBlade']['BlAFID'][i]  = data[6]
+        
+        f.close()
+
+    def read_AeroDyn15Polar(self):
+        # AirfoilInfo v1.01
+
+        def readline_filterComments(f):
+            read = True
+            while read:
+                line = f.readline().strip()
+                if len(line)>0:
+                    if line[0] != '!':
+                        read = False
+            return line
+
+
+        self.fst_vt['AeroDyn15']['af_data'] = [None]*self.fst_vt['AeroDyn15']['NumAFfiles']
+
+        for afi, af_filename in enumerate(self.fst_vt['AeroDyn15']['AFNames']):
+            f = open(af_filename)
+            # print af_filename
+
+            polar = {}
+
+            polar['InterpOrd']      = int_read(readline_filterComments(f).split()[0])
+            polar['NonDimArea']     = int_read(readline_filterComments(f).split()[0])
+            polar['NumCoords']      = readline_filterComments(f).split()[0]
+            polar['NumTabs']        = int_read(readline_filterComments(f).split()[0])
+            polar['Re']             = float_read(readline_filterComments(f).split()[0])
+            polar['Ctrl']           = int_read(readline_filterComments(f).split()[0])
+            polar['InclUAdata']     = bool_read(readline_filterComments(f).split()[0])
+
+            # Unsteady Aero Data
+            if polar['InclUAdata']:
+                polar['alpha0']     = float_read(readline_filterComments(f).split()[0])
+                polar['alpha1']     = float_read(readline_filterComments(f).split()[0])
+                polar['alpha2']     = float_read(readline_filterComments(f).split()[0])
+                polar['eta_e']      = float_read(readline_filterComments(f).split()[0])
+                polar['C_nalpha']   = float_read(readline_filterComments(f).split()[0])
+                polar['T_f0']       = float_read(readline_filterComments(f).split()[0])
+                polar['T_V0']       = float_read(readline_filterComments(f).split()[0])
+                polar['T_p']        = float_read(readline_filterComments(f).split()[0])
+                polar['T_VL']       = float_read(readline_filterComments(f).split()[0])
+                polar['b1']         = float_read(readline_filterComments(f).split()[0])
+                polar['b2']         = float_read(readline_filterComments(f).split()[0])
+                polar['b5']         = float_read(readline_filterComments(f).split()[0])
+                polar['A1']         = float_read(readline_filterComments(f).split()[0])
+                polar['A2']         = float_read(readline_filterComments(f).split()[0])
+                polar['A5']         = float_read(readline_filterComments(f).split()[0])
+                polar['S1']         = float_read(readline_filterComments(f).split()[0])
+                polar['S2']         = float_read(readline_filterComments(f).split()[0])
+                polar['S3']         = float_read(readline_filterComments(f).split()[0])
+                polar['S4']         = float_read(readline_filterComments(f).split()[0])
+                polar['Cn1']        = float_read(readline_filterComments(f).split()[0])
+                polar['Cn2']        = float_read(readline_filterComments(f).split()[0])
+                polar['St_sh']      = float_read(readline_filterComments(f).split()[0])
+                polar['Cd0']        = float_read(readline_filterComments(f).split()[0])
+                polar['Cm0']        = float_read(readline_filterComments(f).split()[0])
+                polar['k0']         = float_read(readline_filterComments(f).split()[0])
+                polar['k1']         = float_read(readline_filterComments(f).split()[0])
+                polar['k2']         = float_read(readline_filterComments(f).split()[0])
+                polar['k3']         = float_read(readline_filterComments(f).split()[0])
+                polar['k1_hat']     = float_read(readline_filterComments(f).split()[0])
+                polar['x_cp_bar']   = float_read(readline_filterComments(f).split()[0])
+                polar['UACutout']   = float_read(readline_filterComments(f).split()[0])
+                polar['filtCutOff'] = float_read(readline_filterComments(f).split()[0])
+
+            # Polar Data
+            polar['NumAlf']         = int_read(readline_filterComments(f).split()[0])
+            polar['Alpha']          = [None]*polar['NumAlf']
+            polar['Cl']             = [None]*polar['NumAlf']
+            polar['Cd']             = [None]*polar['NumAlf']
+            polar['Cm']             = [None]*polar['NumAlf']
+            polar['Cpmin']          = [None]*polar['NumAlf']
+            for i in range(polar['NumAlf']):
+                data = [float(val) for val in readline_filterComments(f).split()]
+                if self.fst_vt['AeroDyn15']['InCol_Alfa'] > 0:
+                    polar['Alpha'][i] = data[self.fst_vt['AeroDyn15']['InCol_Alfa']-1]
+                if self.fst_vt['AeroDyn15']['InCol_Cl'] > 0:
+                    polar['Cl'][i]    = data[self.fst_vt['AeroDyn15']['InCol_Cl']-1]
+                if self.fst_vt['AeroDyn15']['InCol_Cd'] > 0:
+                    polar['Cd'][i]    = data[self.fst_vt['AeroDyn15']['InCol_Cd']-1]
+                if self.fst_vt['AeroDyn15']['InCol_Cm'] > 0:
+                    polar['Cm'][i]    = data[self.fst_vt['AeroDyn15']['InCol_Cm']-1]
+                if self.fst_vt['AeroDyn15']['InCol_Cpmin'] > 0:
+                    polar['Cpmin'][i] = data[self.fst_vt['AeroDyn15']['InCol_Cpmin']-1]
+
+            self.fst_vt['AeroDyn15']['af_data'][afi] = polar
+            
+            f.close()
+
+    def read_ServoDyn(self):
+        # ServoDyn v1.05 Input File
+        # Currently no differences between FASTv8.16 and OpenFAST.
+
+
+        sd_file = os.path.normpath(os.path.join(self.FAST_directory, self.fst_vt['Fst']['ServoFile']))
+        f = open(sd_file)
+
+        f.readline()
+        f.readline()
+
+        # Simulation Control (sd_sim_ctrl)
+        f.readline()
+        self.fst_vt['ServoDyn']['Echo'] = bool_read(f.readline().split()[0])
+        self.fst_vt['ServoDyn']['DT'] = float_read(f.readline().split()[0])
+
+        # Pitch Control (pitch_ctrl)
+        f.readline()
+        self.fst_vt['ServoDyn']['PCMode']       = int(f.readline().split()[0])
+        self.fst_vt['ServoDyn']['TPCOn']        = float_read(f.readline().split()[0])
+        self.fst_vt['ServoDyn']['TPitManS1']    = float_read(f.readline().split()[0])
+        self.fst_vt['ServoDyn']['TPitManS2']    = float_read(f.readline().split()[0])
+        self.fst_vt['ServoDyn']['TPitManS3']    = float_read(f.readline().split()[0])
+        self.fst_vt['ServoDyn']['PitManRat1']   = float_read(f.readline().split()[0])
+        self.fst_vt['ServoDyn']['PitManRat2']   = float_read(f.readline().split()[0])
+        self.fst_vt['ServoDyn']['PitManRat3']   = float_read(f.readline().split()[0])
+        self.fst_vt['ServoDyn']['BlPitchF1']    = float_read(f.readline().split()[0])
+        self.fst_vt['ServoDyn']['BlPitchF2']    = float_read(f.readline().split()[0])
+        self.fst_vt['ServoDyn']['BlPitchF3']    = float_read(f.readline().split()[0])
+
+        # Geneartor and Torque Control (gen_torq_ctrl)
+        f.readline()
+        self.fst_vt['ServoDyn']['VSContrl'] = int(f.readline().split()[0])
+        self.fst_vt['ServoDyn']['GenModel'] = int(f.readline().split()[0])
+        self.fst_vt['ServoDyn']['GenEff']   = float_read(f.readline().split()[0])
+        self.fst_vt['ServoDyn']['GenTiStr'] = bool_read(f.readline().split()[0])
+        self.fst_vt['ServoDyn']['GenTiStp'] = bool_read(f.readline().split()[0])
+        self.fst_vt['ServoDyn']['SpdGenOn'] = float_read(f.readline().split()[0])
+        self.fst_vt['ServoDyn']['TimGenOn'] = float_read(f.readline().split()[0])
+        self.fst_vt['ServoDyn']['TimGenOf'] = float_read(f.readline().split()[0])
+
+        # Simple Variable-Speed Torque Control (var_speed_torq_ctrl)
+        f.readline()
+        self.fst_vt['ServoDyn']['VS_RtGnSp'] = float_read(f.readline().split()[0])
+        self.fst_vt['ServoDyn']['VS_RtTq']   = float_read(f.readline().split()[0])
+        self.fst_vt['ServoDyn']['VS_Rgn2K']  = float_read(f.readline().split()[0])
+        self.fst_vt['ServoDyn']['VS_SlPc']   = float_read(f.readline().split()[0])
+
+        # Simple Induction Generator (induct_gen)
+        f.readline()
+        self.fst_vt['ServoDyn']['SIG_SlPc'] = float_read(f.readline().split()[0])
+        self.fst_vt['ServoDyn']['SIG_SySp'] = float_read(f.readline().split()[0])
+        self.fst_vt['ServoDyn']['SIG_RtTq'] = float_read(f.readline().split()[0])
+        self.fst_vt['ServoDyn']['SIG_PORt'] = float_read(f.readline().split()[0])
+
+        # Thevenin-Equivalent Induction Generator (theveq_induct_gen)
+        f.readline()
+        self.fst_vt['ServoDyn']['TEC_Freq'] = float_read(f.readline().split()[0])
+        self.fst_vt['ServoDyn']['TEC_NPol'] = int(f.readline().split()[0])
+        self.fst_vt['ServoDyn']['TEC_SRes'] = float_read(f.readline().split()[0])
+        self.fst_vt['ServoDyn']['TEC_RRes'] = float_read(f.readline().split()[0])
+        self.fst_vt['ServoDyn']['TEC_VLL']  = float_read(f.readline().split()[0])
+        self.fst_vt['ServoDyn']['TEC_SLR']  = float_read(f.readline().split()[0])
+        self.fst_vt['ServoDyn']['TEC_RLR']  = float_read(f.readline().split()[0])
+        self.fst_vt['ServoDyn']['TEC_MR']   = float_read(f.readline().split()[0])
+
+        # High-Speed Shaft Brake (shaft_brake)
+        f.readline()
+        self.fst_vt['ServoDyn']['HSSBrMode'] = int(f.readline().split()[0])
+        self.fst_vt['ServoDyn']['THSSBrDp']  = float_read(f.readline().split()[0])
+        self.fst_vt['ServoDyn']['HSSBrDT']   = float_read(f.readline().split()[0])
+        self.fst_vt['ServoDyn']['HSSBrTqF']  = float_read(f.readline().split()[0])
+
+        # Nacelle-Yaw Control (nac_yaw_ctrl)
+        f.readline()
+        self.fst_vt['ServoDyn']['YCMode']    = int(f.readline().split()[0])
+        self.fst_vt['ServoDyn']['TYCOn']     = float_read(f.readline().split()[0])
+        self.fst_vt['ServoDyn']['YawNeut']   = float_read(f.readline().split()[0])
+        self.fst_vt['ServoDyn']['YawSpr']    = float_read(f.readline().split()[0])
+        self.fst_vt['ServoDyn']['YawDamp']   = float_read(f.readline().split()[0])
+        self.fst_vt['ServoDyn']['TYawManS']  = float_read(f.readline().split()[0])
+        self.fst_vt['ServoDyn']['YawManRat'] = float_read(f.readline().split()[0])
+        self.fst_vt['ServoDyn']['NacYawF']   = float_read(f.readline().split()[0])
+
+        # Tuned Mass Damper (tuned_mass_damper)
+        f.readline()
+        self.fst_vt['ServoDyn']['CompNTMD'] = bool_read(f.readline().split()[0])
+        self.fst_vt['ServoDyn']['NTMDfile'] = f.readline().split()[0][1:-1]
+        self.fst_vt['ServoDyn']['CompTTMD'] = bool_read(f.readline().split()[0])
+        self.fst_vt['ServoDyn']['TTMDfile'] = f.readline().split()[0][1:-1]
+
+        # Bladed Interface and Torque-Speed Look-Up Table (bladed_interface)
+        f.readline()
+        self.fst_vt['ServoDyn']['DLL_FileName'] = os.path.abspath(os.path.normpath(os.path.join(os.path.split(sd_file)[0], f.readline().split()[0][1:-1])))
+        self.fst_vt['ServoDyn']['DLL_InFile']   = f.readline().split()[0][1:-1]
+        self.fst_vt['ServoDyn']['DLL_ProcName'] = f.readline().split()[0][1:-1]
+        dll_dt_line = f.readline().split()[0]
+        try:
+            self.fst_vt['ServoDyn']['DLL_DT'] = float_read(dll_dt_line)
+        except:
+            self.fst_vt['ServoDyn']['DLL_DT'] = dll_dt_line[1:-1]
+        self.fst_vt['ServoDyn']['DLL_Ramp']     = bool_read(f.readline().split()[0])
+        self.fst_vt['ServoDyn']['BPCutoff']     = float_read(f.readline().split()[0])
+        self.fst_vt['ServoDyn']['NacYaw_North'] = float_read(f.readline().split()[0])
+        self.fst_vt['ServoDyn']['Ptch_Cntrl']   = int(f.readline().split()[0])
+        self.fst_vt['ServoDyn']['Ptch_SetPnt']  = float_read(f.readline().split()[0])
+        self.fst_vt['ServoDyn']['Ptch_Min']     = float_read(f.readline().split()[0])
+        self.fst_vt['ServoDyn']['Ptch_Max']     = float_read(f.readline().split()[0])
+        self.fst_vt['ServoDyn']['PtchRate_Min'] = float_read(f.readline().split()[0])
+        self.fst_vt['ServoDyn']['PtchRate_Max'] = float_read(f.readline().split()[0])
+        self.fst_vt['ServoDyn']['Gain_OM']      = float_read(f.readline().split()[0])
+        self.fst_vt['ServoDyn']['GenSpd_MinOM'] = float_read(f.readline().split()[0])
+        self.fst_vt['ServoDyn']['GenSpd_MaxOM'] = float_read(f.readline().split()[0])
+        self.fst_vt['ServoDyn']['GenSpd_Dem']   = float_read(f.readline().split()[0])
+        self.fst_vt['ServoDyn']['GenTrq_Dem']   = float_read(f.readline().split()[0])
+        self.fst_vt['ServoDyn']['GenPwr_Dem']   = float_read(f.readline().split()[0])
+
+        f.readline()
+
+        self.fst_vt['ServoDyn']['DLL_NumTrq'] = int(f.readline().split()[0])
+        f.readline()
+        f.readline()
+        self.fst_vt['ServoDyn']['GenSpd_TLU'] = [None] * self.fst_vt['ServoDyn']['DLL_NumTrq']
+        self.fst_vt['ServoDyn']['GenTrq_TLU'] = [None] * self.fst_vt['ServoDyn']['DLL_NumTrq']
+        for i in range(self.fst_vt['ServoDyn']['DLL_NumTrq']):
+            data = f.readline().split()
+            self.fst_vt['ServoDyn']['GenSpd_TLU'][i]  = float_read(data[0])
+            self.fst_vt['ServoDyn']['GenTrq_TLU'][i]  = float_read(data[0])
+
+        # ServoDyn Output Params (sd_out_params)
+        f.readline()
+        self.fst_vt['ServoDyn']['SumPrint'] = bool_read(f.readline().split()[0])
+        self.fst_vt['ServoDyn']['OutFile']  = int(f.readline().split()[0])
+        self.fst_vt['ServoDyn']['TabDelim'] = bool_read(f.readline().split()[0])
+        self.fst_vt['ServoDyn']['OutFmt']   = f.readline().split()[0][1:-1]
+        self.fst_vt['ServoDyn']['TStart']   = float_read(f.readline().split()[0])
+
+        # ServoDyn Outlist
+        f.readline()
+        data = f.readline()
+        while data.split()[0] != 'END':
+            channels = data.split('"')
+            channel_list = channels[1].split(',')
+            self.set_outlist(self.fst_vt['outlist']['ServoDyn'], channel_list)
+            data = f.readline()
+
+        f.close()
+
+    def read_DISCON_in(self):
+        # Read the Bladed style Interface controller input file, intended for ROSCO https://github.com/NREL/ROSCO_toolbox
+
+        discon_in_file = os.path.normpath(os.path.join(self.FAST_directory, self.fst_vt['ServoDyn']['DLL_InFile']))
+
+        if os.path.exists(discon_in_file):
+
+            # Read DISCON infiles
+            file_processing = ROSCO_utilities.FileProcessing()
+            self.fst_vt['DISCON_in'] = file_processing.read_DISCON(discon_in_file)
+
+            # Some additional filename parsing
+            self.fst_vt['DISCON_in']['PerfFileName'] = os.path.abspath(os.path.join(self.FAST_directory, self.fst_vt['DISCON_in']['PerfFileName']))
+
+
+            # Try to read rotor performance data if it is available
+            try:
+                pitch_vector, tsr_vector, Cp_table, Ct_table, Cq_table = file_processing.load_from_txt(self.fst_vt['DISCON_in']['PerfFileName'])
+
+                RotorPerformance = ROSCO_turbine.RotorPerformance
+                Cp = RotorPerformance(Cp_table, pitch_vector, tsr_vector)
+                Ct = RotorPerformance(Ct_table, pitch_vector, tsr_vector)
+                Cq = RotorPerformance(Cq_table, pitch_vector, tsr_vector)
+
+                self.fst_vt['DISCON_in']['Cp'] = Cp
+                self.fst_vt['DISCON_in']['Ct'] = Ct
+                self.fst_vt['DISCON_in']['Cq'] = Cq
+                self.fst_vt['DISCON_in']['Cp_pitch_initial_rad'] = pitch_vector
+                self.fst_vt['DISCON_in']['Cp_TSR_initial'] = tsr_vector
+                self.fst_vt['DISCON_in']['Cp_table'] = Cp_table
+                self.fst_vt['DISCON_in']['Ct_table'] = Ct_table
+                self.fst_vt['DISCON_in']['Cq_table'] = Cq_table
+            except:
+                pass
+            
+            # Add some DISCON entries that might be needed within WISDEM        
+            self.fst_vt['DISCON_in']['v_rated'] = 1.
+        
+        else:
+            del self.fst_vt['DISCON_in']
+
+    def read_HydroDyn(self):
+        # AeroDyn v2.03
+
+        hd_file = os.path.normpath(os.path.join(self.FAST_directory, self.fst_vt['Fst']['HydroFile']))
+        f = open(hd_file)
+
+        f.readline()
+        f.readline()
+
+        self.fst_vt['HydroDyn']['Echo'] = bool_read(f.readline().split()[0])
+        # ENVIRONMENTAL CONDITIONS
+        f.readline()
+        self.fst_vt['HydroDyn']['WtrDens'] = float_read(f.readline().split()[0])
+        self.fst_vt['HydroDyn']['WtrDpth'] = float_read(f.readline().split()[0])
+        self.fst_vt['HydroDyn']['MSL2SWL'] = float_read(f.readline().split()[0])
+
+        # WAVES
+        f.readline()
+        self.fst_vt['HydroDyn']['WaveMod']       = int_read(f.readline().split()[0])
+        self.fst_vt['HydroDyn']['WaveStMod']     = int_read(f.readline().split()[0])
+        self.fst_vt['HydroDyn']['WaveTMax']      = float_read(f.readline().split()[0])
+        self.fst_vt['HydroDyn']['WaveDT']        = float_read(f.readline().split()[0])
+        self.fst_vt['HydroDyn']['WaveHs']        = float_read(f.readline().split()[0])
+        self.fst_vt['HydroDyn']['WaveTp']        = float_read(f.readline().split()[0])
+        self.fst_vt['HydroDyn']['WavePkShp']     = float_read(f.readline().split()[0]) # default
+        self.fst_vt['HydroDyn']['WvLowCOff']     = float_read(f.readline().split()[0])
+        self.fst_vt['HydroDyn']['WvHiCOff']      = float_read(f.readline().split()[0])
+        self.fst_vt['HydroDyn']['WaveDir']       = float_read(f.readline().split()[0])
+        self.fst_vt['HydroDyn']['WaveDirMod']    = int_read(f.readline().split()[0])
+        self.fst_vt['HydroDyn']['WaveDirSpread'] = float_read(f.readline().split()[0])
+        self.fst_vt['HydroDyn']['WaveNDir']      = int_read(f.readline().split()[0])
+        self.fst_vt['HydroDyn']['WaveDirRange']  = float_read(f.readline().split()[0])
+        self.fst_vt['HydroDyn']['WaveSeed1']     = int_read(f.readline().split()[0])
+        self.fst_vt['HydroDyn']['WaveSeed2']     = int_read(f.readline().split()[0])
+        self.fst_vt['HydroDyn']['WaveNDAmp']     = bool_read(f.readline().split()[0])
+        self.fst_vt['HydroDyn']['WvKinFile']     = f.readline().split()[0][1:-1]
+        self.fst_vt['HydroDyn']['NWaveElev']     = int_read(f.readline().split()[0])
+        self.fst_vt['HydroDyn']['WaveElevxi']    = [idx.strip() for idx in f.readline().split('WaveElevxi')[0].split(',')]
+        self.fst_vt['HydroDyn']['WaveElevyi']    = [idx.strip() for idx in f.readline().split('WaveElevyi')[0].split(',')]
+
+        # 2ND-ORDER WAVES
+        f.readline()
+        self.fst_vt['HydroDyn']['WvDiffQTF']     = bool_read(f.readline().split()[0])
+        self.fst_vt['HydroDyn']['WvSumQTF']      = bool_read(f.readline().split()[0])
+        self.fst_vt['HydroDyn']['WvLowCOffD']    = float_read(f.readline().split()[0])
+        self.fst_vt['HydroDyn']['WvHiCOffD']     = float_read(f.readline().split()[0])
+        self.fst_vt['HydroDyn']['WvLowCOffS']    = float_read(f.readline().split()[0])
+        self.fst_vt['HydroDyn']['WvHiCOffS']     = float_read(f.readline().split()[0])
+
+        # CURRENT
+        f.readline()
+        self.fst_vt['HydroDyn']['CurrMod']       = int_read(f.readline().split()[0])
+        self.fst_vt['HydroDyn']['CurrSSV0']      = float_read(f.readline().split()[0])
+        self.fst_vt['HydroDyn']['CurrSSDir']     = float_read(f.readline().split()[0])
+        self.fst_vt['HydroDyn']['CurrNSRef']     = float_read(f.readline().split()[0])
+        self.fst_vt['HydroDyn']['CurrNSV0']      = float_read(f.readline().split()[0])
+        self.fst_vt['HydroDyn']['CurrNSDir']     = float_read(f.readline().split()[0])
+        self.fst_vt['HydroDyn']['CurrDIV']       = float_read(f.readline().split()[0])
+        self.fst_vt['HydroDyn']['CurrDIDir']     = float_read(f.readline().split()[0])
+
+        # FLOATING PLATFORM
+        f.readline()
+        self.fst_vt['HydroDyn']['PotMod']        = int_read(f.readline().split()[0])
+        self.fst_vt['HydroDyn']['PotFile']       = os.path.normpath(os.path.join(os.path.split(hd_file)[0], f.readline().split()[0][1:-1]))
+        self.fst_vt['HydroDyn']['WAMITULEN']     = float_read(f.readline().split()[0])
+        self.fst_vt['HydroDyn']['PtfmVol0']      = float_read(f.readline().split()[0])
+        self.fst_vt['HydroDyn']['PtfmCOBxt']     = float_read(f.readline().split()[0])
+        self.fst_vt['HydroDyn']['PtfmCOByt']     = float_read(f.readline().split()[0])
+        self.fst_vt['HydroDyn']['RdtnMod']       = int_read(f.readline().split()[0])
+        self.fst_vt['HydroDyn']['RdtnTMax']      = float_read(f.readline().split()[0])
+        self.fst_vt['HydroDyn']['RdtnDT']        = float_read(f.readline().split()[0])
+
+        # 2ND-ORDER FLOATING PLATFORM FORCES
+        f.readline()
+        self.fst_vt['HydroDyn']['MnDrift']       = int_read(f.readline().split()[0]) # ?
+        self.fst_vt['HydroDyn']['NewmanApp']     = int_read(f.readline().split()[0]) # ?
+        self.fst_vt['HydroDyn']['DiffQTF']       = int_read(f.readline().split()[0]) # ?
+        self.fst_vt['HydroDyn']['SumQTF']        = int_read(f.readline().split()[0]) # ?
+
+        # FLOATING PLATFORM FORCE FLAGS
+        f.readline()
+        self.fst_vt['HydroDyn']['PtfmSgF']       = bool_read(f.readline().split()[0])
+        self.fst_vt['HydroDyn']['PtfmSwF']       = bool_read(f.readline().split()[0])
+        self.fst_vt['HydroDyn']['PtfmHvF']       = bool_read(f.readline().split()[0])
+        self.fst_vt['HydroDyn']['PtfmRF']        = bool_read(f.readline().split()[0])
+        self.fst_vt['HydroDyn']['PtfmPF']        = bool_read(f.readline().split()[0])
+        self.fst_vt['HydroDyn']['PtfmYF']        = bool_read(f.readline().split()[0])
+
+        # PLATFORM ADDITIONAL STIFFNESS AND DAMPING
+        f.readline()
+        self.fst_vt['HydroDyn']['AddF0']         = [float(idx) for idx in f.readline().strip().split()[:6]]
+        self.fst_vt['HydroDyn']['AddCLin']       = np.array([[float(idx) for idx in f.readline().strip().split()[:6]] for i in range(6)])
+        self.fst_vt['HydroDyn']['AddBLin']       = np.array([[float(idx) for idx in f.readline().strip().split()[:6]] for i in range(6)])
+        self.fst_vt['HydroDyn']['AddBQuad']      = np.array([[float(idx) for idx in f.readline().strip().split()[:6]] for i in range(6)])
+
+        #AXIAL COEFFICIENTS
+        f.readline()
+        self.fst_vt['HydroDyn']['NAxCoef']       = int_read(f.readline().split()[0])
+        self.fst_vt['HydroDyn']['AxCoefID']      = [None]*self.fst_vt['HydroDyn']['NAxCoef']
+        self.fst_vt['HydroDyn']['AxCd']          = [None]*self.fst_vt['HydroDyn']['NAxCoef']
+        self.fst_vt['HydroDyn']['AxCa']          = [None]*self.fst_vt['HydroDyn']['NAxCoef']
+        self.fst_vt['HydroDyn']['AxCp']          = [None]*self.fst_vt['HydroDyn']['NAxCoef']
+        ln = f.readline().split()
+        ln = f.readline().split()
+        for i in range(self.fst_vt['HydroDyn']['NAxCoef']):
+            ln = f.readline().split()
+            self.fst_vt['HydroDyn']['AxCoefID'][i] = int(ln[0])
+            self.fst_vt['HydroDyn']['AxCd'][i]     = float(ln[1])
+            self.fst_vt['HydroDyn']['AxCa'][i]     = float(ln[2])
+            self.fst_vt['HydroDyn']['AxCp'][i]     = float(ln[3])
+
+        #MEMBER JOINTS
+        f.readline()
+        self.fst_vt['HydroDyn']['NJoints']    = int_read(f.readline().split()[0])
+        self.fst_vt['HydroDyn']['JointID']    = [None]*self.fst_vt['HydroDyn']['NJoints']
+        self.fst_vt['HydroDyn']['Jointxi']    = [None]*self.fst_vt['HydroDyn']['NJoints']
+        self.fst_vt['HydroDyn']['Jointyi']    = [None]*self.fst_vt['HydroDyn']['NJoints']
+        self.fst_vt['HydroDyn']['Jointzi']    = [None]*self.fst_vt['HydroDyn']['NJoints']
+        self.fst_vt['HydroDyn']['JointAxID']  = [None]*self.fst_vt['HydroDyn']['NJoints']
+        self.fst_vt['HydroDyn']['JointOvrlp'] = [None]*self.fst_vt['HydroDyn']['NJoints']
+        ln = f.readline().split()
+        ln = f.readline().split()
+        for i in range(self.fst_vt['HydroDyn']['NJoints']):
+            ln = f.readline().split()
+            self.fst_vt['HydroDyn']['JointID'][i]    = int(ln[0])
+            self.fst_vt['HydroDyn']['Jointxi'][i]    = float(ln[1])
+            self.fst_vt['HydroDyn']['Jointyi'][i]    = float(ln[2])
+            self.fst_vt['HydroDyn']['Jointzi'][i]    = float(ln[3])
+            self.fst_vt['HydroDyn']['JointAxID'][i]  = int(ln[4])
+            self.fst_vt['HydroDyn']['JointOvrlp'][i] = int(ln[5])
+
+        #MEMBER CROSS-SECTION PROPERTIES
+        f.readline()
+        self.fst_vt['HydroDyn']['NPropSets'] = int_read(f.readline().split()[0])
+        self.fst_vt['HydroDyn']['PropSetID'] = [None]*self.fst_vt['HydroDyn']['NPropSets']
+        self.fst_vt['HydroDyn']['PropD']     = [None]*self.fst_vt['HydroDyn']['NPropSets']
+        self.fst_vt['HydroDyn']['PropThck']  = [None]*self.fst_vt['HydroDyn']['NPropSets']
+        ln = f.readline().split()
+        ln = f.readline().split()
+        for i in range(self.fst_vt['HydroDyn']['NPropSets']):
+            ln = f.readline().split()
+            self.fst_vt['HydroDyn']['PropSetID'][i] = int(ln[0])
+            self.fst_vt['HydroDyn']['PropD'][i]     = float(ln[1])
+            self.fst_vt['HydroDyn']['PropThck'][i]  = float(ln[2])
+
+        #SIMPLE HYDRODYNAMIC COEFFICIENTS
+        f.readline()
+        f.readline()
+        f.readline()
+        ln = f.readline().split()
+        self.fst_vt['HydroDyn']['SimplCd']     = float(ln[0])
+        self.fst_vt['HydroDyn']['SimplCdMG']   = float(ln[1])
+        self.fst_vt['HydroDyn']['SimplCa']     = float(ln[2])
+        self.fst_vt['HydroDyn']['SimplCaMG']   = float(ln[3])
+        self.fst_vt['HydroDyn']['SimplCp']     = float(ln[4])
+        self.fst_vt['HydroDyn']['SimplCpMG']   = float(ln[5])
+        self.fst_vt['HydroDyn']['SimplAxCa']   = float(ln[6])
+        self.fst_vt['HydroDyn']['SimplAxCaMG'] = float(ln[7])
+        self.fst_vt['HydroDyn']['SimplAxCp']   = float(ln[8])
+        self.fst_vt['HydroDyn']['SimplAxCpMG'] = float(ln[9])
+
+        #DEPTH-BASED HYDRODYNAMIC COEFFICIENTS
+        f.readline()
+        self.fst_vt['HydroDyn']['NCoefDpth']  = int_read(f.readline().split()[0])
+        self.fst_vt['HydroDyn']['Dpth']       = [None]*self.fst_vt['HydroDyn']['NCoefDpth']
+        self.fst_vt['HydroDyn']['DpthCd']     = [None]*self.fst_vt['HydroDyn']['NCoefDpth']
+        self.fst_vt['HydroDyn']['DpthCdMG']   = [None]*self.fst_vt['HydroDyn']['NCoefDpth']
+        self.fst_vt['HydroDyn']['DpthCa']     = [None]*self.fst_vt['HydroDyn']['NCoefDpth']
+        self.fst_vt['HydroDyn']['DpthCaMG']   = [None]*self.fst_vt['HydroDyn']['NCoefDpth']
+        self.fst_vt['HydroDyn']['DpthCp']     = [None]*self.fst_vt['HydroDyn']['NCoefDpth']
+        self.fst_vt['HydroDyn']['DpthCpMG']   = [None]*self.fst_vt['HydroDyn']['NCoefDpth']
+        self.fst_vt['HydroDyn']['DpthAxCa']   = [None]*self.fst_vt['HydroDyn']['NCoefDpth']
+        self.fst_vt['HydroDyn']['DpthAxCaMG'] = [None]*self.fst_vt['HydroDyn']['NCoefDpth']
+        self.fst_vt['HydroDyn']['DpthAxCp']   = [None]*self.fst_vt['HydroDyn']['NCoefDpth']
+        self.fst_vt['HydroDyn']['DpthAxCpMG'] = [None]*self.fst_vt['HydroDyn']['NCoefDpth']
+        ln = f.readline().split()
+        ln = f.readline().split()
+        for i in range(self.fst_vt['HydroDyn']['NCoefDpth']):
+            ln = f.readline().split()
+            self.fst_vt['HydroDyn']['Dpth'][i]       = float(ln[0])
+            self.fst_vt['HydroDyn']['DpthCd'][i]     = float(ln[1])
+            self.fst_vt['HydroDyn']['DpthCdMG'][i]   = float(ln[2])
+            self.fst_vt['HydroDyn']['DpthCa'][i]     = float(ln[3])
+            self.fst_vt['HydroDyn']['DpthCaMG'][i]   = float(ln[4])
+            self.fst_vt['HydroDyn']['DpthCp'][i]     = float(ln[5])
+            self.fst_vt['HydroDyn']['DpthCpMG'][i]   = float(ln[6])
+            self.fst_vt['HydroDyn']['DpthAxCa'][i]   = float(ln[7])
+            self.fst_vt['HydroDyn']['DpthAxCaMG'][i] = float(ln[8])
+            self.fst_vt['HydroDyn']['DpthAxCp'][i]   = float(ln[9])
+            self.fst_vt['HydroDyn']['DpthAxCpMG'][i] = float(ln[10])
+
+        #MEMBER-BASED HYDRODYNAMIC COEFFICIENTS
+        f.readline()
+        self.fst_vt['HydroDyn']['NCoefMembers']  = int_read(f.readline().split()[0])
+        self.fst_vt['HydroDyn']['MemberID_HydC']      = [None]*self.fst_vt['HydroDyn']['NCoefMembers']
+        self.fst_vt['HydroDyn']['MemberCd1']     = [None]*self.fst_vt['HydroDyn']['NCoefMembers']
+        self.fst_vt['HydroDyn']['MemberCd2']     = [None]*self.fst_vt['HydroDyn']['NCoefMembers']
+        self.fst_vt['HydroDyn']['MemberCdMG1']   = [None]*self.fst_vt['HydroDyn']['NCoefMembers']
+        self.fst_vt['HydroDyn']['MemberCdMG2']   = [None]*self.fst_vt['HydroDyn']['NCoefMembers']
+        self.fst_vt['HydroDyn']['MemberCa1']     = [None]*self.fst_vt['HydroDyn']['NCoefMembers']
+        self.fst_vt['HydroDyn']['MemberCa2']     = [None]*self.fst_vt['HydroDyn']['NCoefMembers']
+        self.fst_vt['HydroDyn']['MemberCaMG1']   = [None]*self.fst_vt['HydroDyn']['NCoefMembers']
+        self.fst_vt['HydroDyn']['MemberCaMG2']   = [None]*self.fst_vt['HydroDyn']['NCoefMembers']
+        self.fst_vt['HydroDyn']['MemberCp1']     = [None]*self.fst_vt['HydroDyn']['NCoefMembers']
+        self.fst_vt['HydroDyn']['MemberCp2']     = [None]*self.fst_vt['HydroDyn']['NCoefMembers']
+        self.fst_vt['HydroDyn']['MemberCpMG1']   = [None]*self.fst_vt['HydroDyn']['NCoefMembers']
+        self.fst_vt['HydroDyn']['MemberCpMG2']   = [None]*self.fst_vt['HydroDyn']['NCoefMembers']
+        self.fst_vt['HydroDyn']['MemberAxCa1']   = [None]*self.fst_vt['HydroDyn']['NCoefMembers']
+        self.fst_vt['HydroDyn']['MemberAxCa2']   = [None]*self.fst_vt['HydroDyn']['NCoefMembers']
+        self.fst_vt['HydroDyn']['MemberAxCaMG1'] = [None]*self.fst_vt['HydroDyn']['NCoefMembers']
+        self.fst_vt['HydroDyn']['MemberAxCaMG2'] = [None]*self.fst_vt['HydroDyn']['NCoefMembers']
+        self.fst_vt['HydroDyn']['MemberAxCp1']   = [None]*self.fst_vt['HydroDyn']['NCoefMembers']
+        self.fst_vt['HydroDyn']['MemberAxCp2']   = [None]*self.fst_vt['HydroDyn']['NCoefMembers']
+        self.fst_vt['HydroDyn']['MemberAxCpMG1'] = [None]*self.fst_vt['HydroDyn']['NCoefMembers']
+        self.fst_vt['HydroDyn']['MemberAxCpMG2'] = [None]*self.fst_vt['HydroDyn']['NCoefMembers']
+
+        f.readline()
+        f.readline()
+        for i in range(self.fst_vt['HydroDyn']['NCoefMembers']):
+            ln = f.readline().split()
+            self.fst_vt['HydroDyn']['MemberID_HydC'][i]      = int(ln[0])
+            self.fst_vt['HydroDyn']['MemberCd1'][i]     = float(ln[1])
+            self.fst_vt['HydroDyn']['MemberCd2'][i]     = float(ln[2])
+            self.fst_vt['HydroDyn']['MemberCdMG1'][i]   = float(ln[3])
+            self.fst_vt['HydroDyn']['MemberCdMG2'][i]   = float(ln[4])
+            self.fst_vt['HydroDyn']['MemberCa1'][i]     = float(ln[5])
+            self.fst_vt['HydroDyn']['MemberCa2'][i]     = float(ln[6])
+            self.fst_vt['HydroDyn']['MemberCaMG1'][i]   = float(ln[7])
+            self.fst_vt['HydroDyn']['MemberCaMG2'][i]   = float(ln[8])
+            self.fst_vt['HydroDyn']['MemberCp1'][i]     = float(ln[9])
+            self.fst_vt['HydroDyn']['MemberCp2'][i]     = float(ln[10])
+            self.fst_vt['HydroDyn']['MemberCpMG1'][i]   = float(ln[11])
+            self.fst_vt['HydroDyn']['MemberCpMG2'][i]   = float(ln[12])
+            self.fst_vt['HydroDyn']['MemberAxCa1'][i]   = float(ln[13])
+            self.fst_vt['HydroDyn']['MemberAxCa2'][i]   = float(ln[14])
+            self.fst_vt['HydroDyn']['MemberAxCaMG1'][i] = float(ln[15])
+            self.fst_vt['HydroDyn']['MemberAxCaMG2'][i] = float(ln[16])
+            self.fst_vt['HydroDyn']['MemberAxCp1'][i]   = float(ln[17])
+            self.fst_vt['HydroDyn']['MemberAxCp2'][i]   = float(ln[18])
+            self.fst_vt['HydroDyn']['MemberAxCpMG1'][i] = float(ln[19])
+            self.fst_vt['HydroDyn']['MemberAxCpMG2'][i] = float(ln[20])
+
+        #MEMBERS
+        f.readline()
+        self.fst_vt['HydroDyn']['NMembers']    = int_read(f.readline().split()[0])
+        self.fst_vt['HydroDyn']['MemberID']    = [None]*self.fst_vt['HydroDyn']['NMembers']
+        self.fst_vt['HydroDyn']['MJointID1']   = [None]*self.fst_vt['HydroDyn']['NMembers']
+        self.fst_vt['HydroDyn']['MJointID2']   = [None]*self.fst_vt['HydroDyn']['NMembers']
+        self.fst_vt['HydroDyn']['MPropSetID1'] = [None]*self.fst_vt['HydroDyn']['NMembers']
+        self.fst_vt['HydroDyn']['MPropSetID2'] = [None]*self.fst_vt['HydroDyn']['NMembers']
+        self.fst_vt['HydroDyn']['MDivSize']    = [None]*self.fst_vt['HydroDyn']['NMembers']
+        self.fst_vt['HydroDyn']['MCoefMod']    = [None]*self.fst_vt['HydroDyn']['NMembers']
+        self.fst_vt['HydroDyn']['PropPot']     = [None]*self.fst_vt['HydroDyn']['NMembers']
+        ln = f.readline().split()
+        ln = f.readline().split()
+        for i in range(self.fst_vt['HydroDyn']['NMembers']):
+            ln = f.readline().split()
+            self.fst_vt['HydroDyn']['MemberID'][i]    = int(ln[0])
+            self.fst_vt['HydroDyn']['MJointID1'][i]   = int(ln[1])
+            self.fst_vt['HydroDyn']['MJointID2'][i]   = int(ln[2])
+            self.fst_vt['HydroDyn']['MPropSetID1'][i] = int(ln[3])
+            self.fst_vt['HydroDyn']['MPropSetID2'][i] = int(ln[4])
+            self.fst_vt['HydroDyn']['MDivSize'][i]    = float(ln[5])
+            self.fst_vt['HydroDyn']['MCoefMod'][i]    = int(ln[6])
+            self.fst_vt['HydroDyn']['PropPot'][i]     = bool_read(ln[7])
+
+        #FILLED MEMBERS
+        f.readline()
+        self.fst_vt['HydroDyn']['NFillGroups'] = int_read(f.readline().split()[0])
+        self.fst_vt['HydroDyn']['FillNumM']    = [None]*self.fst_vt['HydroDyn']['NFillGroups']
+        self.fst_vt['HydroDyn']['FillMList']   = [None]*self.fst_vt['HydroDyn']['NFillGroups']
+        self.fst_vt['HydroDyn']['FillFSLoc']   = [None]*self.fst_vt['HydroDyn']['NFillGroups']
+        self.fst_vt['HydroDyn']['FillDens']    = [None]*self.fst_vt['HydroDyn']['NFillGroups']
+        ln = f.readline().split()
+        ln = f.readline().split()
+        for i in range(self.fst_vt['HydroDyn']['NFillGroups']):
+            ln = f.readline().split()
+            self.fst_vt['HydroDyn']['FillNumM'][i]  = int(ln[0])
+            self.fst_vt['HydroDyn']['FillMList'][i] = [int(j) for j in ln[1:-2]]
+            self.fst_vt['HydroDyn']['FillFSLoc'][i] = float(ln[-2])
+            self.fst_vt['HydroDyn']['FillDens'][i]  = float(ln[-1])
+
+        #MARINE GROWTH
+        f.readline()
+        self.fst_vt['HydroDyn']['NMGDepths'] = int_read(f.readline().split()[0])
+        self.fst_vt['HydroDyn']['MGDpth']    = [None]*self.fst_vt['HydroDyn']['NMGDepths']
+        self.fst_vt['HydroDyn']['MGThck']    = [None]*self.fst_vt['HydroDyn']['NMGDepths']
+        self.fst_vt['HydroDyn']['MGDens']    = [None]*self.fst_vt['HydroDyn']['NMGDepths']
+        ln = f.readline().split()
+        ln = f.readline().split()
+        for i in range(self.fst_vt['HydroDyn']['NMGDepths']):
+            ln = f.readline().split()
+            self.fst_vt['HydroDyn']['MGDpth'][i] = float(ln[0])
+            self.fst_vt['HydroDyn']['MGThck'][i] = float(ln[1])
+            self.fst_vt['HydroDyn']['MGDens'][i] = float(ln[2])
+
+        #MEMBER OUTPUT LIST
+        f.readline()
+        self.fst_vt['HydroDyn']['NMOutputs'] = int_read(f.readline().split()[0])
+        self.fst_vt['HydroDyn']['MemberID_out']  = [None]*self.fst_vt['HydroDyn']['NMOutputs']
+        self.fst_vt['HydroDyn']['NOutLoc']   = [None]*self.fst_vt['HydroDyn']['NMOutputs']
+        self.fst_vt['HydroDyn']['NodeLocs']  = [None]*self.fst_vt['HydroDyn']['NMOutputs']
+        ln = f.readline().split()
+        ln = f.readline().split()
+        for i in range(self.fst_vt['HydroDyn']['NMOutputs']):
+            ln = f.readline().split()
+            self.fst_vt['HydroDyn']['MemberID_out'][i] = int(ln[0])
+            self.fst_vt['HydroDyn']['NOutLoc'][i]  = int(ln[1])
+            self.fst_vt['HydroDyn']['NodeLocs'][i] = float(ln[2])
+
+        #JOINT OUTPUT LIST
+        f.readline()
+        self.fst_vt['HydroDyn']['NJOutputs'] = int_read(f.readline().split()[0])
+        self.fst_vt['HydroDyn']['JOutLst']   = [int(idx.strip()) for idx in f.readline().split('JOutLst')[0].split(',')]
+
+        #OUTPUT
+        f.readline()
+        self.fst_vt['HydroDyn']['HDSum']     = bool_read(f.readline().split()[0])
+        self.fst_vt['HydroDyn']['OutAll']    = bool_read(f.readline().split()[0])
+        self.fst_vt['HydroDyn']['OutSwtch']  = int_read(f.readline().split()[0])
+        self.fst_vt['HydroDyn']['OutFmt']    = str(f.readline().split()[0])
+        self.fst_vt['HydroDyn']['OutSFmt']   = str(f.readline().split()[0])
+
+        self.fst_vt['HydroDyn']['HDSum']   
+        self.fst_vt['HydroDyn']['OutAll']  
+        self.fst_vt['HydroDyn']['OutSwtch']
+        self.fst_vt['HydroDyn']['OutFmt']  
+        self.fst_vt['HydroDyn']['OutSFmt'] 
+
+        # HydroDyn Outlist
+        f.readline()
+        data = f.readline()
+        while data.split()[0] != 'END':
+            channels = data.split('"')
+            channel_list = channels[1].split(',')
+            self.set_outlist(self.fst_vt['outlist']['HydroDyn'], channel_list)
+            data = f.readline()
+
+        f.close()
+
+    def read_SubDyn(self):
+        # SubDyn v1.01
+
+        sd_file = os.path.normpath(os.path.join(self.FAST_directory, self.fst_vt['Fst']['SubFile']))
+        f = open(sd_file)
+        f.readline()
+        f.readline()
+        f.readline()
+        # SIMULATION CONTROL
+        self.fst_vt['SubDyn']['Echo']      = bool_read(f.readline().split()[0])
+        self.fst_vt['SubDyn']['SDdeltaT']  = float_read(f.readline().split()[0])
+        self.fst_vt['SubDyn']['IntMethod'] = int_read(f.readline().split()[0])
+        self.fst_vt['SubDyn']['SttcSolve'] = bool_read(f.readline().split()[0])
+        f.readline()
+        # FEA and CRAIG-BAMPTON PARAMETERS
+        self.fst_vt['SubDyn']['FEMMod']    = int_read(f.readline().split()[0])
+        self.fst_vt['SubDyn']['NDiv']      = int_read(f.readline().split()[0])
+        self.fst_vt['SubDyn']['CBMod']     = bool_read(f.readline().split()[0])
+        self.fst_vt['SubDyn']['Nmodes']    = int_read(f.readline().split()[0])
+        self.fst_vt['SubDyn']['JDampings'] = int_read(f.readline().split()[0])
+        f.readline()
+        # STRUCTURE JOINTS
+        self.fst_vt['SubDyn']['NJoints']   = int_read(f.readline().split()[0])
+        self.fst_vt['SubDyn']['JointID']   = [None]*self.fst_vt['SubDyn']['NJoints']
+        self.fst_vt['SubDyn']['JointXss']  = [None]*self.fst_vt['SubDyn']['NJoints']
+        self.fst_vt['SubDyn']['JointYss']  = [None]*self.fst_vt['SubDyn']['NJoints']
+        self.fst_vt['SubDyn']['JointZss']  = [None]*self.fst_vt['SubDyn']['NJoints']
+        ln = f.readline().split()
+        ln = f.readline().split()
+        for i in range(self.fst_vt['SubDyn']['NJoints']):
+            ln = f.readline().split()
+            self.fst_vt['SubDyn']['JointID'][i]    = int(ln[0])
+            self.fst_vt['SubDyn']['JointXss'][i]   = float(ln[1])
+            self.fst_vt['SubDyn']['JointYss'][i]   = float(ln[2])
+            self.fst_vt['SubDyn']['JointZss'][i]   = float(ln[3])
+        f.readline()
+        # BASE REACTION JOINTS
+        self.fst_vt['SubDyn']['NReact']   = int_read(f.readline().split()[0])
+        self.fst_vt['SubDyn']['RJointID'] = [None]*self.fst_vt['SubDyn']['NReact']
+        self.fst_vt['SubDyn']['RctTDXss'] = [None]*self.fst_vt['SubDyn']['NReact']
+        self.fst_vt['SubDyn']['RctTDYss'] = [None]*self.fst_vt['SubDyn']['NReact']
+        self.fst_vt['SubDyn']['RctTDZss'] = [None]*self.fst_vt['SubDyn']['NReact']
+        self.fst_vt['SubDyn']['RctRDXss'] = [None]*self.fst_vt['SubDyn']['NReact']
+        self.fst_vt['SubDyn']['RctRDYss'] = [None]*self.fst_vt['SubDyn']['NReact']
+        self.fst_vt['SubDyn']['RctRDZss'] = [None]*self.fst_vt['SubDyn']['NReact']
+        self.fst_vt['SubDyn']['Rct_SoilFile'] = [None]*self.fst_vt['SubDyn']['NReact']
+        ln = f.readline().split()
+        ln = f.readline().split()
+        for i in range(self.fst_vt['SubDyn']['NReact']):
+            ln = f.readline().split()
+            self.fst_vt['SubDyn']['RJointID'][i] = int(ln[0])
+            self.fst_vt['SubDyn']['RctTDXss'][i] = int(ln[1])
+            self.fst_vt['SubDyn']['RctTDYss'][i] = int(ln[2])
+            self.fst_vt['SubDyn']['RctTDZss'][i] = int(ln[3])
+            self.fst_vt['SubDyn']['RctRDXss'][i] = int(ln[4])
+            self.fst_vt['SubDyn']['RctRDYss'][i] = int(ln[5])
+            self.fst_vt['SubDyn']['RctRDZss'][i] = int(ln[6])
+            self.fst_vt['SubDyn']['Rct_SoilFile'][i] = ln[7]
+        f.readline()
+        # INTERFACE JOINTS
+        self.fst_vt['SubDyn']['NInterf']   = int_read(f.readline().split()[0])
+        self.fst_vt['SubDyn']['IJointID'] = [None]*self.fst_vt['SubDyn']['NInterf']
+        self.fst_vt['SubDyn']['ItfTDXss'] = [None]*self.fst_vt['SubDyn']['NInterf']
+        self.fst_vt['SubDyn']['ItfTDYss'] = [None]*self.fst_vt['SubDyn']['NInterf']
+        self.fst_vt['SubDyn']['ItfTDZss'] = [None]*self.fst_vt['SubDyn']['NInterf']
+        self.fst_vt['SubDyn']['ItfRDXss'] = [None]*self.fst_vt['SubDyn']['NInterf']
+        self.fst_vt['SubDyn']['ItfRDYss'] = [None]*self.fst_vt['SubDyn']['NInterf']
+        self.fst_vt['SubDyn']['ItfRDZss'] = [None]*self.fst_vt['SubDyn']['NInterf']
+        ln = f.readline().split()
+        ln = f.readline().split()
+        for i in range(self.fst_vt['SubDyn']['NInterf']):
+            ln = f.readline().split()
+            self.fst_vt['SubDyn']['IJointID'][i] = int(ln[0])
+            self.fst_vt['SubDyn']['ItfTDXss'][i] = int(ln[1])
+            self.fst_vt['SubDyn']['ItfTDYss'][i] = int(ln[2])
+            self.fst_vt['SubDyn']['ItfTDZss'][i] = int(ln[3])
+            self.fst_vt['SubDyn']['ItfRDXss'][i] = int(ln[4])
+            self.fst_vt['SubDyn']['ItfRDYss'][i] = int(ln[5])
+            self.fst_vt['SubDyn']['ItfRDZss'][i] = int(ln[6])
+        f.readline()
+        # MEMBERS
+        self.fst_vt['SubDyn']['NMembers']    = int_read(f.readline().split()[0])
+        self.fst_vt['SubDyn']['MemberID']    = [None]*self.fst_vt['SubDyn']['NMembers']
+        self.fst_vt['SubDyn']['MJointID1']   = [None]*self.fst_vt['SubDyn']['NMembers']
+        self.fst_vt['SubDyn']['MJointID2']   = [None]*self.fst_vt['SubDyn']['NMembers']
+        self.fst_vt['SubDyn']['MPropSetID1'] = [None]*self.fst_vt['SubDyn']['NMembers']
+        self.fst_vt['SubDyn']['MPropSetID2'] = [None]*self.fst_vt['SubDyn']['NMembers']
+        self.fst_vt['SubDyn']['COSMID']      = [None]*self.fst_vt['SubDyn']['NMembers']
+        ln = f.readline().split()
+        ln = f.readline().split()
+        for i in range(self.fst_vt['SubDyn']['NMembers']):
+            ln = f.readline().split()
+            self.fst_vt['SubDyn']['MemberID'][i]    = int(ln[0])
+            self.fst_vt['SubDyn']['MJointID1'][i]   = int(ln[1])
+            self.fst_vt['SubDyn']['MJointID2'][i]   = int(ln[2])
+            self.fst_vt['SubDyn']['MPropSetID1'][i] = int(ln[3])
+            self.fst_vt['SubDyn']['MPropSetID2'][i] = int(ln[4])
+            if len(ln) > 5:
+                self.fst_vt['SubDyn']['COSMID'][i]  = int(ln[5])
+        f.readline()
+        # MEMBER X-SECTION PROPERTY data 1/2
+        self.fst_vt['SubDyn']['NPropSets'] = int_read(f.readline().split()[0])
+        self.fst_vt['SubDyn']['PropSetID1'] = [None]*self.fst_vt['SubDyn']['NPropSets']
+        self.fst_vt['SubDyn']['YoungE1']    = [None]*self.fst_vt['SubDyn']['NPropSets']
+        self.fst_vt['SubDyn']['ShearG1']    = [None]*self.fst_vt['SubDyn']['NPropSets']
+        self.fst_vt['SubDyn']['MatDens1']   = [None]*self.fst_vt['SubDyn']['NPropSets']
+        self.fst_vt['SubDyn']['XsecD']     = [None]*self.fst_vt['SubDyn']['NPropSets']
+        self.fst_vt['SubDyn']['XsecT']     = [None]*self.fst_vt['SubDyn']['NPropSets']
+        ln = f.readline().split()
+        ln = f.readline().split()
+        for i in range(self.fst_vt['SubDyn']['NPropSets']):
+            ln = f.readline().split()
+            self.fst_vt['SubDyn']['PropSetID1'][i] = int(ln[0])
+            self.fst_vt['SubDyn']['YoungE1'][i]    = float(ln[1])
+            self.fst_vt['SubDyn']['ShearG1'][i]    = float(ln[2])
+            self.fst_vt['SubDyn']['MatDens1'][i]   = float(ln[3])
+            self.fst_vt['SubDyn']['XsecD'][i]     = float(ln[4])
+            self.fst_vt['SubDyn']['XsecT'][i]     = float(ln[5])
+        f.readline()
+        # MEMBER X-SECTION PROPERTY data 2/2
+        self.fst_vt['SubDyn']['NXPropSets'] = int_read(f.readline().split()[0])
+        self.fst_vt['SubDyn']['PropSetID2']  = [None]*self.fst_vt['SubDyn']['NXPropSets']
+        self.fst_vt['SubDyn']['YoungE2']     = [None]*self.fst_vt['SubDyn']['NXPropSets']
+        self.fst_vt['SubDyn']['ShearG2']     = [None]*self.fst_vt['SubDyn']['NXPropSets']
+        self.fst_vt['SubDyn']['MatDens2']    = [None]*self.fst_vt['SubDyn']['NXPropSets']
+        self.fst_vt['SubDyn']['XsecA']      = [None]*self.fst_vt['SubDyn']['NXPropSets']
+        self.fst_vt['SubDyn']['XsecAsx']    = [None]*self.fst_vt['SubDyn']['NXPropSets']
+        self.fst_vt['SubDyn']['XsecAsy']    = [None]*self.fst_vt['SubDyn']['NXPropSets']
+        self.fst_vt['SubDyn']['XsecJxx']    = [None]*self.fst_vt['SubDyn']['NXPropSets']
+        self.fst_vt['SubDyn']['XsecJyy']    = [None]*self.fst_vt['SubDyn']['NXPropSets']
+        self.fst_vt['SubDyn']['XsecJ0']     = [None]*self.fst_vt['SubDyn']['NXPropSets']
+        ln = f.readline().split()
+        ln = f.readline().split()
+        for i in range(self.fst_vt['SubDyn']['NXPropSets']):
+            ln = f.readline().split()
+            self.fst_vt['SubDyn']['PropSetID2'][i] = int(ln[0])
+            self.fst_vt['SubDyn']['YoungE2'][i]    = float(ln[1])
+            self.fst_vt['SubDyn']['ShearG2'][i]    = float(ln[2])
+            self.fst_vt['SubDyn']['MatDens2'][i]   = float(ln[3])
+            self.fst_vt['SubDyn']['XsecA'][i]     = float(ln[4])
+            self.fst_vt['SubDyn']['XsecAsx'][i]   = float(ln[5])
+            self.fst_vt['SubDyn']['XsecAsy'][i]   = float(ln[6])
+            self.fst_vt['SubDyn']['XsecJxx'][i]   = float(ln[7])
+            self.fst_vt['SubDyn']['XsecJyy'][i]   = float(ln[8])
+            self.fst_vt['SubDyn']['XsecJ0'][i]    = float(ln[9])
+        f.readline()
+        # MEMBER COSINE MATRICES
+        self.fst_vt['SubDyn']['NCOSMs'] = int_read(f.readline().split()[0])
+        self.fst_vt['SubDyn']['COSMID'] = [None]*self.fst_vt['SubDyn']['NCOSMs']
+        self.fst_vt['SubDyn']['COSM11'] = [None]*self.fst_vt['SubDyn']['NCOSMs']
+        self.fst_vt['SubDyn']['COSM12'] = [None]*self.fst_vt['SubDyn']['NCOSMs']
+        self.fst_vt['SubDyn']['COSM13'] = [None]*self.fst_vt['SubDyn']['NCOSMs']
+        self.fst_vt['SubDyn']['COSM21'] = [None]*self.fst_vt['SubDyn']['NCOSMs']
+        self.fst_vt['SubDyn']['COSM22'] = [None]*self.fst_vt['SubDyn']['NCOSMs']
+        self.fst_vt['SubDyn']['COSM23'] = [None]*self.fst_vt['SubDyn']['NCOSMs']
+        self.fst_vt['SubDyn']['COSM31'] = [None]*self.fst_vt['SubDyn']['NCOSMs']
+        self.fst_vt['SubDyn']['COSM32'] = [None]*self.fst_vt['SubDyn']['NCOSMs']
+        self.fst_vt['SubDyn']['COSM33'] = [None]*self.fst_vt['SubDyn']['NCOSMs']
+        ln = f.readline().split()
+        ln = f.readline().split()
+        for i in range(self.fst_vt['SubDyn']['NCOSMs']):
+            ln = f.readline().split()
+            self.fst_vt['SubDyn']['COSMID'][i] = int(ln[0])
+            self.fst_vt['SubDyn']['COSM11'][i] = float(ln[1])
+            self.fst_vt['SubDyn']['COSM12'][i] = float(ln[2])
+            self.fst_vt['SubDyn']['COSM13'][i] = float(ln[3])
+            self.fst_vt['SubDyn']['COSM21'][i] = float(ln[4])
+            self.fst_vt['SubDyn']['COSM22'][i] = float(ln[5])
+            self.fst_vt['SubDyn']['COSM23'][i] = float(ln[6])
+            self.fst_vt['SubDyn']['COSM31'][i] = float(ln[7])
+            self.fst_vt['SubDyn']['COSM32'][i] = float(ln[8])
+            self.fst_vt['SubDyn']['COSM33'][i] = float(ln[9])
+        f.readline()
+        # JOINT ADDITIONAL CONCENTRATED MASSES
+        self.fst_vt['SubDyn']['NCmass']    = int_read(f.readline().split()[0])
+        self.fst_vt['SubDyn']['CMJointID'] = [None]*self.fst_vt['SubDyn']['NCmass']
+        self.fst_vt['SubDyn']['JMass']     = [None]*self.fst_vt['SubDyn']['NCmass']
+        self.fst_vt['SubDyn']['JMXX']      = [None]*self.fst_vt['SubDyn']['NCmass']
+        self.fst_vt['SubDyn']['JMYY']      = [None]*self.fst_vt['SubDyn']['NCmass']
+        self.fst_vt['SubDyn']['JMZZ']      = [None]*self.fst_vt['SubDyn']['NCmass']
+        ln = f.readline().split()
+        ln = f.readline().split()
+        for i in range(self.fst_vt['SubDyn']['NCmass']):
+            ln = f.readline().split()
+            self.fst_vt['SubDyn']['CMJointID'][i] = int(ln[0])
+            self.fst_vt['SubDyn']['JMass'][i]     = float(ln[1])
+            self.fst_vt['SubDyn']['JMXX'][i]      = float(ln[2])
+            self.fst_vt['SubDyn']['JMYY'][i]      = float(ln[3])
+            self.fst_vt['SubDyn']['JMZZ'][i]      = float(ln[4])
+        f.readline()
+        # OUTPUT
+        self.fst_vt['SubDyn']['SSSum']    = bool_read(f.readline().split()[0])
+        self.fst_vt['SubDyn']['OutCOSM']  = bool_read(f.readline().split()[0])
+        self.fst_vt['SubDyn']['OutAll']   = bool_read(f.readline().split()[0])
+        self.fst_vt['SubDyn']['OutSwtch'] = int_read(f.readline().split()[0])
+        self.fst_vt['SubDyn']['TabDelim'] = bool_read(f.readline().split()[0])
+        self.fst_vt['SubDyn']['OutDec']   = int_read(f.readline().split()[0])
+        self.fst_vt['SubDyn']['OutFmt']   = f.readline().split()[0]
+        self.fst_vt['SubDyn']['OutSFmt']  = f.readline().split()[0]
+        f.readline()
+        # MEMBER OUTPUT LIST
+        self.fst_vt['SubDyn']['NMOutputs']     = int_read(f.readline().split()[0])
+        self.fst_vt['SubDyn']['MemberID_out']  = [None]*self.fst_vt['SubDyn']['NMOutputs']
+        self.fst_vt['SubDyn']['NOutCnt']       = [None]*self.fst_vt['SubDyn']['NMOutputs']
+        self.fst_vt['SubDyn']['NodeCnt']       = [None]*self.fst_vt['SubDyn']['NMOutputs']
+        ln = f.readline().split()
+        ln = f.readline().split()
+        for i in range(self.fst_vt['SubDyn']['NMOutputs']):
+            ln = f.readline().split()
+            self.fst_vt['SubDyn']['MemberID_out'][i] = int(ln[0])
+            self.fst_vt['SubDyn']['NOutCnt'][i]      = int(ln[1])
+            self.fst_vt['SubDyn']['NodeCnt'][i]      = int(ln[2])
+        f.readline()
+        # SSOutList
+        data = f.readline()
+        while data.split()[0] != 'END':
+            channels = data.split('"')
+            channel_list = channels[1].split(',')
+            self.set_outlist(self.fst_vt['outlist']['SubDyn'], channel_list)
+            data = f.readline()
+
+
+    def read_MAP(self):
+        # MAP++
+
+        # TODO: this is likely not robust enough, only tested on the Hywind Spar
+        # additional lines in these tables are likely
+
+        map_file = os.path.normpath(os.path.join(self.FAST_directory, self.fst_vt['Fst']['MooringFile']))
+
+        f = open(map_file)
+        f.readline()
+        f.readline()
+        f.readline()
+        data_line = f.readline().strip().split()
+        self.fst_vt['MAP']['LineType']     = str(data_line[0])
+        self.fst_vt['MAP']['Diam']         = float(data_line[1])
+        self.fst_vt['MAP']['MassDenInAir'] = float(data_line[2])
+        self.fst_vt['MAP']['EA']           = float(data_line[3])
+        self.fst_vt['MAP']['CB']           = float(data_line[4])
+        self.fst_vt['MAP']['CIntDamp']     = float(data_line[5])
+        self.fst_vt['MAP']['Ca']           = float(data_line[6])
+        self.fst_vt['MAP']['Cdn']          = float(data_line[7])
+        self.fst_vt['MAP']['Cdt']          = float(data_line[8])
+        f.readline()
+        f.readline()
+        f.readline()
+        for i in range(2):
+            data_node = f.readline().strip().split()
+            self.fst_vt['MAP']['Node'].append(int(data_node[0]))
+            self.fst_vt['MAP']['Type'].append(str(data_node[1]))
+            self.fst_vt['MAP']['X'].append(float_read(data_node[2]))
+            self.fst_vt['MAP']['Y'].append(float_read(data_node[3]))
+            self.fst_vt['MAP']['Z'].append(float_read(data_node[4]))
+            self.fst_vt['MAP']['M'].append(float_read(data_node[5]))
+            self.fst_vt['MAP']['B'].append(float_read(data_node[6]))
+            self.fst_vt['MAP']['FX'].append(float_read(data_node[7]))
+            self.fst_vt['MAP']['FY'].append(float_read(data_node[8]))
+            self.fst_vt['MAP']['FZ'].append(float_read(data_node[9]))
+        f.readline()
+        f.readline()
+        f.readline()
+        data_line_prop = f.readline().strip().split()
+        self.fst_vt['MAP']['Line']     = int(data_line_prop[0])
+        self.fst_vt['MAP']['LineType'] = str(data_line_prop[1])
+        self.fst_vt['MAP']['UnstrLen'] = float(data_line_prop[2])
+        self.fst_vt['MAP']['NodeAnch'] = int(data_line_prop[3])
+        self.fst_vt['MAP']['NodeFair'] = int(data_line_prop[4])
+        self.fst_vt['MAP']['Flags']    = [str(val) for val in data_line_prop[5:]]
+        f.readline()
+        f.readline()
+        f.readline()
+        self.fst_vt['MAP']['Option']   = [str(val) for val in f.readline().strip().split()]
+
+    def read_MoorDyn(self):
+
+        moordyn_file = os.path.normpath(os.path.join(self.FAST_directory, self.fst_vt['Fst']['MooringFile']))
+
+        f = open(moordyn_file)
+
+        # MoorDyn
+        f.readline()
+        f.readline()
+        self.fst_vt['MoorDyn']['Echo']     = bool_read(f.readline().split()[0])
+        f.readline()
+        self.fst_vt['MoorDyn']['NTypes']   = int_read(f.readline().split()[0])
+        f.readline()
+        f.readline()
+        self.fst_vt['MoorDyn']['Name'] = []
+        self.fst_vt['MoorDyn']['Diam']     = []
+        self.fst_vt['MoorDyn']['MassDen']  = []
+        self.fst_vt['MoorDyn']['EA']       = []
+        self.fst_vt['MoorDyn']['BA_zeta']  = []
+        self.fst_vt['MoorDyn']['Can']      = []
+        self.fst_vt['MoorDyn']['Cat']      = []
+        self.fst_vt['MoorDyn']['Cdn']      = []
+        self.fst_vt['MoorDyn']['Cdt']      = []
+        for i in range(self.fst_vt['MoorDyn']['NTypes']):
+            data_line = f.readline().strip().split()
+            self.fst_vt['MoorDyn']['Name'].append(str(data_line[0]))
+            self.fst_vt['MoorDyn']['Diam'].append(float(data_line[1]))
+            self.fst_vt['MoorDyn']['MassDen'].append(float(data_line[2]))
+            self.fst_vt['MoorDyn']['EA'].append(float(data_line[3]))
+            self.fst_vt['MoorDyn']['BA_zeta'].append(float(data_line[4]))
+            self.fst_vt['MoorDyn']['Can'].append(float(data_line[5]))
+            self.fst_vt['MoorDyn']['Cat'].append(float(data_line[6]))
+            self.fst_vt['MoorDyn']['Cdn'].append(float(data_line[7]))
+            self.fst_vt['MoorDyn']['Cdt'].append(float(data_line[8]))
+        f.readline()
+        self.fst_vt['MoorDyn']['NConnects'] = int_read(f.readline().split()[0])
+        f.readline()
+        f.readline()
+        self.fst_vt['MoorDyn']['Node'] = []
+        self.fst_vt['MoorDyn']['Type'] = []
+        self.fst_vt['MoorDyn']['X']    = []
+        self.fst_vt['MoorDyn']['Y']    = []
+        self.fst_vt['MoorDyn']['Z']    = []
+        self.fst_vt['MoorDyn']['M']    = []
+        self.fst_vt['MoorDyn']['V']    = []
+        self.fst_vt['MoorDyn']['FX']   = []
+        self.fst_vt['MoorDyn']['FY']   = []
+        self.fst_vt['MoorDyn']['FZ']   = []
+        self.fst_vt['MoorDyn']['CdA']  = []
+        self.fst_vt['MoorDyn']['CA']   = []
+        for i in range(self.fst_vt['MoorDyn']['NConnects']):
+            data_line = f.readline().strip().split()
+            self.fst_vt['MoorDyn']['Node'].append(int(data_line[0]))
+            self.fst_vt['MoorDyn']['Type'].append(str(data_line[1]))
+            self.fst_vt['MoorDyn']['X'].append(float(data_line[2]))
+            self.fst_vt['MoorDyn']['Y'].append(float(data_line[3]))
+            self.fst_vt['MoorDyn']['Z'].append(float(data_line[4]))
+            self.fst_vt['MoorDyn']['M'].append(float(data_line[5]))
+            self.fst_vt['MoorDyn']['V'].append(float(data_line[6]))
+            self.fst_vt['MoorDyn']['FX'].append(float(data_line[7]))
+            self.fst_vt['MoorDyn']['FY'].append(float(data_line[8]))
+            self.fst_vt['MoorDyn']['FZ'].append(float(data_line[9]))
+            self.fst_vt['MoorDyn']['CdA'].append(float(data_line[10]))
+            self.fst_vt['MoorDyn']['CA'].append(float(data_line[11]))
+        f.readline()
+        self.fst_vt['MoorDyn']['NLines'] = int_read(f.readline().split()[0])
+        f.readline()
+        f.readline()
+        self.fst_vt['MoorDyn']['Line']          = []
+        self.fst_vt['MoorDyn']['LineType']      = []
+        self.fst_vt['MoorDyn']['UnstrLen']      = []
+        self.fst_vt['MoorDyn']['NumSegs']       = []
+        self.fst_vt['MoorDyn']['NodeAnch']      = []
+        self.fst_vt['MoorDyn']['NodeFair']      = []
+        self.fst_vt['MoorDyn']['Flags_Outputs'] = []
+        for i in range(self.fst_vt['MoorDyn']['NLines']):
+            data_line = f.readline().strip().split()
+            self.fst_vt['MoorDyn']['Line'].append(int(data_line[0]))
+            self.fst_vt['MoorDyn']['LineType'].append(str(data_line[1]))
+            self.fst_vt['MoorDyn']['UnstrLen'].append(float(data_line[2]))
+            self.fst_vt['MoorDyn']['NumSegs'].append(int(data_line[3]))
+            self.fst_vt['MoorDyn']['NodeAnch'].append(int(data_line[4]))
+            self.fst_vt['MoorDyn']['NodeFair'].append(int(data_line[5]))
+            self.fst_vt['MoorDyn']['Flags_Outputs'].append(str(data_line[6]))
+        f.readline()
+        self.fst_vt['MoorDyn']['dtM']       = float_read(f.readline().split()[0])
+        self.fst_vt['MoorDyn']['kbot']      = float_read(f.readline().split()[0])
+        self.fst_vt['MoorDyn']['cbot']      = float_read(f.readline().split()[0])
+        self.fst_vt['MoorDyn']['dtIC']      = float_read(f.readline().split()[0])
+        self.fst_vt['MoorDyn']['TmaxIC']    = float_read(f.readline().split()[0])
+        self.fst_vt['MoorDyn']['CdScaleIC'] = float_read(f.readline().split()[0])
+        self.fst_vt['MoorDyn']['threshIC']  = float_read(f.readline().split()[0])
+        f.readline()
+
+        data = f.readline()
+        while data.split()[0] != 'END':
+            channels = data.strip().strip('"').strip("'")
+            channel_list = channels.split(',')
+            self.set_outlist(self.fst_vt['outlist']['MoorDyn'], channel_list)
+            data = f.readline()
+
+
+class InputReader_FAST7(InputReader_Common):
+    """ FASTv7.02 input file reader """
+    
+    def execute(self):
+        self.read_MainInput()
+        self.read_AeroDyn_FAST7()
+        # if self.fst_vt['aerodyn']['wind_file_type'][1]  == 'wnd':
+        #     self.WndWindReader(self.fst_vt['aerodyn']['WindFile'])
+        # else:
+        #     print 'Wind reader for file type .%s not implemented yet.' % self.fst_vt['aerodyn']['wind_file_type'][1]
+        self.read_ElastoDynBlade()
+        self.read_ElastoDynTower()
+
+    def read_MainInput(self):
+
+        fst_file = os.path.join(self.FAST_directory, self.FAST_InputFile)
+        f = open(fst_file)
+
+        # FAST Inputs
+        f.readline()
+        f.readline()
+        self.fst_vt['description'] = f.readline().rstrip()
+        f.readline()
+        f.readline()
+        self.fst_vt['Fst7']['Echo'] = bool_read(f.readline().split()[0])
+        self.fst_vt['Fst7']['ADAMSPrep'] = int(f.readline().split()[0])
+        self.fst_vt['Fst7']['AnalMode'] = int(f.readline().split()[0])
+        self.fst_vt['Fst7']['NumBl'] = int(f.readline().split()[0])
+        self.fst_vt['Fst7']['TMax'] = float_read(f.readline().split()[0])
+        self.fst_vt['Fst7']['DT']  = float_read(f.readline().split()[0])
+        f.readline()
+        self.fst_vt['Fst7']['YCMode'] = int(f.readline().split()[0])
+        self.fst_vt['Fst7']['TYCOn'] = float_read(f.readline().split()[0])
+        self.fst_vt['Fst7']['PCMode'] = int(f.readline().split()[0])
+        self.fst_vt['Fst7']['TPCOn'] = float_read(f.readline().split()[0])
+        self.fst_vt['Fst7']['VSContrl'] = int(f.readline().split()[0])
+        self.fst_vt['Fst7']['VS_RtGnSp']  = float_read(f.readline().split()[0])
+        self.fst_vt['Fst7']['VS_RtTq']  = float_read(f.readline().split()[0])
+        self.fst_vt['Fst7']['VS_Rgn2K']  = float_read(f.readline().split()[0])
+        self.fst_vt['Fst7']['VS_SlPc']  = float_read(f.readline().split()[0])
+        self.fst_vt['Fst7']['GenModel'] = int(f.readline().split()[0])
+        self.fst_vt['Fst7']['GenTiStr'] = bool(f.readline().split()[0])
+        self.fst_vt['Fst7']['GenTiStp'] = bool(f.readline().split()[0])
+        self.fst_vt['Fst7']['SpdGenOn'] = float_read(f.readline().split()[0])
+        self.fst_vt['Fst7']['TimGenOn'] = float_read(f.readline().split()[0])
+        self.fst_vt['Fst7']['TimGenOf'] = float_read(f.readline().split()[0])
+        self.fst_vt['Fst7']['HSSBrMode'] = int(f.readline().split()[0])
+        self.fst_vt['Fst7']['THSSBrDp'] = float_read(f.readline().split()[0])
+        self.fst_vt['Fst7']['TiDynBrk'] = float_read(f.readline().split()[0])
+        self.fst_vt['Fst7']['TTpBrDp1'] = float_read(f.readline().split()[0])
+        self.fst_vt['Fst7']['TTpBrDp2'] = float_read(f.readline().split()[0])
+        self.fst_vt['Fst7']['TTpBrDp3'] = float_read(f.readline().split()[0])
+        self.fst_vt['Fst7']['TBDepISp1'] = float_read(f.readline().split()[0])
+        self.fst_vt['Fst7']['TBDepISp2'] = float_read(f.readline().split()[0])
+        self.fst_vt['Fst7']['TBDepISp3'] = float_read(f.readline().split()[0])
+        self.fst_vt['Fst7']['TYawManS'] = float_read(f.readline().split()[0])
+        self.fst_vt['Fst7']['TYawManE'] = float_read(f.readline().split()[0])
+        self.fst_vt['Fst7']['NacYawF'] = float_read(f.readline().split()[0])
+        self.fst_vt['Fst7']['TPitManS1'] = float_read(f.readline().split()[0])
+        self.fst_vt['Fst7']['TPitManS2'] = float_read(f.readline().split()[0])
+        self.fst_vt['Fst7']['TPitManS3'] = float_read(f.readline().split()[0])
+        self.fst_vt['Fst7']['TPitManE1'] = float_read(f.readline().split()[0])
+        self.fst_vt['Fst7']['TPitManE2'] = float_read(f.readline().split()[0])
+        self.fst_vt['Fst7']['TPitManE3'] = float_read(f.readline().split()[0])
+        self.fst_vt['Fst7']['BlPitch1']  = float_read(f.readline().split()[0])
+        self.fst_vt['Fst7']['BlPitch2']  = float_read(f.readline().split()[0])
+        self.fst_vt['Fst7']['BlPitch3']  = float_read(f.readline().split()[0])
+        self.fst_vt['Fst7']['B1PitchF1'] = float_read(f.readline().split()[0])
+        self.fst_vt['Fst7']['B1PitchF2'] = float_read(f.readline().split()[0])
+        self.fst_vt['Fst7']['B1PitchF3'] = float_read(f.readline().split()[0])
+        f.readline()
+        self.fst_vt['Fst7']['Gravity'] = float_read(f.readline().split()[0])
+        f.readline()
+        self.fst_vt['Fst7']['FlapDOF1'] = bool_read(f.readline().split()[0])
+        self.fst_vt['Fst7']['FlapDOF2'] = bool_read(f.readline().split()[0])
+        self.fst_vt['Fst7']['EdgeDOF'] = bool_read(f.readline().split()[0])
+        self.fst_vt['Fst7']['TeetDOF'] = bool_read(f.readline().split()[0])
+        self.fst_vt['Fst7']['DrTrDOF'] = bool_read(f.readline().split()[0])
+        self.fst_vt['Fst7']['GenDOF'] = bool_read(f.readline().split()[0])
+        self.fst_vt['Fst7']['YawDOF'] = bool_read(f.readline().split()[0])
+        self.fst_vt['Fst7']['TwFADOF1'] = bool_read(f.readline().split()[0])
+        self.fst_vt['Fst7']['TwFADOF2'] = bool_read(f.readline().split()[0])
+        self.fst_vt['Fst7']['TwSSDOF1'] = bool_read(f.readline().split()[0])
+        self.fst_vt['Fst7']['TwSSDOF2'] = bool_read(f.readline().split()[0])
+        self.fst_vt['Fst7']['CompAero'] = bool_read(f.readline().split()[0])
+        self.fst_vt['Fst7']['CompNoise'] = bool_read(f.readline().split()[0])
+        f.readline()
+        self.fst_vt['Fst7']['OoPDefl'] = float_read(f.readline().split()[0])
+        self.fst_vt['Fst7']['IPDefl'] = float_read(f.readline().split()[0])
+        self.fst_vt['Fst7']['TeetDefl'] = float_read(f.readline().split()[0])
+        self.fst_vt['Fst7']['Azimuth'] = float_read(f.readline().split()[0])
+        self.fst_vt['Fst7']['RotSpeed'] = float_read(f.readline().split()[0])
+        self.fst_vt['Fst7']['NacYaw'] = float_read(f.readline().split()[0])
+        self.fst_vt['Fst7']['TTDspFA'] = float_read(f.readline().split()[0])
+        self.fst_vt['Fst7']['TTDspSS'] = float_read(f.readline().split()[0])
+        f.readline()
+        self.fst_vt['Fst7']['TipRad'] = float_read(f.readline().split()[0])
+        self.fst_vt['Fst7']['HubRad'] = float_read(f.readline().split()[0])
+        self.fst_vt['Fst7']['PSpnElN'] = int(f.readline().split()[0])
+        self.fst_vt['Fst7']['UndSling'] = float_read(f.readline().split()[0])
+        self.fst_vt['Fst7']['HubCM'] = float_read(f.readline().split()[0])
+        self.fst_vt['Fst7']['OverHang'] = float_read(f.readline().split()[0])
+        self.fst_vt['Fst7']['NacCMxn'] = float_read(f.readline().split()[0])
+        self.fst_vt['Fst7']['NacCMyn'] = float_read(f.readline().split()[0])
+        self.fst_vt['Fst7']['NacCMzn'] = float_read(f.readline().split()[0])
+        self.fst_vt['Fst7']['TowerHt'] = float_read(f.readline().split()[0])
+        self.fst_vt['Fst7']['Twr2Shft'] = float_read(f.readline().split()[0])
+        self.fst_vt['Fst7']['TwrRBHt'] = float_read(f.readline().split()[0])
+        self.fst_vt['Fst7']['ShftTilt'] = float_read(f.readline().split()[0])
+        self.fst_vt['Fst7']['Delta3'] = float_read(f.readline().split()[0])
+        self.fst_vt['Fst7']['PreCone(1)'] = float_read(f.readline().split()[0])
+        self.fst_vt['Fst7']['PreCone(2)'] = float_read(f.readline().split()[0])
+        self.fst_vt['Fst7']['PreCone(3)'] = float_read(f.readline().split()[0])
+        self.fst_vt['Fst7']['AzimB1Up'] = float_read(f.readline().split()[0])
+        f.readline()
+        self.fst_vt['Fst7']['YawBrMass'] = float_read(f.readline().split()[0])
+        self.fst_vt['Fst7']['NacMass'] = float_read(f.readline().split()[0])
+        self.fst_vt['Fst7']['HubMass'] = float_read(f.readline().split()[0])
+        self.fst_vt['Fst7']['TipMass(1)'] = float_read(f.readline().split()[0])
+        self.fst_vt['Fst7']['TipMass(2)'] = float_read(f.readline().split()[0])
+        self.fst_vt['Fst7']['TipMass(3)'] = float_read(f.readline().split()[0])
+        self.fst_vt['Fst7']['NacYIner'] = float_read(f.readline().split()[0])
+        self.fst_vt['Fst7']['GenIner'] = float_read(f.readline().split()[0])
+        self.fst_vt['Fst7']['HubIner'] = float_read(f.readline().split()[0])
+        f.readline()
+        self.fst_vt['Fst7']['GBoxEff'] = float_read(f.readline().split()[0])
+        self.fst_vt['Fst7']['GenEff'] = float_read(f.readline().split()[0])
+        self.fst_vt['Fst7']['GBRatio'] = float_read(f.readline().split()[0])
+        self.fst_vt['Fst7']['GBRevers'] = bool_read(f.readline().split()[0])
+        self.fst_vt['Fst7']['HSSBrTqF'] = float_read(f.readline().split()[0])
+        self.fst_vt['Fst7']['HSSBrDT'] = float_read(f.readline().split()[0])
+        self.fst_vt['Fst7']['DynBrkFi'] = f.readline().split()[0]
+        self.fst_vt['Fst7']['DTTorSpr'] = float_read(f.readline().split()[0])
+        self.fst_vt['Fst7']['DTTorDmp'] = float_read(f.readline().split()[0])
+        f.readline()
+        self.fst_vt['Fst7']['SIG_SlPc'] = float_read(f.readline().split()[0])
+        self.fst_vt['Fst7']['SIG_SySp'] = float_read(f.readline().split()[0])
+        self.fst_vt['Fst7']['SIG_RtTq'] = float_read(f.readline().split()[0])
+        self.fst_vt['Fst7']['SIG_PORt'] = float_read(f.readline().split()[0])
+        f.readline()
+        self.fst_vt['Fst7']['TEC_Freq'] = float_read(f.readline().split()[0])
+        self.fst_vt['Fst7']['TEC_NPol'] = int(f.readline().split()[0])
+        self.fst_vt['Fst7']['TEC_SRes'] = float_read(f.readline().split()[0])
+        self.fst_vt['Fst7']['TEC_RRes'] = float_read(f.readline().split()[0])
+        self.fst_vt['Fst7']['TEC_VLL'] = float_read(f.readline().split()[0])
+        self.fst_vt['Fst7']['TEC_SLR'] = float_read(f.readline().split()[0])
+        self.fst_vt['Fst7']['TEC_RLR'] = float_read(f.readline().split()[0])
+        self.fst_vt['Fst7']['TEC_MR'] = float_read(f.readline().split()[0])
+        f.readline()
+        self.fst_vt['Fst7']['PtfmModel'] = int(f.readline().split()[0])
+        self.fst_vt['Fst7']['PtfmFile'] = f.readline().split()[0][1:-1]
+        f.readline()
+        self.fst_vt['Fst7']['TwrNodes'] = int(f.readline().split()[0])
+        self.fst_vt['Fst7']['TwrFile'] = f.readline().split()[0][1:-1]
+        f.readline()
+        self.fst_vt['Fst7']['YawSpr'] = float_read(f.readline().split()[0])
+        self.fst_vt['Fst7']['YawDamp'] = float_read(f.readline().split()[0])
+        self.fst_vt['Fst7']['YawNeut'] = float_read(f.readline().split()[0])
+        f.readline()
+        self.fst_vt['Fst7']['Furling'] = bool_read(f.readline().split()[0])
+        self.fst_vt['Fst7']['FurlFile'] = f.readline().split()[0]
+        f.readline() 
+        self.fst_vt['Fst7']['TeetMod'] = int(f.readline().split()[0])
+        self.fst_vt['Fst7']['TeetDmpP'] = float_read(f.readline().split()[0])
+        self.fst_vt['Fst7']['TeetDmp'] = float_read(f.readline().split()[0])
+        self.fst_vt['Fst7']['TeetCDmp'] = float_read(f.readline().split()[0])
+        self.fst_vt['Fst7']['TeetSStP'] = float_read(f.readline().split()[0])
+        self.fst_vt['Fst7']['TeetHStP'] = float_read(f.readline().split()[0])
+        self.fst_vt['Fst7']['TeetSSSp'] = float_read(f.readline().split()[0])
+        self.fst_vt['Fst7']['TeetHSSp'] = float_read(f.readline().split()[0])
+        f.readline()
+        self.fst_vt['Fst7']['TBDrConN'] = float_read(f.readline().split()[0])
+        self.fst_vt['Fst7']['TBDrConD'] = float_read(f.readline().split()[0])
+        self.fst_vt['Fst7']['TpBrDT'] = float_read(f.readline().split()[0])
+        f.readline()
+        self.fst_vt['Fst7']['BldFile1'] = f.readline().split()[0][1:-1] # TODO - different blade files
+        self.fst_vt['Fst7']['BldFile2'] = f.readline().split()[0][1:-1]
+        self.fst_vt['Fst7']['BldFile3'] = f.readline().split()[0][1:-1]
+        f.readline() 
+        self.fst_vt['Fst7']['ADFile'] = f.readline().split()[0][1:-1]
+        f.readline()
+        self.fst_vt['Fst7']['NoiseFile'] = f.readline().split()[0]
+        f.readline()
+        self.fst_vt['Fst7']['ADAMSFile'] = f.readline().split()[0]
+        f.readline()
+        self.fst_vt['Fst7']['LinFile'] = f.readline().split()[0]
+        f.readline()
+        self.fst_vt['Fst7']['SumPrint'] = bool_read(f.readline().split()[0])
+        self.fst_vt['Fst7']['OutFileFmt'] = int(f.readline().split()[0])
+        self.fst_vt['Fst7']['TabDelim'] = bool_read(f.readline().split()[0])
+
+        self.fst_vt['Fst7']['OutFmt'] = f.readline().split()[0]
+        self.fst_vt['Fst7']['TStart'] = float_read(f.readline().split()[0])
+        self.fst_vt['Fst7']['DecFact'] = int(f.readline().split()[0])
+        self.fst_vt['Fst7']['SttsTime'] = float_read(f.readline().split()[0])
+        self.fst_vt['Fst7']['NcIMUxn'] = float_read(f.readline().split()[0])
+        self.fst_vt['Fst7']['NcIMUyn'] = float_read(f.readline().split()[0])
+        self.fst_vt['Fst7']['NcIMUzn'] = float_read(f.readline().split()[0])
+        self.fst_vt['Fst7']['ShftGagL'] = float_read(f.readline().split()[0])
+        self.fst_vt['Fst7']['NTwGages'] = int(f.readline().split()[0])
+        twrg = f.readline().split(',')
+        if self.fst_vt['Fst7']['NTwGages'] != 0: #loop over elements if there are gauges to be added, otherwise assign directly
+            for i in range(self.fst_vt['Fst7']['NTwGages']):
+                self.fst_vt['Fst7']['TwrGagNd'].append(twrg[i])
+            self.fst_vt['Fst7']['TwrGagNd'][-1]  = self.fst_vt['Fst7']['TwrGagNd'][-1][0:2]
+        else:
+            self.fst_vt['Fst7']['TwrGagNd'] = twrg
+            self.fst_vt['Fst7']['TwrGagNd'][-1]  = self.fst_vt['Fst7']['TwrGagNd'][-1][0:4]
+        self.fst_vt['Fst7']['NBlGages'] = int(f.readline().split()[0])
+        blg = f.readline().split(',')
+        if self.fst_vt['Fst7']['NBlGages'] != 0:
+            for i in range(self.fst_vt['Fst7']['NBlGages']):
+                self.fst_vt['Fst7']['BldGagNd'].append(blg[i])
+            self.fst_vt['Fst7']['BldGagNd'][-1]  = self.fst_vt['Fst7']['BldGagNd'][-1][0:2]
+        else:
+            self.fst_vt['Fst7']['BldGagNd'] = blg
+            self.fst_vt['Fst7']['BldGagNd'][-1]  = self.fst_vt['Fst7']['BldGagNd'][-1][0:4]
+    
+        # Outlist (TODO - detailed categorization)
+        f.readline()
+        data = f.readline()
+        while data.split()[0] != 'END':
+            channels = data.split('"')
+            channel_list = channels[1].split(',')
+            self.set_outlist(self.fst_vt['outlist7'], channel_list)
+            data = f.readline()
+
+    def read_AeroDyn_FAST7(self):
+
+        ad_file = os.path.join(self.FAST_directory, self.fst_vt['Fst7']['ADFile'])
+        f = open(ad_file)
+
+        # skip lines and check if nondimensional
+        f.readline()
+        self.fst_vt['AeroDyn14']['SysUnits'] = f.readline().split()[0]
+        self.fst_vt['AeroDyn14']['StallMod'] = f.readline().split()[0]
+        self.fst_vt['AeroDyn14']['UseCm'] = f.readline().split()[0]
+        self.fst_vt['AeroDyn14']['InfModel'] = f.readline().split()[0]
+        self.fst_vt['AeroDyn14']['IndModel'] = f.readline().split()[0]
+        self.fst_vt['AeroDyn14']['AToler'] = float_read(f.readline().split()[0])
+        self.fst_vt['AeroDyn14']['TLModel'] = f.readline().split()[0]
+        self.fst_vt['AeroDyn14']['HLModel'] = f.readline().split()[0]
+        self.fst_vt['AeroDyn14']['WindFile'] = os.path.normpath(os.path.join(os.path.split(ad_file)[0], f.readline().split()[0][1:-1]))
+        self.fst_vt['AeroDyn14']['wind_file_type'] = self.fst_vt['AeroDyn14']['WindFile'].split('.')
+        self.fst_vt['AeroDyn14']['HH'] = float_read(f.readline().split()[0])
+        self.fst_vt['AeroDyn14']['TwrShad'] = float_read(f.readline().split()[0])
+        self.fst_vt['AeroDyn14']['ShadHWid'] = float_read(f.readline().split()[0])
+        self.fst_vt['AeroDyn14']['T_Shad_Refpt'] = float_read(f.readline().split()[0])
+        self.fst_vt['AeroDyn14']['AirDens'] = float_read(f.readline().split()[0])
+        self.fst_vt['AeroDyn14']['KinVisc'] = float_read(f.readline().split()[0])
+        self.fst_vt['AeroDyn14']['DTAero'] = float_read(f.readline().split()[0])
+
+        self.fst_vt['AeroDyn14']['NumFoil'] = int(f.readline().split()[0])
+        self.fst_vt['AeroDyn14']['FoilNm'] = [None] * self.fst_vt['AeroDyn14']['NumFoil']
+        for i in range(self.fst_vt['AeroDyn14']['NumFoil']):
+            af_filename = f.readline().split()[0]
+            af_filename = fix_path(af_filename)
+            self.fst_vt['AeroDyn14']['FoilNm'][i]  = af_filename[1:-1]
+        
+        self.fst_vt['AeroDynBlade']['BldNodes'] = int(f.readline().split()[0])
+        f.readline()
+        self.fst_vt['AeroDynBlade']['RNodes'] = [None] * self.fst_vt['AeroDynBlade']['BldNodes']
+        self.fst_vt['AeroDynBlade']['AeroTwst'] = [None] * self.fst_vt['AeroDynBlade']['BldNodes']
+        self.fst_vt['AeroDynBlade']['DRNodes'] = [None] * self.fst_vt['AeroDynBlade']['BldNodes']
+        self.fst_vt['AeroDynBlade']['Chord'] = [None] * self.fst_vt['AeroDynBlade']['BldNodes']
+        self.fst_vt['AeroDynBlade']['NFoil'] = [None] * self.fst_vt['AeroDynBlade']['BldNodes']
+        self.fst_vt['AeroDynBlade']['PrnElm'] = [None] * self.fst_vt['AeroDynBlade']['BldNodes']       
+        for i in range(self.fst_vt['AeroDynBlade']['BldNodes']):
+            data = f.readline().split()
+            self.fst_vt['AeroDynBlade']['RNodes'][i]  = float_read(data[0])
+            self.fst_vt['AeroDynBlade']['AeroTwst'][i]  = float_read(data[1])
+            self.fst_vt['AeroDynBlade']['DRNodes'][i]  = float_read(data[2])
+            self.fst_vt['AeroDynBlade']['Chord'][i]  = float_read(data[3])
+            self.fst_vt['AeroDynBlade']['NFoil'][i]  = int(data[4])
+            self.fst_vt['AeroDynBlade']['PrnElm'][i]  = data[5]
+
+        f.close()
+
+        # create airfoil objects
+        self.fst_vt['AeroDynBlade']['af_data'] = []
+        for i in range(self.fst_vt['AeroDyn14']['NumFoil']):
+             self.fst_vt['AeroDynBlade']['af_data'].append(self.read_AeroDyn14Polar(os.path.join(self.FAST_directory,self.fst_vt['AeroDyn14']['FoilNm'][i])))
+
+
+if __name__=="__main__":
+    
+    FAST_ver = 'OpenFAST'
+    read_yaml = False
+    dev_branch = True
+
+    if read_yaml:
+        fast = InputReader_Common(FAST_ver=FAST_ver)
+        fast.FAST_yamlfile = 'temp/OpenFAST/test.yaml'
+        fast.read_yaml()
+
+    else:
+        if FAST_ver.lower() == 'fast7':
+            fast = InputReader_FAST7(FAST_ver=FAST_ver)
+            fast.FAST_InputFile = 'Test16.fst'   # FAST input file (ext=.fst)
+            fast.FAST_directory = 'C:/Users/egaertne/WT_Codes/models/FAST_v7.02.00d-bjj/CertTest/'   # Path to fst directory files
+
+        elif FAST_ver.lower() == 'fast8':
+            fast = InputReader_OpenFAST(FAST_ver=FAST_ver)
+            fast.FAST_InputFile = 'NREL5MW_onshore.fst'   # FAST input file (ext=.fst)
+            fast.FAST_directory = 'C:/Users/egaertne/WT_Codes/models/FAST_v8.16.00a-bjj/ref/5mw_onshore/'   # Path to fst directory files
+
+        elif FAST_ver.lower() == 'openfast':
+            fast = InputReader_OpenFAST(FAST_ver=FAST_ver, dev_branch=dev_branch)
+            fast.FAST_InputFile = '5MW_OC3Spar_DLL_WTurb_WavesIrr.fst'   # FAST input file (ext=.fst)
+            fast.FAST_directory = 'C:/Users/egaertne/WT_Codes/models/openfast-dev/r-test/glue-codes/openfast/5MW_OC3Spar_DLL_WTurb_WavesIrr'   # Path to fst directory files
+
+        fast.execute()
+