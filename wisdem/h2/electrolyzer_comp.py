--- conflicted
+++ resolved
@@ -2,12 +2,7 @@
 
 import openmdao.api as om
 
-<<<<<<< HEAD
-from electrolyzer import run_electrolyzer
 import electrolyzer.inputs.validation as val
-=======
-from electrolyzer import run_lcoh
->>>>>>> 451e4ed7
 
 logger = logging.getLogger("wisdem/weis")
 
@@ -21,7 +16,7 @@
     could be later made into WISDEM modeling options to allow for more user configuration.
     """
     def initialize(self):
-        self.options.declare("h2_modeling_options_path")
+        self.options.declare("h2_modeling_options")
         self.options.declare("h2_opt_options")
 
     def setup(self):
@@ -33,8 +28,6 @@
         self.add_output("max_curr_density", units="A/cm**2")
         self.add_output("lcoh", units="USD/kg")
 
-        self.h2_modeling_options_dict = val.load_modeling_yaml(self.options["h2_modeling_options_path"])
-
     def compute(self, inputs, outputs):
         # Set electrolyzer parameters from model inputs
         power_signal = inputs["p_wind"]
@@ -42,17 +35,10 @@
         system_rating_MW = inputs["system_rating_MW"][0]
 
         if self.options["h2_opt_options"]["control"]["system_rating_MW"]["flag"]:
-<<<<<<< HEAD
-            self.h2_modeling_options_dict["electrolyzer"]["control"]["system_rating_MW"] = inputs["system_rating_MW"][0]
-
-        h2_prod, max_curr_density = run_electrolyzer(
-            self.h2_modeling_options_dict,
-=======
             self.options["h2_modeling_options"]["electrolyzer"]["control"]["system_rating_MW"] = system_rating_MW
 
         h2_prod, max_curr_density, lcoh = run_lcoh(
             self.options["h2_modeling_options"],
->>>>>>> 451e4ed7
             power_signal,
             lcoe,
             optimize=True
