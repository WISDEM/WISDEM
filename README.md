--- conflicted
+++ resolved
@@ -63,11 +63,7 @@
         conda install -y m2w64-toolchain libpython       # (Windows only)
         git clone https://github.com/WISDEM/WISDEM.git
         cd WISDEM
-<<<<<<< HEAD
-        pip install -e .
-=======
-        pip install --no-deps -e . -v
->>>>>>> 4798c523
+			 pip install --no-deps --no-build-isolation -e . -v
 
 
 **NOTE:** To use WISDEM again after installation is complete, you will always need to activate the conda environment first with `conda activate wisdem-env`
