name: CI_WISDEM

# We run CI on push commits and pull requests on all branches
on: [push, pull_request]

# A workflow run is made up of one or more jobs that can run sequentially or in parallel
jobs:
  build_conda:
    name: Conda Build-Test (${{ matrix.os }} Python ${{ matrix.python-version }})
    runs-on: ${{ matrix.os }}

    defaults:
        run:
            shell: bash -el {0}

    strategy:
      fail-fast: False
      matrix:
<<<<<<< HEAD
        os: [ubuntu-latest, macos-latest, windows-latest] #
=======
        os: [ubuntu-latest, macos-13, windows-latest]
>>>>>>> 527f7fa9
        python-version: ["3.9", "3.10", "3.11", "3.12"]

    steps:
      - name: checkout repository
        uses: actions/checkout@v4

      - name: Install conda/mamba
        uses: conda-incubator/setup-miniconda@v2
        # https://github.com/marketplace/actions/setup-miniconda
        with:
          # To use mamba, uncomment here, comment out the miniforge line
          #mamba-version: "*"
          miniforge-version: "latest"
          auto-update-conda: true
          python-version: ${{ matrix.python-version }}
          environment-file: environment.yml
          activate-environment: test
          auto-activate-base: false

      # Install dependencies of WEIS specific to ubuntu
      - name: Add dependencies ubuntu specific
        if: false == contains( matrix.os, 'windows')
        run: |
          conda install -y petsc4py gfortran

      # Install dependencies of WISDEM specific to windows
      - name: Add dependencies windows specific
        if: contains( matrix.os, 'windows')
        run: |
          conda install -y m2w64-toolchain libpython

      - name: Debug config
        run: |
          conda list
          which -a gfortran

<<<<<<< HEAD
      # Note: For some reason, pip --no-deps doesn't find conda packages and downloads everything
      - name: Install WISDEM with setup
        run: |
          python -m pip install --no-build-isolation -e . -v
=======
      - name: Install WISDEM with setup
        run: |
          pip install --no-build-isolation --no-deps -e . -v
>>>>>>> 527f7fa9
    
      # Debugging session
      #- name: Setup tmate session
      #  uses: mxschmitt/action-tmate@v3

<<<<<<< HEAD
      # Run all tests
      - name: Run tests
=======
      - name: Run all tests
>>>>>>> 527f7fa9
        if: contains( matrix.os, 'ubuntu')
        run: |
          pytest -p no:warnings --disable-warnings --cov=wisdem

<<<<<<< HEAD
      # Run limited test on WINDOWS
      - name: Limited Windows test
=======
      - name: Limited test for non Linux
>>>>>>> 527f7fa9
        if: false == contains( matrix.os, 'ubuntu')
        run: |
          cd wisdem/test/test_gluecode
          pytest -p no:warnings --disable-warnings test_g*

      # Run coveralls
      - name: Run coveralls
        if: contains( matrix.os, 'ubuntu') && contains( matrix.python-version, '3.11')
        #uses: coverallsapp/github-action@v2
        env:
          GITHUB_TOKEN: ${{ secrets.GITHUB_TOKEN }}
        run: |
          coveralls --service=github
          
  build_pip:
    name: Pip Build-Test (${{ matrix.os }} Python ${{ matrix.python-version }})
    runs-on: ${{ matrix.os }}

    defaults:
        run:
            shell: bash -el {0}

    strategy:
      fail-fast: False
      matrix:
<<<<<<< HEAD
        os: [ubuntu-latest] #, windows-latest, macos-latest, 
=======
        os: [ubuntu-latest, windows-latest, macos-13] #mac-13 intel, mac-latest is arm
>>>>>>> 527f7fa9
        python-version: ["3.11"]

    steps:
      - name: Setup GNU Fortran
        if: false == contains( matrix.os, 'windows')
        uses: awvwgk/setup-fortran@v1

      - name: Install compiler
        if: false == contains( matrix.os, 'windows')
        id: install_cc
        uses: rlalik/setup-cpp-compiler@master
        with:
          compiler: clang
          
      - name: Install mingw-w64 on Windows
        if: contains( matrix.os, 'windows')
        uses: msys2/setup-msys2@v2
        with:
          path-type: inherit
          install: |
            mingw-w64-x86_64-gcc
            mingw-w64-x86_64-gcc-fortran
            
      - name: checkout repository
        uses: actions/checkout@v4

      - name: Set up Python ${{ matrix.python-version }}
        uses: actions/setup-python@v5
        id: cp
        with:
            python-version: ${{ matrix.python-version }}
            update-environment: true

      - name: Set compilers
        if: false == contains( matrix.os, 'windows')
        run: |
            echo "CC=${{ steps.install_cc.outputs.cc }}" >> $GITHUB_ENV
            echo "CXX=${{ steps.install_cc.outputs.cxx }}" >> $GITHUB_ENV

      - name: Install WISDEM with setup
        env:
            MESON_ARGS: "-Dpython_target=${{ steps.cp.outputs.python-path }}"
        run: |
<<<<<<< HEAD
          '${{ steps.cp.outputs.python-path }}' -m pip install --upgrade pip
          '${{ steps.cp.outputs.python-path }}' -m pip install meson-python meson numpy ninja wheel pytest
          '${{ steps.cp.outputs.python-path }}' -m pip install --no-build-isolation -e . -v
=======
          '${{ steps.cp.outputs.python-path }}' -m pip install --upgrade pip install pytest numpy
          '${{ steps.cp.outputs.python-path }}' -m pip install -v .
>>>>>>> 527f7fa9

      - name: Limited test
        run: |
          cd wisdem/test/test_gluecode
          pytest -p no:warnings --disable-warnings test_g*<|MERGE_RESOLUTION|>--- conflicted
+++ resolved
@@ -16,11 +16,7 @@
     strategy:
       fail-fast: False
       matrix:
-<<<<<<< HEAD
-        os: [ubuntu-latest, macos-latest, windows-latest] #
-=======
         os: [ubuntu-latest, macos-13, windows-latest]
->>>>>>> 527f7fa9
         python-version: ["3.9", "3.10", "3.11", "3.12"]
 
     steps:
@@ -57,37 +53,20 @@
           conda list
           which -a gfortran
 
-<<<<<<< HEAD
-      # Note: For some reason, pip --no-deps doesn't find conda packages and downloads everything
-      - name: Install WISDEM with setup
+      - name: Install WISDEM
         run: |
-          python -m pip install --no-build-isolation -e . -v
-=======
-      - name: Install WISDEM with setup
-        run: |
-          pip install --no-build-isolation --no-deps -e . -v
->>>>>>> 527f7fa9
+         python -m  pip install --no-build-isolation --no-deps -e . -v
     
       # Debugging session
       #- name: Setup tmate session
       #  uses: mxschmitt/action-tmate@v3
 
-<<<<<<< HEAD
-      # Run all tests
-      - name: Run tests
-=======
       - name: Run all tests
->>>>>>> 527f7fa9
         if: contains( matrix.os, 'ubuntu')
         run: |
           pytest -p no:warnings --disable-warnings --cov=wisdem
 
-<<<<<<< HEAD
-      # Run limited test on WINDOWS
-      - name: Limited Windows test
-=======
       - name: Limited test for non Linux
->>>>>>> 527f7fa9
         if: false == contains( matrix.os, 'ubuntu')
         run: |
           cd wisdem/test/test_gluecode
@@ -113,11 +92,7 @@
     strategy:
       fail-fast: False
       matrix:
-<<<<<<< HEAD
-        os: [ubuntu-latest] #, windows-latest, macos-latest, 
-=======
         os: [ubuntu-latest, windows-latest, macos-13] #mac-13 intel, mac-latest is arm
->>>>>>> 527f7fa9
         python-version: ["3.11"]
 
     steps:
@@ -161,14 +136,9 @@
         env:
             MESON_ARGS: "-Dpython_target=${{ steps.cp.outputs.python-path }}"
         run: |
-<<<<<<< HEAD
           '${{ steps.cp.outputs.python-path }}' -m pip install --upgrade pip
           '${{ steps.cp.outputs.python-path }}' -m pip install meson-python meson numpy ninja wheel pytest
-          '${{ steps.cp.outputs.python-path }}' -m pip install --no-build-isolation -e . -v
-=======
-          '${{ steps.cp.outputs.python-path }}' -m pip install --upgrade pip install pytest numpy
-          '${{ steps.cp.outputs.python-path }}' -m pip install -v .
->>>>>>> 527f7fa9
+          '${{ steps.cp.outputs.python-path }}' -m pip install --no-build-isolation . -v
 
       - name: Limited test
         run: |
