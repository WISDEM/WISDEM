general:
    verbosity: False  # When set to True, the code prints to screen many infos

Analysis_Flags:
    # Control which WISDEM modules are executed.
    # (GOAL) If inputs are missing for a module, a warning will be written to the screen and the module disabled.
    RotorSE:  True
    DriveSE:  True
    TowerSE:  True
    ServoSE:  True
    BOS:      True

yaml:
    validate: False    # When set to True, the code runs a yam validation package. This checks whether the yams has the right formatting.
    path2schema: windIO/windIO/turbine/IEAontology_schema.yaml   # Path to the yams schema to run the validation

rotorse:
    n_aoa: 200        # Number of angles of attack used to define polars
    n_xy: 200         # Number of angles of coordinate points used to discretize each airfoil
    n_span: 30        # Number of spanwise stations used to define the blade properties
    time_domain_extreme: True # True: use time domain IEC DLC 1.4 ODE solver with Region 2 and 3 control logic; False: legacy steady state gust wind speed

<<<<<<< HEAD
openfast:
    analysis_settings:
        Analysis_Level:     1           # Flag to set the call to OpenFAST. 1 - generate OpenFAST model, 2 - generate and run OpenFAST model
        update_hub_nacelle: False
        update_tower:       False
        generate_af_coords: False
        debug_level:        2    # Flag to set the debug level, do not change
    file_management:
        FAST_ver:          OpenFAST          # Version of OpenFAST, do not change
        FAST_exe:          /bin/openfast    # Path to OpenFAST executable
        FAST_directory:    "/mnt/c/Users/egaertne/RefModels/BAR/OpenFAST_Models/BAR_02/"  # Path to folder with the OpenFAST input files
        FAST_InputFile:    OpenFAST_BAR_02.fst             # Name of the main OpenFAST input file (.fst)
        path2dll:          "/mnt/c/Users/egaertne/RefModels/IEA-15-240-RWT/OpenFAST/IEA-15-240-RWT-Monopile/ServoData/libdiscon.so"     # Path to the the compiled ROSCO controller
        Turbsim_exe:       /bin/turbsim   # Path to TurbSim executable
        FAST_namingOut:    Testing_v2         # Name of the OpenFAST output files
        FAST_runDirectory: temp/Testing_v2             # Path to folder with the OpenFAST output files
        Simulation_Settings_File: "../../examples/reference_turbines_lcoe/openfast_settings.yaml"
    dlc_settings:
        run_power_curve:   False
        run_IEC:           False
        run_blade_fatigue: False
        IEC: # Currently supported: 1.1, 1.3, 1.4, 1.5, 5.1, 6.1, 6.3
            - DLC:   1.1
              U:     [3., 5., 7., 9., 11., 13., 15., 17., 19., 21., 23., 25.]
              Seeds: [11, 12, 13]
            # - DLC:   1.3
            #   U:     [3., 5., 7., 9., 11., 13., 15., 17., 19., 21., 23., 25.]
            #   Seeds: [11, 12, 13, 14, 15, 16]
            # - DLC:   1.4
            # - DLC:   1.5
            #   U:     [3., 5., 7., 9., 11., 13., 15., 17., 19., 21., 23., 25.]
            #   Seeds: [11, 12, 13, 14, 15, 16]
            # - DLC:   5.1
            #   Seeds: [11, 12, 13, 14, 15, 16]
            # - DLC:   6.1
            #   Seeds: [11, 12, 13, 14, 15, 16]
            # - DLC:   6.3
            #   Seeds: [11, 12, 13, 14, 15, 16]
        Power_Curve:
            # Note: if running turbulent power curve, can set U:[], and analysis will default to using the IEC - DLC 1.1 results.  This can be used to prevent running redundant turbulent operational cases
            turbulent_power_curve: True # False: Steady Wind, True: Turbulent Inflow
            # U:     [3., 5., 7., 9., 11., 13., 15., 17., 19., 21., 23., 25.]
            # Seeds: [11, 12, 13, 14, 15, 16] # Used only when turbulent_power_curve=True
            # U:     [3., 9., 11., 15.]
            # Seeds: [11, 12] # Used only when turbulent_power_curve=True
            U:     []
            Seeds: []


=======
>>>>>>> 0882a5fe
tower:             # Options of TowerSE module
  nLC: 1           # Number of design load cases in TowerSE
  wind: PowerWind  # Wind used in TowerSE
  gamma_f: 1.35    # Safety factor for fatigue loads in TowerSE
  gamma_m: 1.3     # Safety factor for material properties in TowerSE
  gamma_n: 1.0     # Safety factor for ...
  gamma_b: 1.1     # Safety factor for ...
  gamma_fatigue: 1.9305  # Safety factor for fatigue loads in TowerSE
  buckling_length: 30    # Buckling parameter in TowerSE
  frame3dd:
    DC: 80.0             # Options of beam solver frame3dd
    shear: True
    geom: True
    dx: 5.0
    nM: 2
    Mmethod: 1
    lump: 0
    tol: 1e-9
    shift: 0.0
    add_gravity: True

servose:
    n_pc: 20                        # Number of wind speeds to compute the power curve
    n_pc_spline: 200                # Number of wind speeds to spline the power curve 
<<<<<<< HEAD
    n_pitch_perf_surfaces: 20       # Number of pitch angles to determine the Cp-Ct-Cq-surfaces
    min_pitch_perf_surfaces: -5.    # Min pitch angle of the Cp-Ct-Cq-surfaces
    max_pitch_perf_surfaces: 30.    # Max pitch angle of the Cp-Ct-Cq-surfaces
    n_tsr_perf_surfaces: 20         # Number of tsr values to determine the Cp-Ct-Cq-surfaces
    min_tsr_perf_surfaces: 2.       # Min TSR of the Cp-Ct-Cq-surfaces
    max_tsr_perf_surfaces: 12.      # Max TSR of the Cp-Ct-Cq-surfaces
    n_U_perf_surfaces: 1            # Number of wind speeds to determine the Cp-Ct-Cq-surfaces
    regulation_reg_III: True        # Flag to derive the regulation trajectory in region III in terms of pitch and TSR
    LoggingLevel: 1                 # {0: write no debug files, 1: write standard output .dbg-file, 2: write standard output .dbg-file and complete avrSWAP-array .dbg2-file
    F_LPFType: 2                    # {1: first-order low-pass filter, 2: second-order low-pass filter}, [rad/s] (currently filters generator speed and pitch control signals)
    F_NotchType: 0                  # Notch filter on generator speed and/or tower fore-aft motion (for floating) {0: disable, 1: generator speed, 2: tower-top fore-aft motion, 3: generator speed and tower-top fore-aft motion}
    IPC_ControlMode: 0              # Turn Individual Pitch Control (IPC) for fatigue load reductions (pitch contribution) {0: off, 1: 1P reductions, 2: 1P+2P reductions}
    VS_ControlMode: 2               # Generator torque control mode in above rated conditions {0: constant torque, 1: constant power, 2: TSR tracking PI control}
    PC_ControlMode: 1               # Blade pitch control mode {0: No pitch, fix to fine pitch, 1: active PI blade pitch control}
    Y_ControlMode: 0                # Yaw control mode {0: no yaw control, 1: yaw rate control, 2: yaw-by-IPC}
    SS_Mode: 1                      # Setpoint Smoother mode {0: no setpoint smoothing, 1: introduce setpoint smoothing}
    WE_Mode: 0                      # Wind speed estimator mode {0: One-second low pass filtered hub height wind speed, 1: Immersion and Invariance Estimator (Ortega et al.)}
    PS_Mode: 0                      # Pitch saturation mode {0: no pitch saturation, 1: peak shaving, 2: Cp-maximizing pitch saturation, 3: peak shaving and Cp-maximizing pitch saturation}
    SD_Mode: 0                      # Shutdown mode {0: no shutdown procedure, 1: pitch to max pitch at shutdown}
    Fl_Mode: 0                      # Floating specific feedback mode {0: no nacelle velocity feedback, 1: nacelle velocity feedback}
    Flp_Mode: 0                     # Flap control mode {0: no flap control, 1: steady state flap angle, 2: Proportional flap control}
=======
    regulation_reg_III: False       # Flag to derive the regulation trajectory in region III in terms of pitch and TSR
>>>>>>> 0882a5fe
<|MERGE_RESOLUTION|>--- conflicted
+++ resolved
@@ -20,58 +20,6 @@
     n_span: 30        # Number of spanwise stations used to define the blade properties
     time_domain_extreme: True # True: use time domain IEC DLC 1.4 ODE solver with Region 2 and 3 control logic; False: legacy steady state gust wind speed
 
-<<<<<<< HEAD
-openfast:
-    analysis_settings:
-        Analysis_Level:     1           # Flag to set the call to OpenFAST. 1 - generate OpenFAST model, 2 - generate and run OpenFAST model
-        update_hub_nacelle: False
-        update_tower:       False
-        generate_af_coords: False
-        debug_level:        2    # Flag to set the debug level, do not change
-    file_management:
-        FAST_ver:          OpenFAST          # Version of OpenFAST, do not change
-        FAST_exe:          /bin/openfast    # Path to OpenFAST executable
-        FAST_directory:    "/mnt/c/Users/egaertne/RefModels/BAR/OpenFAST_Models/BAR_02/"  # Path to folder with the OpenFAST input files
-        FAST_InputFile:    OpenFAST_BAR_02.fst             # Name of the main OpenFAST input file (.fst)
-        path2dll:          "/mnt/c/Users/egaertne/RefModels/IEA-15-240-RWT/OpenFAST/IEA-15-240-RWT-Monopile/ServoData/libdiscon.so"     # Path to the the compiled ROSCO controller
-        Turbsim_exe:       /bin/turbsim   # Path to TurbSim executable
-        FAST_namingOut:    Testing_v2         # Name of the OpenFAST output files
-        FAST_runDirectory: temp/Testing_v2             # Path to folder with the OpenFAST output files
-        Simulation_Settings_File: "../../examples/reference_turbines_lcoe/openfast_settings.yaml"
-    dlc_settings:
-        run_power_curve:   False
-        run_IEC:           False
-        run_blade_fatigue: False
-        IEC: # Currently supported: 1.1, 1.3, 1.4, 1.5, 5.1, 6.1, 6.3
-            - DLC:   1.1
-              U:     [3., 5., 7., 9., 11., 13., 15., 17., 19., 21., 23., 25.]
-              Seeds: [11, 12, 13]
-            # - DLC:   1.3
-            #   U:     [3., 5., 7., 9., 11., 13., 15., 17., 19., 21., 23., 25.]
-            #   Seeds: [11, 12, 13, 14, 15, 16]
-            # - DLC:   1.4
-            # - DLC:   1.5
-            #   U:     [3., 5., 7., 9., 11., 13., 15., 17., 19., 21., 23., 25.]
-            #   Seeds: [11, 12, 13, 14, 15, 16]
-            # - DLC:   5.1
-            #   Seeds: [11, 12, 13, 14, 15, 16]
-            # - DLC:   6.1
-            #   Seeds: [11, 12, 13, 14, 15, 16]
-            # - DLC:   6.3
-            #   Seeds: [11, 12, 13, 14, 15, 16]
-        Power_Curve:
-            # Note: if running turbulent power curve, can set U:[], and analysis will default to using the IEC - DLC 1.1 results.  This can be used to prevent running redundant turbulent operational cases
-            turbulent_power_curve: True # False: Steady Wind, True: Turbulent Inflow
-            # U:     [3., 5., 7., 9., 11., 13., 15., 17., 19., 21., 23., 25.]
-            # Seeds: [11, 12, 13, 14, 15, 16] # Used only when turbulent_power_curve=True
-            # U:     [3., 9., 11., 15.]
-            # Seeds: [11, 12] # Used only when turbulent_power_curve=True
-            U:     []
-            Seeds: []
-
-
-=======
->>>>>>> 0882a5fe
 tower:             # Options of TowerSE module
   nLC: 1           # Number of design load cases in TowerSE
   wind: PowerWind  # Wind used in TowerSE
@@ -96,7 +44,6 @@
 servose:
     n_pc: 20                        # Number of wind speeds to compute the power curve
     n_pc_spline: 200                # Number of wind speeds to spline the power curve 
-<<<<<<< HEAD
     n_pitch_perf_surfaces: 20       # Number of pitch angles to determine the Cp-Ct-Cq-surfaces
     min_pitch_perf_surfaces: -5.    # Min pitch angle of the Cp-Ct-Cq-surfaces
     max_pitch_perf_surfaces: 30.    # Max pitch angle of the Cp-Ct-Cq-surfaces
@@ -117,7 +64,4 @@
     PS_Mode: 0                      # Pitch saturation mode {0: no pitch saturation, 1: peak shaving, 2: Cp-maximizing pitch saturation, 3: peak shaving and Cp-maximizing pitch saturation}
     SD_Mode: 0                      # Shutdown mode {0: no shutdown procedure, 1: pitch to max pitch at shutdown}
     Fl_Mode: 0                      # Floating specific feedback mode {0: no nacelle velocity feedback, 1: nacelle velocity feedback}
-    Flp_Mode: 0                     # Flap control mode {0: no flap control, 1: steady state flap angle, 2: Proportional flap control}
-=======
-    regulation_reg_III: False       # Flag to derive the regulation trajectory in region III in terms of pitch and TSR
->>>>>>> 0882a5fe
+    Flp_Mode: 0                     # Flap control mode {0: no flap control, 1: steady state flap angle, 2: Proportional flap control}