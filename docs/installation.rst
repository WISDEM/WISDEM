--- conflicted
+++ resolved
@@ -54,13 +54,9 @@
 
     git clone https://github.com/WISDEM/WISDEM.git
     cd WISDEM
-<<<<<<< HEAD
-    pip install -e .
-=======
-    pip install --no-deps -e . -v
+    pip install --no-deps --no-build-isolation -e . -v
 
->>>>>>> 4798c523
-
+    
 Run Unit Tests
 ^^^^^^^^^^^^^^
 
